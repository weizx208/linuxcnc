--- conflicted
+++ resolved
@@ -391,14 +391,8 @@
  N..... SELECT_PLANE(CANON_PLANE_XY)
  N..... SET_FEED_MODE(0, 0)
  N..... SET_FEED_RATE(0.0000)
-<<<<<<< HEAD
  N..... STOP_SPINDLE_TURNING(0)
  N..... SET_SPINDLE_MODE(0 0.0000)
  N..... PROGRAM_END()
-=======
- N..... STOP_SPINDLE_TURNING()
- N..... SET_SPINDLE_MODE(0.0000)
- N..... PROGRAM_END()
  N..... ON_RESET()
- N..... ON_RESET()
->>>>>>> bcee1fc4
+ N..... ON_RESET()