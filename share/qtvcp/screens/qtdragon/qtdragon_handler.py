--- conflicted
+++ resolved
@@ -799,17 +799,10 @@
     def load_code(self, fname):
         if fname is None: return
         filename, file_extension = os.path.splitext(fname)
-<<<<<<< HEAD
-        if '*'+ file_extension.lower() not in (INFO.PROGRAM_FILTERS_EXTENSIONS):
-            self.add_status("Unknown or invalid filename extension {}".format(file_extension))
-            return
-        if not fname.endswith(".html"):
-=======
         if not fname.endswith(".html"):
             if not (INFO.program_extension_valid(fname)):
                 self.add_status("Unknown or invalid filename extension {}".format(file_extension))
                 return
->>>>>>> 6d878710
             self.w.cmb_gcode_history.addItem(fname)
             self.w.cmb_gcode_history.setCurrentIndex(self.w.cmb_gcode_history.count() - 1)
             ACTION.OPEN_PROGRAM(fname)
