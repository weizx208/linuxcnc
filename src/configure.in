#                                               -*- Autoconf -*-
# Process this file with autoconf to produce a configure script.
# 
# Description: configure.in
#   Autonconf produce a ./configure from this file
#   that's used to discover various programs/dependencies
#   usage: autoconf
#
# Authors: paul_c alex_joni jepler
# License: GPL Version 2
# System: Linux
#    
# Copyright (c) 2004 All rights reserved.
#
# Last change:
# This file is released under GPL, refer to docs/README for details
#
# This file is adapted to replace the old ./configure script
# therefor it includes parts of that script

##############################################################################
# Section 1                                                                  #
# Autoconf initialisation                                                    #
##############################################################################

AC_PREREQ(2.53)
AC_INIT([LinuxCNC],[m4_normalize(esyscmd(cat ../VERSION))],[emc-developers@lists.sourceforge.net])
AC_CONFIG_SRCDIR(emc/motion/motion.c)
if test "$srcdir" != "."; then
    AC_MSG_ERROR([Building outside of srcdir is not supported])
fi

AC_MSG_CHECKING(build toplevel)
BUILD_TOPLEVEL="$(cd ..; pwd -P)"
AC_MSG_RESULT($BUILD_TOPLEVEL)

AC_CONFIG_HEADER(config.h)

# Support some of the standard configure options for directories
AC_PREFIX_DEFAULT(run-in-place)

AC_MSG_CHECKING(installation prefix)
if test "x$prefix" = "xNONE"; then
  RUN_IN_PLACE=yes
  AC_MSG_RESULT(run in place)
  prefix=${BUILD_TOPLEVEL}
else
  RUN_IN_PLACE=no
  AC_MSG_RESULT($prefix)
fi
AC_SUBST(AUTODIRS)

# internationalisation package name:
PACKAGE="linuxcnc"
AC_SUBST([PACKAGE])

if test -f ../VERSION; then
    EMC2VERSION="$(cat ../VERSION)"
else
    EMC2VERSION="Undetermined"
fi
AC_SUBST([EMC2VERSION])

AC_PATH_PROG(GREP, grep)
AC_PATH_PROG(EGREP, egrep)
AC_PATH_PROG(ARCHCMD, arch)

##############################################################################
# Section 2                                                                  #
# RealTime checking (either RTAI, or RT-Linux)                               #
# Subsection 2.1 - arguments to ./configure (--with-realtime)                #
# Subsection 2.2 - if none specified above, RTDIR needs to be found by search#
# Subsection 2.3 - RTS(RT-script) is found, it gets queried for values       #
##############################################################################

# set up some default values

# we'll be using it for compile tests
# might be extended by RTSCC later
AC_PROG_CC([gcc])  

# RTDIR points to some directory which is supposed to reveal which RT thread
# system is in use, like /usr/realtime* or /usr/src/rtai* .
# used in Makefile and Makefile.modinc to set a threadsystem specific include path,
# it is assumed to have subdirs:
# modules
# include
RTDIR=""
#  it can be explicitly set with the --with-rtdir=<directory> option
WITH_RTDIR=""

# shorthand for the threadsystem. currently rtai, rtai-3.0 or none. not set for rtl or sim.
RTNAME=""

# RTAI version define. 1 with RTNAME=rtai, 3 with rtai-3.0
RTAI=""

# a compiler which might be specific for the realime system.
# relevant case: rtai-config -cc
RTSCC=""

# used  to signify the thread style
# also in src/rtapi/ as part of the filename for the threadsystem-specific RTAPI files (src/Makefile)
# historic values: 'sim', 'rtai', or 'rtl'.
#
# used in:
# src/Makefile.inc
# src/Makefile 
# src/module_helper/Submakefile
# scripts/realtime
# scripts/rtapi.conf
RTPREFIX=""

# historic values 'sim', or 'simulator', or a script like /usr/realtime/foo-config,
# which can be used to extract c or ld flags specific for the thread system.
#RTS

# checked only if RTS equals */rtai-config or */realtime-config. empty for sim.
KERNELDIR=""

# the c flags for compiling kernel modules. set by calling RTS. rtai* and rtlinux only.
RTFLAGS=""

# this used to be: 'sim', 'kbuild' or 'normal' 
# 'normal' was used by rtlinux, and is deprecated.
# 'sim' has been renamed 'user-dso' because it does not imply simulator mode anymore -
#   too much confusion.
BUILD_SYS=""
# reflected in config.h like so:
#
# /* build modules through kbuild */
# /* #undef BUILD_SYS_KBUILD */
#
# /* build normal (unused) */
# /* #undef BUILD_SYS_NORMAL */
#
# /* build modules as .so shared objects */
# #define BUILD_SYS_USER_DSO /**/


# SIMULATOR=yes if --enable-simulator was given - use this to derive other values
# used in tcl :-/
# tcl/show_errors.tcl
# tcl/linuxcnc.tcl.in
SIMULATOR=no

#----------------------------------------------------------------------------
#
# introduce new build categories as per:
# http://wiki.linuxcnc.org/cgi-bin/wiki.pl?RealtimeConfiguratonProposal
#
# at the shell script/makefile level, we have:
#
# 'THREADS' - one of 'rtai', 'posix', 'xenomai-user', 'xenomai-kernel',
# 'rt-preempt-user', 'rt-preempt-kernel' in shell/Makefile
#
THREADS=""

# reflected in config.h like so:
#
# /* thread style posix */
# /* #undef RTAPI_POSIX */
#
# /* thread style rtai */
# /* #undef RTAPI_RTAI */
#
# /* thread style rt-preempt-kernel */
# /* #undef RTAPI_RTPREEMPT_KERNEL */
#
# /* thread style rt-preempt-user */
# /* #undef RTAPI_RTPREEMPT_USER */
#
# /* thread style xenomai-kernel */
# /* #undef RTAPI_XENOMAI_KERNEL */
#
# /* thread style xenomai-user */
# #define RTAPI_XENOMAI_USER /**/
#

# 'BUILD_SYS' - one of 'user-dso', 'kbuild' or 'normal' in shell/Makkefile
#
# this is reflected in config.h like so:
#
# /* build modules through kbuild */
# /* #undef BUILD_SYS_KBUILD */
#
# /* build normal (unused) */
# /* #undef BUILD_SYS_NORMAL */
#
# /* build modules as .so shared objects */
# #define BUILD_SYS_USER_DSO /**/


# the latter is implied by the former, so we have:
# 'rtai', 'xenomai-kernel', 'rt-preempt-kernel' -> implies 'kbuild' 
# 'posix', 'xenomai-user', 'rt-preempt-user' -> implies 'user-dso'
# and the corresponding #defines.
#
# ------------ drivers: build or dont build -------------
#
# A third angle is whether to build drivers or not. Normally drivers would be
# built except for the simulator version. However, there is no reason not to develop 
# user-mode drivers with a simulator, in which case drivers should be built, and the
# 'sudo make setuid' step will be required.
# Wether a given driver should be compiled should be defined in the Submakefile,
# subject to supported BUILD_SYS and possibly THREADS.
#
# To reduce the suprise factor of a simulator config suddenly talking to ports,
# BUILD_DRIVERS defaults to 'no' for the 'simulator' build. 
# to explicitly enable them, we add a '--enable-drivers' option for that case.
#
BUILD_DRIVERS="no"
# reflected in config.h as follows:
# /* build hardware drivers */
# #define BUILD_DRIVERS /**/
#
# the existing configurations will translate as follows:
#
# --enable-simulator: THREADS=posix, BUILD_SYS=user-dso, BUILD_DRIVERS=no
#   defines shell subsitution, and make variables as follows:
#           BUILD_SYS=usr-dso THREADS=posix BUILD_DRIVERS=no
#   define in config.h: BUILD_USER_DSO RTAPI_POSIX
#
# --enable-simulator --enable-drivers will set BUILD_DRIVERS=yes in shell/Makefiles
#   and define in config.h: BUILD_DRIVERS
#
# 
#--with-kernel=/boot/config-<whatever>  which defaults to running kernel 
#--with-build-type=(posix,rtai,rt-preempt-user,rt-preempt-kernel,xenomai-user,xenomai-kernel) 
#--enable-drivers (defaults to yes except for --with-build-type=posix which is newspeak for 'sim')

#the latter can be defaulted too once you have access to /boot/config*, and checked against kernel

#In practice this would look like so:

#configure --enable-simulator 
# 	as before. defaults to --with-build-type=posix, and --disable-drivers but may take a --enable-drivers #option to build drivers like sim_parport
#	doesnt care about kernel; fine if Gnu threads library installed.
#
#configure
#	Takes the running kernel config to determine which kernel type (rtai, xenomai, rt-preempt)
#	makes a default thread style (rtai, rt-preempt-user and xenomai-user for now)
#	complains if running kernel is generic (non-RT)
#	implies --enable-drivers. Module type derived from thread style.
#
#configure --with-build-type=xenomai-user --with-kernel=/boot/config-2.6.38.8-xenomai
#	this would build for xenomai-2.6.38.8-xenomai provided it is installed but needs not be running
#	complains if /boot/config-2.6.38.8-xenomai does not smell like a Xenomai config
#
#configure --with-build-type=rt-preempt-user
#	this would check whether the running kernel is in fact rt-preempt by inspecting /boot/config-`uname #-r` for appropriate flags, and complain otherwise-
KCONFIG=""

# if autoconfiguring from kernel config, use these
# defaults as thread style:
DEFAULT_THREADSTYLE_XENOMAI=xenomai-user
DEFAULT_THREADSTYLE_RTAI=rtai
DEFAULT_THREADSTYLE_RTPREEMPT=rt-preempt-user

# Pass math-related CFLAGS into the kernel.  These should be appended
# onto EXTRA_CFLAGS to override anything conflicting.
KERNEL_MATH_CFLAGS=""


# Parport: on x86 PC platform, we can use either use
# direct inb/outb or the slower but portable ppdev ioctl
USE_PORTABLE_PARPORT_IO="no"
# reflected in config.h as follows:
# /* build hardware drivers */
# #define USE_PORTABLE_PARPORT_IO /**/

# atomic bitops. We have the inline asm stuff in rtapi_bitops.h
# but that's x86 and ppc only. We could just as well use the
# gcc builtin atomic ops which have appeared since, and whack!
# all portable
USE_GCC_ATOMIC_OPS="no"

# Platforms. set by --enable-platform=<platform>
# see Section 2.1 to enable other platforms, and later to AC_DEFINE it
PLATFORM="PC"
TARGET_PLATFORM=""

# Architecture. Use output of arch(1).
ARCHITECTURE=`$ARCHCMD`

<<<<<<< HEAD
# xenomai equivalent of pkg-config
XENO_CONFIG=
=======
>>>>>>> cecaaaf9

# Name of thread system source file to include, with no extension
# e.g. 'rt-preempt-user'; used to generate #include "rt-preempt-user.h"
# in config.h, rtapi/$(THREADS_SOURCE).c in Makefile.inc
THREADS_SOURCE=""

# xenomai equivalent of pkg-config
XENO_CONFIG=

# whether to build drivers for userland with PCI shim support
USERMODE_PCI=no

# note to mah: dont forget debian/configure FIXME
 

##############################################################################
# Subsection 2.1                                                             #
# Check for arguments to ./configure                                         #
# parse --enable-drivers, --with-kernel, --with-threads, --enable-simulator  #
# complain about --with-realtime                                             #
##############################################################################

AC_MSG_CHECKING(platform)
AC_ARG_WITH(platform,
    [  --with-platform=<platform>   Build for specific platform],
    [
        case "$withval" in
            PC*|pc*)
		TARGET_PLATFORM=PC
                AC_MSG_RESULT([configuring for PC platform])
            ;;
            raspberry*|pi*)
		TARGET_PLATFORM=raspberry
                AC_MSG_RESULT([configuring for Raspberry Pi])
            ;;
            beaglebone*|bb)
		TARGET_PLATFORM=beaglebone
                AC_MSG_RESULT([configuring for BeagleBone board])
            ;;
        esac
	if test -z "$TARGET_PLATFORM"; then
	   AC_MSG_ERROR([ I dont understand $enableval, just PC, raspberry, or beaglebone ]) 
	fi
    ],
    [
      AC_MSG_RESULT([using default platform: $PLATFORM])
      TARGET_PLATFORM="$PLATFORM"
    ])



AC_MSG_CHECKING(whether to build hardware drivers)
AC_ARG_ENABLE(drivers,
    [  --enable-drivers      Build hardware drivers],
    [
        case "$enableval" in
            Y*|y*)
		BUILD_DRIVERS=yes
                AC_MSG_RESULT([explicitly configuring for building hardware drivers])
            ;;
            N*|n*)
		BUILD_DRIVERS=no
                AC_MSG_RESULT([explicitly disabling building hardware drivers])
            ;;
        esac
	if test -z "$BUILD_DRIVERS"; then
	   AC_MSG_ERROR([ I dont understand $enableval, just yes or no ]) 
	fi
    ],
    [
      AC_MSG_RESULT([hardware drivers build will be determined by --with-threads])
    ])

AC_MSG_CHECKING(whether to use inb/outb or ppdev ioctl on the x86 for parport I/O)
AC_ARG_ENABLE(portable-parport,
    [  --enable-portable-parport      Build hal_parport using the ppdev ioctl instead of inb/outb],
    [
        case "$enableval" in
            Y*|y*)
		USE_PORTABLE_PARPORT_IO=yes
                AC_MSG_RESULT([explicitly configuring for ppdev ioctl])
            ;;
            N*|n*)
		USE_PORTABLE_PARPORT_IO=no
                AC_MSG_RESULT([explicitly disabling ppdev ioctl and using inb/outb])
            ;;
        esac
	if test -z "$USE_PORTABLE_PARPORT_IO"; then
	   AC_MSG_ERROR([ I dont understand $enableval, just yes or no ])
	fi
    ],
    [
      AC_MSG_RESULT([using defaults: $USE_PORTABLE_PARPORT_IO])
    ])

AC_MSG_CHECKING(whether to use GCC's builtin atomic operations)
AC_ARG_ENABLE(gcc-atomic-ops,
    [  --enable-gcc-atomic-ops      Build using GCC's builtin atomic operations],
    [
        case "$enableval" in
            Y*|y*)
		USE_GCC_ATOMIC_OPS=yes
                AC_MSG_RESULT([using GCC's builtin atomic operations])
            ;;
            N*|n*)
	        if test "$TARGET_PLATFORM" = "raspberry" -o \( "$TARGET_PLATFORM" = "beaglebone" \); then
		   AC_MSG_ERROR([$TARGET_PLATFORM: ARM platforms need --enable-gcc-atomic-ops=yes])
		fi
 		USE_GCC_ATOMIC_OPS=no
                AC_MSG_RESULT([explicitly disabling GCC's builtin atomic operations])
            ;;
        esac
	if test -z "$USE_GCC_ATOMIC_OPS"; then
	   AC_MSG_ERROR([ I dont understand $enableval, just yes or no ])
	fi
    ],
    [
      if test "$TARGET_PLATFORM" = "raspberry" -o \( "$TARGET_PLATFORM" = "beaglebone" \); then
          AC_MSG_RESULT([ARM platforms($TARGET_PLATFORM): forcing --enable-gcc-atomic-ops=yes])
	  USE_GCC_ATOMIC_OPS=yes
      else
          AC_MSG_RESULT([using defaults: $USE_GCC_ATOMIC_OPS ])
      fi
    ])


AC_MSG_CHECKING(kernel configuration)
AC_ARG_WITH(kernel,
    [  --with-kernel=/boot/config-<kernel-version>  kernel configuration to build for
                        this determines the RT kernel type (RTAI, Xenomai, RT-PREEMPT)
    ],
    [  
	if test -f "$withval"; then 
	    # an absolute path was given
	    KCONFIG="$withval"
	else 
            if test -f "/boot/config-$withval"; then
	        KCONFIG="/boot/config-$withval"
	    else
	       AC_MSG_ERROR([cannot read kernel configuration based on $withval hint ]) 
	    fi
	fi
	AC_MSG_RESULT([using $KCONFIG ])
    ],
    [
      AC_MSG_RESULT([none given, will use running kernel configuration if required])
    ])  

AC_MSG_CHECKING(simulator selection)
AC_ARG_ENABLE(simulator,
    [  --enable-simulator      Run as a pure userspace program],
    [

        case "$enableval" in
            Y*|y*)
                SIMULATOR=yes
                dnl RTS=simulator
		THREADS=posix
                dnl BUILD_SYS=user-dso
		dnl BUILD_DRIVERS=no
                dnl MODEXT=.so
                dnl MODULE_DIR=${prefix}/lib/linuxcnc/modules
                AC_MSG_RESULT([configuring for simulator])
            ;;
            *)
                SIMULATOR=no
		;;
        esac
    ],
    [
        AC_MSG_RESULT([not selected])
        SIMULATOR=no
    ])

AC_MSG_CHECKING(thread style)
AC_ARG_WITH(threads,
    [  --with-threads=<style>   the thread style to use; styles are:
    		                posix,rtai,rt-preempt-user,rt-preempt-kernel,xenomai-user,xenomai-kernel ],
    [  
	if test  "$SIMULATOR" = yes -a \( "$withval" != posix \) ; then
	    AC_MSG_ERROR([ --with-threads=$withval is incompatible with --enable-simulator ]) 
	fi
        case "$withval" in
            posix)
                THREADS=posix	
                AC_MSG_RESULT([configuring for Posix threads])

		if test -n "$KONFIG"; then
		  AC_MSG_ERROR([ --with-threads=posix does not require a kernel configuration - ignored ]) 
		fi
            ;;
            rtai)
                THREADS=rtai	
                AC_MSG_RESULT([configuring for RTAI threads])
            ;;
            rt-preempt-user)
                THREADS=rt-preempt-user	
                AC_MSG_RESULT([configuring for RT_PREEMPT user threads])
            ;;
            rt-preempt-kernel)
                THREADS=rt-preempt-kernel	
                AC_MSG_RESULT([configuring for RT_PREEMPT kernel threads])
            ;;
            xenomai-user)
                THREADS=xenomai-user	
                AC_MSG_RESULT([configuring for Xenomai user threads])
            ;;
            xenomai-kernel)
                THREADS=xenomai-kernel	
                AC_MSG_RESULT([configuring for Xenomai kernel threads])
            ;;
            *)
	    if test -z "$THREADS"; then
	        AC_MSG_ERROR([style must be one of: posix,rtai,rt-preempt-user,rt-preempt-kernel,xenomai-user,xenomai-kernel ]) 
	    fi
	    ;;
        esac  
    ],
    [
      if test "$THREADS" != posix; then
        AC_MSG_RESULT([not set, will guess from kernel configuration ])
      else
        AC_MSG_RESULT([using Posix threads ])
      fi
    ])  


AC_ARG_WITH(realtime,
    [  --with-realtime  A deprecated option, ignored
                   instead, use
		   --with-threads=posix,rtai,rt-preempt-user,rt-preempt-kernel,xenomai-user,xenomai-kernel 
		   and --with-kernel=<config>],
    [  
        AC_MSG_WARN([--with-realtime will be removed soon and has no effect.])
    ],
    [])



# if we dont have a kernel configuration, and the threadstyle requires one, 
# use the running config.
if test -z "$KCONFIG" -a \( "$THREADS" != posix \); then
  AC_MSG_CHECKING(for config file of running kernel)
  kversion=`uname -r`
  if test -z "$kversion"; then 
    AC_MSG_ERROR([cannot determine  kernel configuration - 'uname -r' failed ]) 
  fi
  KCONFIG="/boot/config-$kversion"
  if test -f "$KCONFIG"; then
    AC_MSG_RESULT([Using $KCONFIG as kernel configuration ])
  else
    # try compressed builtin config
    if test -f "/proc/config.gz"; then
       KCONFIG="/proc/config.gz"
       AC_MSG_RESULT([Using compiled-in kernel config $KCONFIG ])
    else
       AC_MSG_ERROR([cannot read $KCONFIG kernel configuration ]) 
    fi
  fi
fi

# a kernel configuration path is set at this point (KCONFIG).
# dig and determine the type of kernel RT system
KTYPE=""
DEFAULT_THREAD_STYLE=""

if test  "$THREADS" != posix; then
    AC_MSG_CHECKING(kernel for type of realtime system)

    # use zgrep to deal with /proc/config.gz
    opt_ipipe=`zgrep '^CONFIG_IPIPE' $KCONFIG |wc -l`
    opt_xeno=`zgrep '^CONFIG_XENO_' $KCONFIG |wc -l`
    opt_preempt_rt=`zgrep '^CONFIG_PREEMPT_RT' $KCONFIG |wc -l`
   
    #echo "forensics: ipipe=$opt_ipipe xeno=$opt_xeno preempt=$opt_preempt_rt"

    if test $opt_ipipe -gt 0 -a \( $opt_xeno -eq 0 \) -a \( $opt_preempt_rt -eq 0 \); then
	KTYPE=rtai
	DEFAULT_THREAD_STYLE=$DEFAULT_THREADSTYLE_RTAI
	AC_MSG_RESULT([looks like a RTAI configuration])
    else 
    if test $opt_ipipe -gt 0 -a \( $opt_xeno -gt 0 \) -a \( $opt_preempt_rt -eq 0 \); then
	KTYPE=xenomai
	DEFAULT_THREAD_STYLE=$DEFAULT_THREADSTYLE_XENOMAI
	AC_MSG_RESULT([looks like a Xenomai configuration ])
    else 
       if test $opt_ipipe -eq 0 -a \( $opt_xeno -eq 0 \) -a \( $opt_preempt_rt -gt 0 \); then
       KTYPE=rt-preempt
       DEFAULT_THREAD_STYLE=$DEFAULT_THREADSTYLE_RTPREEMPT
       AC_MSG_RESULT([looks like a RT_PREEMPT configuration])
    else
	AC_MSG_WARN([failed to guess realtime system from $KCONFIG - building simulator ])
        THREADS=posix	
	fi
	fi
	fi
fi

# check if THREADS style compatible with KTYPE
# if THREADS was not set, set default thread style for this kernel type
AC_MSG_CHECKING(kernel and thread style compatibility)
if `echo $THREADS | grep $KTYPE 1>/dev/null 2>&1`
then
  AC_MSG_RESULT([kernel type $KTYPE and thread style $THREADS are compatible])
else
  if test -z "$THREADS"; then
   THREADS=$DEFAULT_THREAD_STYLE
   AC_MSG_RESULT([setting thread style to $THREADS (default for $KTYPE)])
  else
    if test "$THREADS" != posix; then
        AC_MSG_ERROR([thread style $THREADS and kernel type $KTYPE are incompatible])
    else
        AC_MSG_RESULT([thread style Posix has no special kernel requirements])
    fi
  fi 
fi

# at this point, both THREADS and KCONFIG is set.
<<<<<<< HEAD
# If required, dig for kernel-headers 

if test "$THREADS" != posix; then
=======
# If required, dig for kernel-headers; we need this only for the kernel
# thread styles

if test "$THREADS" = 'rtai' -o \(  "$THREADS" = 'xenomai-kernel' \); then
>>>>>>> cecaaaf9

   # we have a kernel config path; extract version

   # if /proc/config.gz given, then this is for the running kernel
   if test "$KCONFIG" = "/proc/config.gz"; then
      KERNEL_VERSION=`uname -r`
   else
      KERNEL_VERSION=`echo $KCONFIG | sed -e 's/\/boot\/config-//'`
   fi
   AC_MSG_RESULT([building for kernel version $KERNEL_VERSION])

    AC_MSG_CHECKING([for location of kernel headers])
    AC_ARG_WITH(kernel-headers,
	[  --with-kernel-headers=<directory>       Location for kernel headers],
	[ KERNELDIR="$withval"	],
	[ KERNELDIR="/usr/src/linux-headers-$KERNEL_VERSION" ])
	
    if test -d "$KERNELDIR"; then
       AC_MSG_RESULT(using kernel headers from $KERNELDIR)
    else
       AC_MSG_ERROR([kernel header directory not found: $KERNELDIR ])
    fi
fi

# verify this user is member of group xenomai if threads=xenomai-user otherwise
# you get 'Xenomai: binding failed: Operation not permitted.' errors
if test "$THREADS" = xenomai-user; then
   nmatch=`grep -c xenomai /etc/group`
   if test $nmatch -eq 0
   then
       AC_MSG_ERROR([the xenomai group doesnt exist - is the xenomai userland support properly installed? ])
   fi
   nmatch=`id -Gn | grep -c xenomai`
   if test $nmatch -eq 0
   then
       thisuser=`id -un`
       AC_MSG_WARN([the user $thisuser is not member of the xenomai group\
 - please run 'sudo adduser $thisuser xenomai', logout and login again to run linuxcnc])
   fi
fi

# now it's safe to investigate whether we should build with usermode PCI support
# as platform, kernel and thread style is known
AC_MSG_CHECKING(whether to compile PCI drivers with usermode PCI support)
AC_ARG_ENABLE(usermode-pci,
    [  --enable-usermode-pci      Build PCI drivers with usermode PCI support],
    [
        case "$enableval" in
            Y*|y*)
		# scream if this doesnt make sense for the chosen thread style
		case "$THREADS" in
		     rtai|rt-preempt-kernel|xenomai-kernel)
		        AC_MSG_ERROR([ --enable-usermode-pci does not make sense with thread style $THREADS ]) 
		     ;;
		    *)
		        USERMODE_PCI=yes
                        AC_MSG_RESULT([explicitly configuring for usermode PCI support])
		    ;;
		esac
            ;;
            N*|n*)
		USERMODE_PCI=no
                AC_MSG_RESULT([explicitly disabling usermode PCI support])
            ;;
        esac
	if test -z "$USERMODE_PCI"; then
	   AC_MSG_ERROR([ I dont understand $enableval, just yes or no ])
	fi
    ],
    [
      # default: enable if TARGET_PLATFORM=PC and a userland thread style
      case "$THREADS" in
           rt-preempt-user|xenomai-user|posix)
               if test "$TARGET_PLATFORM" = "PC" ; then
	           USERMODE_PCI=yes
		   AC_MSG_RESULT([using defaults: platform $TARGET_PLATFORM - enable USERMODE_PCI for userland thread styles])
	       else
	           AC_MSG_RESULT([disabling USERMODE_PCI since platform not PC: $TARGET_PLATFORM])
	       fi
	       ;;
	   *)
	       USERMODE_PCI=no
               AC_MSG_RESULT([thread style not applicable for USERMODE_PCI])
	       ;;
      esac
    ])


# now test if libudev is usable if USERMODE_PCI was chosen
LIBUDEV_CFLAGS=
LIBUDEV_LIBS=
if test "$USERMODE_PCI" = "yes"; then
   AC_MSG_CHECKING(for libudev usability since USERMODE_PCI=$USERMODE_PCI)
   if pkg-config libudev >/dev/null 2>&1; then
      LIBUDEV_VER=`pkg-config libudev --version`
      AC_MSG_RESULT(installed - version $LIBUDEV_VER)
      LIBUDEV_CFLAGS=`pkg-config libudev --cflags`
      LIBUDEV_LIBS=`pkg-config libudev --libs`
      LIBS_hold=$LIBS
      LIBS=$LIBUDEV_LIBS
      AC_CHECK_LIB(udev, udev_new, [], [
          echo "Error - libudev isnt usable!"
	  exit -1
	  ])
      LIBS=$LIBS_hold
   else
      AC_MSG_ERROR(no -- please install libudev by sudo apt-get install libudev-dev)
   fi
fi

# Validate the userland part - config programs, directories, libraries  etc
AC_MSG_CHECKING(for $THREADS build support)
SIMULATOR=no
THREADS_SOURCE="${THREADS}"
case "$THREADS" in

    posix)
	# BUILD_DRIVERS already set or default
	# RTPREFIX not needed
	# KERNELDIR not needed
	RTFLAGS= # dso flags for posix - FIXME needed?
	#'BUILD_SYS' - one of 'user-dso', 'kbuild' or 'normal' 
	BUILD_SYS=user-dso
	SIMULATOR=yes	 # tcl legacy
	THREADS_SOURCE="rt-preempt-user"  # use RT_PREEMPT code
    ;;

    rtai)
	if test -z "$WITH_RTDIR"; then
	    DIRS="/usr/realtime-`uname -r` /usr/realtime /usr/realtime* /usr /usr/src/rtai*"
 	else	    
            DIRS="$WITH_RTDIR"
        fi
  	for location in $DIRS; do
    	    for subdir in .  bin; do
	        candidate=$location/$subdir/rtai-config
		if test -z "$RTS" -a -e $candidate; then
		    RTS=$candidate
		    AC_MSG_RESULT([using $RTS for RTAI config values])
		    break
		fi
    	    done
        done
	if test -z "$RTS"; then
	    AC_MSG_ERROR([could not find rtai-config in $DIRS - wrong directory or not installed])
	fi

	# The compiler MUST match the one used to compile the realtime modules if the
	# kernel level code is to function correctly. But if the kernel has been
	# compiled with gcc-2.96, it is unlikely to ever work !

	AC_MSG_CHECKING([for cc version])
  	RTSCC=`$RTS --cc`
	if test -n "$RTSCC"; then
	   AC_MSG_RESULT(found $RTSCC in $RTS) 
	else
	   AC_MSG_RESULT(not specified)
        fi

	BUILD_DRIVERS=yes
	BUILD_SYS=kbuild
	# replace given RTDIR by what rtai-config thinks it is
	RTDIR=`$RTS --prefix`	
	RTDIR=$(cd $RTDIR ; pwd -P )    # make absolute path
  	RTFLAGS=`$RTS --module-cflags`
        RTFLAGS="$RTFLAGS -DRTAI=3"
	RTAI=3
	# or use explicitly set KERNELDIR?
        KERNELDIR=`$RTS --linux-dir`
    	RTARCH=`$RTS --arch`
	test "$RTARCH" = x86_64 && \
	    KERNEL_MATH_CFLAGS="-msse -ffast-math -funsafe-math-optimizations"
	# avoid a naming conflict with /usr/realtime/include/rtai.h
	# this should probably be addressed more betterly
	THREADS_SOURCE="rtai-kernel"
    ;;

    rt-preempt-user|rt-preempt-kernel)
	LIBS_hold=$LIBS
	LIBS="$LIBS -lrt"

	AC_LINK_IFELSE([AC_LANG_PROGRAM([[
	#include <time.h>
	#include <sched.h>
	#include <sys/mman.h>
	]], [[
	struct timespec t;
	clock_gettime(CLOCK_MONOTONIC ,&t);
	clock_nanosleep(CLOCK_MONOTONIC, TIMER_ABSTIME, &t, NULL);
	]])],[AC_MSG_RESULT(linking against $THREADS support library librt.a - works)],[AC_MSG_ERROR(
	Unable to link to librt.a library. If you
	just installed it: try running ldconfig
	as root)])
	LIBS=$LIBS_hold

	BUILD_DRIVERS=yes
	if test "$THREADS" = rt-preempt-user ; then
	   BUILD_SYS=user-dso
	else
	   BUILD_SYS=kbuild
	fi
    ;;

    xenomai-user|xenomai-kernel)
	if test -z "$RTDIR"; then
     	    DIRS="/usr/bin /usr/xenomai/bin"
 	else	    
            DIRS="$RTDIR /usr/xenomai/bin"
        fi
  	for location in $DIRS; do
 	    candidate=$location/xeno-config
	    if test -x $candidate; then
	        RTS=$candidate # not sure this makes sense
		XENO_CONFIG=$candidate
		xenomai_version=`$XENO_CONFIG --version`
		AC_MSG_RESULT([using $XENO_CONFIG for Xenomai config values, version $xenomai_version ])
		break
	    fi
        done
	if test -z "$XENO_CONFIG"; then
	    AC_MSG_ERROR([could not find xeno-config in $DIRS -  wrong directory or libxenomai-dev not installed])
	fi

	CC_hold=$CC
	CFLAGS_hold=$CFLAGS
	CFLAGS="$CFLAGS "`$XENO_CONFIG --skin=native --cflags`
	LIBS_hold=$LIBS
	LIBS="$LIBS "`$XENO_CONFIG --skin=native --ldflags`

	# need to force hard-float for kernel modules
	if test "$THREADS" = xenomai-kernel ; then
  	   RTFLAGS="$CFLAGS  -D_FORTIFY_SOURCE=0 -ffast-math -mhard-float"
	fi

	# Xenomai docs recommend turning off CONFIG_CC_STACKPROTECTOR
	# on all arches but x86_64; this causes missing symbols without
	# this CFLAG
	if ! grep -q CONFIG_X86_64=y $KCONFIG; then
	  RTFLAGS="$RTFLAGS -fno-stack-protector"
	fi

	test "$THREADS" = xenomai-kernel -a "$($XENO_CONFIG --arch)" = x86 && \
	    KERNEL_MATH_CFLAGS="-msse -ffast-math -funsafe-math-optimizations"

	AC_MSG_CHECKING([for cc version])
  	RTSCC=`$XENO_CONFIG --cc`
	if test -n "$RTSCC"; then
	   AC_MSG_RESULT(found $RTSCC in $XENO_CONFIG) 
	else
	   AC_MSG_RESULT(not specified)
        fi

	AC_LINK_IFELSE([AC_LANG_PROGRAM([[
	#include <native/task.h>
	#include <native/timer.h>
	RT_TASK demo_task;
        RTIME now;
	]], [[
        rt_task_create(&demo_task, "trivial", 0, 99, 0);
        rt_task_set_periodic(NULL, TM_NOW, 1000000000);
        rt_timer_read();
	]])],[AC_MSG_RESULT(linking against xenomai support library - works)],[AC_MSG_ERROR(
	Unable to link to Xenomai support library. If you
	just installed it: try running ldconfig
	as root)])
	LIBS=$LIBS_hold
	CFLAGS=$CFLAGS_hold
	CC=$CC_hold

	BUILD_DRIVERS=yes
	if test "$THREADS" = xenomai-user ; then
	   BUILD_SYS=user-dso
	else
	   BUILD_SYS=kbuild
	fi
    ;;
    *)
    AC_MSG_ERROR([duh? thread-style = $THREADS ]) 
    ;;
esac  

AC_PROG_CC([$RTSCC gcc])
AC_PROG_CPP()

if test -z "$CC"; then
  AC_MSG_ERROR([no acceptable cc found])
elif ! test `$CC -dumpversion | cut -d '.' -f 1` -gt 2 ; then
  AC_MSG_ERROR([Compilers older than gcc 3.x are no longer supported])
fi

# RTPREFIX: used in:
# src/Makefile.inc
# src/Makefile 
# src/module_helper/Submakefile
# scripts/realtime
# scripts/rtapi.conf
RTPREFIX=$THREADS


AC_SUBST(SIMULATOR)
AC_SUBST([RTNAME])

AC_SUBST([RTAI])
AC_SUBST([RTPREFIX])
AC_SUBST([KERNELDIR])
AC_SUBST([RTFLAGS])
AC_SUBST([RTDIR])
AC_SUBST([RTARCH])
AC_SUBST([KERNEL_MATH_CFLAGS])

if test "$BUILD_DRIVERS" = yes; then
   AC_DEFINE(BUILD_DRIVERS, [], [build hardware drivers])
fi
AC_SUBST(BUILD_DRIVERS)

if test "$USERMODE_PCI" = yes; then
   AC_DEFINE(USERMODE_PCI, [], [build PCI drivers with usermode PCI support])
fi
AC_SUBST(USERMODE_PCI)
AC_SUBST(LIBUDEV_CFLAGS)
AC_SUBST(LIBUDEV_LIBS)
AC_DEFINE(HAVE_LIBUDEV, [], [libudev installed and available])

if test "$USE_GCC_ATOMIC_OPS" = yes; then
   AC_DEFINE(USE_GCC_ATOMIC_OPS, [], [use GCC builtin atomic operations])
fi
AC_SUBST(USE_GCC_ATOMIC_OPS)

if test "$USE_PORTABLE_PARPORT_IO" = yes; then
   AC_DEFINE(USE_PORTABLE_PARPORT_IO, [], [use ppdev ioctl instead of inb/outb])
fi
AC_SUBST(USE_PORTABLE_PARPORT_IO)

if test "$TARGET_PLATFORM" = "PC"; then
   TARGET_PLATFORM_PC=1
   AC_DEFINE(TARGET_PLATFORM_PC, [], [build for PC platform])
fi
if test "$TARGET_PLATFORM" = "raspberry"; then
   TARGET_PLATFORM_RASPBERRY=1
   AC_DEFINE(TARGET_PLATFORM_RASPBERRY, [], [build for Raspberry Pi platform])
fi
if test "$TARGET_PLATFORM" = "beaglebone"; then
   TARGET_PLATFORM_BEAGLEBONE=1
   AC_DEFINE(TARGET_PLATFORM_BEAGLEBONE, [], [build for BeagleBone platform])
fi
AC_SUBST(TARGET_PLATFORM)


AC_SUBST(ARCHITECTURE)
AC_SUBST(XENO_CONFIG)


# man, is this lame
case $BUILD_SYS in
  user-dso)
      AC_DEFINE(BUILD_SYS_USER_DSO, [], [build modules as .so shared objects])
      ;;
  kbuild)
      AC_DEFINE(BUILD_SYS_KBUILD, [], [build modules through kbuild])
      ;;
  normal)
      # I dont see _anything_ 'normal' here
      AC_DEFINE(BUILD_SYS_NORMAL, [], [build normal (unused)])
      ;;
esac
AC_SUBST(BUILD_SYS)

dnl threadstyle=`echo $THREADS |tr '[a-z\-]' '[A-Z_]'`
dnl AC_DEFINE_UNQUOTED([RTAPI_$threadstyle], [], [thread style])
dnl AC_SUBST(RTAPI_$threadstyle)
case $THREADS in
  posix)
      AC_DEFINE(RTAPI_POSIX, [], [thread style posix])
      ;;
  rtai)
      AC_DEFINE(RTAPI_RTAI, [], [thread style rtai])
      ;;
  xenomai-user)
      AC_DEFINE(RTAPI_XENOMAI_USER, [], [thread style xenomai-user])
      ;;
  xenomai-kernel)
      AC_DEFINE(RTAPI_XENOMAI_KERNEL, [], [thread style xenomai-kernel])
      ;;
  rt-preempt-user)
      AC_DEFINE(RTAPI_RTPREEMPT_USER, [], [thread style rt-preempt-user])
      ;;
  rt-preempt-kernel)
      AC_DEFINE(RTAPI_RTPREEMPT_KERNEL, [], [thread style rt-preempt-kernel])
      ;;
esac
AC_SUBST(THREADS)
AC_DEFINE_UNQUOTED(THREADS_HEADERS,"rtapi/${THREADS_SOURCE}.h",
	[thread system settings header file])
AC_SUBST(THREADS_SOURCE)

# while we are at it, drop a git scent mark
GIT_VERSION=unknown
gitcmd=`which git`
if test -n "$gitcmd"; then
   version=`$gitcmd describe --dirty --always`
   if test -n "$version"; then
      GIT_VERSION=$version
   fi
fi
AC_SUBST(GIT_VERSION)


EMC2_HOME=`(cd .. ; pwd)`
AC_SUBST([EMC2_HOME])

AC_DEFINE_UNQUOTED([RTDIR], "$RTDIR", [Directory of the installed realtime system])

##############################################################################
# Section 3                                                                  #
# aditional checking                                                         #
# Subsection 3.1 - checking for a CC (we must use the same one used for RT)  #
# Subsection 3.2 - check for the kernel version, with RT patches             #
# Subsection 3.3 - check the moduledir where modules can get installed       #
# Subsection 3.4 - check for GTK                                             #
# Subsection 3.5 - check for utility programs needed to build and run EMC    #
##############################################################################


##############################################################################
# Subsection 3.1 - checking for a CC (we must use the same one used for RT)  #
# Check CC version - (P.C.) We need to verify the compiler is the same one   #
# used for the realtime extensions... Hence the need to find the RT signature# 
# first.                                                                     #
# $RTS --cc should return the C compiler used - Verify this is acceptable.   #
# if version is gcc-2.96 check for alternative                               #
##############################################################################

AC_MSG_CHECKING([for usability of rdtscll from asm/msr.h])
AC_LINK_IFELSE([AC_LANG_PROGRAM([[
#include <asm/msr.h>
#include <stdio.h>
void use_rdtscll(void) { long long tsc; rdtscll(tsc); }
]], [[]])],[
        MSR_H_USABLE=yes
        AC_DEFINE([MSR_H_USABLE], [], [Define to 1 if asm/msr.h is usable and defines rdtscll])
    ],[MSR_H_USABLE=no])
AC_MSG_RESULT($MSR_H_USABLE)

AC_MSG_CHECKING([for usability of linux/hidraw.h])
AC_LINK_IFELSE([AC_LANG_PROGRAM([[
#include <sys/ioctl.h>
#include <linux/hidraw.h>
long hidiocgrawinfo = HIDIOCGRAWINFO;
    ]], [[]])],[
	HIDRAW_H_USABLE=yes
        AC_DEFINE([HIDRAW_H_USABLE], [], [Define to 1 if linux/hidraw.h is usable and defines HIDIOCGRAWINFO])
],[HIDRAW_H_USABLE=no])
AC_MSG_RESULT($HIDRAW_H_USABLE)
AC_SUBST([HIDRAW_H_USABLE])

##############################################################################
# Subsection 3.2 - check for the kernel version, with RT patches             #
#----------------------------------------------------------------------------#
# Check with the version.h to find the uts-kernel version.                   #
# This should be a more reliable way of determining the kernel that          #
# is being used to compile against - `uname -r` only returns the             #
# running kernel version which is may not be the one the code is             #
# compiled against.                                                          #
##############################################################################

case $THREADS in
    rt-preempt-kernel|rtai|xenomai-kernel)
    AC_CHECK_HEADERS([$KERNELDIR/include/linux/version.h],[],
        [AC_MSG_ERROR([version.h not found - Is the kernel headers package installed ?])])

    # Unfortunately, many distributions (redhat, mandrake) have #defines
    # inside version.h, so a simple cat|grep|cut test won't work... But then again,
    # RH & Mandrake kernels are notorious for their use of patches that break
    # the RT patching - Both RTAI and RTLinux strongly recommend using
    # a virgin source from kernel.org.

    # Get the kernel version from version.h
    AC_MSG_CHECKING([for kernel version string])

    if test -e $KERNELDIR/include/linux/utsrelease.h; then
	VERSION_FILE=$KERNELDIR/include/linux/utsrelease.h
    elif test -e $KERNELDIR/include/generated/utsrelease.h; then
	VERSION_FILE=$KERNELDIR/include/generated/utsrelease.h
    else
	VERSION_FILE=$KERNELDIR/include/linux/version.h
    fi
    KERNEL_VERS=`$CC -E -dM ${VERSION_FILE} | grep UTS | cut -d '"' -f 2`

    if test -z "$KERNEL_VERS"; then 
	AC_MSG_ERROR(Kernel version string not found)
    fi

    AC_MSG_RESULT([$KERNEL_VERS])
    AC_SUBST([KERNEL_VERS])
    AC_DEFINE_UNQUOTED([RTAPI_KERNEL_VERSION], "$KERNEL_VERS", [Required kernel version])

    if test $THREADS = xenomai-kernel; then
       	# no support in xeno-config, so force
        MODEXT=".ko" 
    else
	# Do a quick test for module extension..
	AC_MSG_CHECKING([for kernel module extension])
    	MODEXT=`$RTS --module-ext 2>/dev/null` || MODEXT=".o"
    	if test "x" = "x$MODEXT"; then
	   MODEXT=".o"
	fi
    fi
    AC_MSG_RESULT([$MODEXT])

    # This check should see if kbuild is or isn't used
    AC_MSG_CHECKING([kernel build system])
    # FIXME FIXME FIXME
    # right now it will assume based on the kernel module extension
    EXT_RTFLAGS=""
    BUILD_SYS="kbuild"

    if test "x$MODEXT" = "x.ko" ; then
	BUILD_SYS="kbuild"
    else
	EXT_RTFLAGS="-DEXPORT_SYMTAB"
    fi

    AC_ARG_WITH(kbuild,
	[  --with-kbuild=<y/n>                     Specify if your kernel uses kbuild or not],
	[
	    case "$withval" in
	    "" | y | ye | yes )
		BUILD_SYS="kbuild"
	      ;;
	    n | no )
		BUILD_SYS="normal"
	      ;;
	    esac
	])
    AC_MSG_RESULT([$BUILD_SYS])
    ;;
   posix|xenomai-user|rt-preempt-user)
      MODEXT=".so"
   ;;
   *)
   echo "duh?" THREADS=$THREADS
   ;;
esac
AC_SUBST([MODEXT])
AC_DEFINE_UNQUOTED([MODULE_EXT], "$MODEXT", [Extension for realtime modules])
AC_SUBST([BUILD_SYS])
AC_SUBST([EXT_RTFLAGS])

##############################################################################
# Subsection 3.3 - check the moduledir where modules can get installed       #
#                                                                            #
# Provides the user the possibility to specify (--with-module-dir=<path>)    #
# If not specified default inside /lib/modules/${KERNEL_VERS}/               #
# to the location where a RT-module gets found (mbuff.o or rtai_shm.o)       #
# (maybe the default should be /lib/modules/$KERNEL_VERS/extra if it exists? #
##############################################################################

# Create a module-dir option, similar to rtai's...
AC_MSG_CHECKING([for module installation directory])

AC_ARG_WITH(module-dir,
    [  --with-module-dir=<module-dir>          Installation directory for kernel modules],
    [
        case "$withval" in
        "" | y | ye | yes | n | no)
            AC_MSG_ERROR([You must supply a path for --with-module-dir.])
          ;;
        esac
        MODULE_DIR="$withval"
    ])


# if not specified, ask the realtime config script where the directory is
# if the config script returns an error, set MODULE_DIR to nothing
if test "x" = "x$MODULE_DIR" ; then
  MODULE_DIR=`$RTS --module-dir 2>/dev/null`
  if ! test -d $MODULE_DIR ; then
    AC_MSG_ERROR([$RTS --module-dir did not specify an existing directory.  You must use specify it using --with-module-dir=...])
  fi
fi
    
if test "$RUN_IN_PLACE" = "yes"; then
    RIP_MODULE_DIR="${BUILD_TOPLEVEL}/rtlib"
    AC_MSG_RESULT([configuring for run-in-place])
    prefix=${BUILD_TOPLEVEL}
    DEFAULT_NMLFILE=${prefix}/configs/common/linuxcnc.nml
    DEFAULT_TOOLTABLE=${prefix}/configs/sim/sim.tbl
    AC_MSG_RESULT([$RIP_MODULE_DIR])
else
    RUN_IN_PLACE=no
    EMC2_HOME=$prefix
    DEFAULT_NMLFILE=${prefix}/share/linuxcnc/linuxcnc.nml
    AC_MSG_RESULT([$MODULE_DIR])
fi

AC_ARG_ENABLE(run-in-place,
    [  --enable-run-in-place   A deprecated flag
                          (instead, configure without specifying --prefix)],
    [
        if ! test -z "$enableval"; then
            AC_MSG_WARN([--enable-run-in-place will be removed soon.
Configure without specifying --prefix to get a run-in-place build.])
        fi
    ])

AC_SUBST([MODULE_DIR])
AC_SUBST([RIP_MODULE_DIR])
AC_SUBST([RUN_IN_PLACE])
AC_SUBST([DEFAULT_NMLFILE])
AC_DEFINE_UNQUOTED([EMC2_DEFAULT_NMLFILE], "$DEFAULT_NMLFILE", [Default nml file])
AC_DEFINE_UNQUOTED([EMC2_DEFAULT_TOOLTABLE], "$DEFAULT_TOOLTABLE", [Default nml file])

##############################################################################
# Subsection 3.4 - define default dirs, these get used in a lot of places    #
# we decide based on RIP or install where stuff goes                         #
##############################################################################

fe () {
    # Fully expand argument.  Example:
    # ${datadir} -> ${datarootdir} -> ${prefix}/share -> /usr/local
    case "$1" in
    *\$*) eval fe \""$1"\" ;;
    *) echo "$1" ;;
    esac
}

if test "xyes" = "x$RUN_IN_PLACE"; then
    EMC2_LATENCY_SCRIPT=$EMC2_HOME/scripts/latency-test
    EMC2_LATENCYPLOT_SCRIPT=$EMC2_HOME/scripts/latencyplot
    EMC2_SCRIPT=$EMC2_HOME/scripts/emc
    EMC2_SUFFIX=" (run-in-place)"
    EMC2_ICON=$EMC2_HOME/linuxcncicon.png
    EMC2_BIN_DIR=$EMC2_HOME/bin
    EMC2_TCL_DIR=$EMC2_HOME/tcl
    EMC2_TCL_LIB_DIR=$EMC2_HOME/tcl
    EMC2_LANG_DIR=$EMC2_HOME/src/objects
    EMC2_PO_DIR=$EMC2_HOME/share/locale
    EMC2_HELP_DIR=$EMC2_HOME/docs/help
    EMC2_RTLIB_DIR=$EMC2_HOME/rtlib
    LINUXCNC_CONFIG_PATH="~/linuxcnc/configs:$EMC2_HOME/configs"
    EMC2_NCFILES_DIR=$EMC2_HOME/nc_files
    REALTIME=$EMC2_HOME/scripts/realtime
    EMC2_IMAGE_DIR=$EMC2_HOME
else
    EMC2_HOME=${prefix}
    EMC2_BIN_DIR=${prefix}/bin
    EMC2_LATENCY_SCRIPT=$EMC2_BIN_DIR/latency-test
    EMC2_LATENCYPLOT_SCRIPT=$EMC2_BIN_DIR/latencyplot
    EMC2_SCRIPT=$EMC2_BIN_DIR/emc
    EMC2_SUFFIX=""
    EMC2_ICON=linuxcncicon
    EMC2_TCL_DIR=${prefix}/lib/tcltk/linuxcnc
    EMC2_TCL_LIB_DIR=${prefix}/lib/tcltk/linuxcnc
    EMC2_LANG_DIR=${prefix}/share/linuxcnc/tcl/msgs
    EMC2_PO_DIR=${prefix}/share/locale
    EMC2_HELP_DIR=${prefix}/share/doc/linuxcnc
    case $MODULE_DIR in
        */linuxcnc*) EMC2_RTLIB_DIR=$MODULE_DIR ;;
	*) EMC2_RTLIB_DIR=$MODULE_DIR/linuxcnc
    esac
    LINUXCNC_CONFIG_PATH="~/linuxcnc/configs:/usr/local/etc/linuxcnc/configs:"$(eval echo $EMC2_HELP_DIR)"/examples/sample-configs"
    EMC2_NCFILES_DIR=${prefix}/share/linuxcnc/ncfiles
    REALTIME=/etc/init.d/realtime
    EMC2_IMAGE_DIR=$(fe "$datadir")/linuxcnc
fi

AC_DEFINE_UNQUOTED([EMC2_HOME], "$EMC2_HOME", [Prefix or RIP directory])
AC_DEFINE_UNQUOTED([EMC2_BIN_DIR], "$EMC2_BIN_DIR", [Directory for binaries])
AC_DEFINE_UNQUOTED([EMC2_TCL_DIR], "$EMC2_TCL_DIR", [Directory for tcl scripts])
AC_DEFINE_UNQUOTED([EMC2_HELP_DIR], "$EMC2_HELP_DIR", [Directory for help files])
AC_DEFINE_UNQUOTED([EMC2_RTLIB_DIR], "$EMC2_RTLIB_DIR", [Directory of realtime system])
AC_DEFINE_UNQUOTED([EMC2_LANG_DIR], "$EMC2_LANG_DIR", [Directory for tcl translation files])
AC_DEFINE_UNQUOTED([EMC2_PO_DIR], "$EMC2_PO_DIR", [Directory for po/mo translation files])
AC_DEFINE_UNQUOTED([EMC2_CONFIG_DIR], "$EMC2_CONFIG_DIR", [Directory for configuration files])
AC_DEFINE_UNQUOTED([EMC2_NCFILES_DIR], "$EMC2_NCFILES_DIR", [Directory for nc files])
AC_DEFINE_UNQUOTED([EMC2_IMAGE_DIR], "$EMC2_IMAGE_DIR", [Directory for images])
AC_SUBST([EMC2_BIN_DIR])
AC_SUBST([EMC2_TCL_DIR])
AC_SUBST([EMC2_TCL_LIB_DIR])
AC_SUBST([EMC2_HELP_DIR])
AC_SUBST([EMC2_RTLIB_DIR])
AC_SUBST([EMC2_LANG_DIR])
AC_SUBST([LINUXCNC_CONFIG_PATH])
AC_SUBST([EMC2_NCFILES_DIR])
AC_SUBST([REALTIME])
AC_SUBST([EMC2_IMAGE_DIR])
AC_SUBST([EMC2_SCRIPT])
AC_SUBST([EMC2_LATENCY_SCRIPT])
AC_SUBST([EMC2_LATENCYPLOT_SCRIPT])
AC_SUBST([EMC2_SUFFIX])
AC_SUBST([EMC2_ICON])

##############################################################################
# Subsection 3.5 - check for GTK                                             #
# FIXME: allow it to be enabled or disabled command line                     #
##############################################################################

AC_MSG_CHECKING([for glib])
if pkg-config glib-2.0 >/dev/null 2>&1; then
  GLIB_VER=`pkg-config glib-2.0 --modversion`
  AC_MSG_RESULT(yes - $GLIB_VER)
  GLIB_CFLAGS=`pkg-config glib-2.0 --cflags`
  GLIB_LIBS=`pkg-config glib-2.0 --libs`
else
  AC_MSG_ERROR(no -- required until somebody makes modbus optional)
fi


AC_ARG_ENABLE(gtk,
    [  --disable-gtk        Disable the parts of emc2 that depend on GTK],
    [
	case "$enableval" in
	Y*|y*)
	    BUILD_GTK=yes ;;
	*)
	    BUILD_GTK=no ;;
	esac
    ],
    [BUILD_GTK=yes])

if test "$BUILD_GTK" = "yes"; then
  AC_MSG_CHECKING([for GTK 2.4.0 or above])
  if pkg-config gtk+-2.0 --atleast-version 2.4.0 >/dev/null 2>&1; then
    GTK_VER=`pkg-config gtk+-2.0 --modversion`
    AC_MSG_RESULT(yes - $GTK_VER)
    GTK_CFLAGS=`pkg-config gtk+-2.0 --cflags`
    GTK_LIBS=`pkg-config gtk+-2.0 --libs`
    AC_MSG_CHECKING(for libgnomeprintui-2.2)
    if pkg-config --exists libgnomeprintui-2.2; then
      AC_MSG_RESULT(yes)
      GTK_CFLAGS="$GTK_CFLAGS `pkg-config --cflags libgnomeprintui-2.2`"
      GTK_LIBS="$GTK_LIBS `pkg-config --libs libgnomeprintui-2.2`"
      HAVE_GNOMEPRINT=yes
    else
      AC_MSG_RESULT(no -- printing from classicladder will not be possible)
      HAVE_GNOMEPRINT= 
    fi
  else
    AC_MSG_RESULT(no)
    AC_MSG_ERROR([GTK2 missing.  Install it or specify --disable-gtk to skip the parts of emc2 that depend on GTK])
  fi
fi

AC_SUBST(HAVE_GNOMEPRINT)
AC_SUBST(GTK_VER)
AC_SUBST(GTK_LIBS)
AC_SUBST(GTK_CFLAGS)
AC_SUBST(GLIB_LIBS)
AC_SUBST(GLIB_CFLAGS)

##############################################################################
# Subsection 3.6 - check for utility programs needed to build and run EMC    #
#                                                                            #
# Check for all the utility programs we need to build and install emc        #
# as well as those we use in the emc scripts...                              #
##############################################################################

SPATH=$PATH:/usr/local/sbin:/usr/sbin:/sbin
AC_PROG_CXX

AC_PATH_PROG(CXX,$CXX,"none")
if test $CXX = "none"
then
    AC_MSG_ERROR([C++ compiler not found])
fi

AC_PROG_MAKE_SET
AC_PROG_RANLIB
AC_PATH_PROG(AR,ar)
AC_PATH_PROG(INSTALL, install)
AC_PATH_PROG(SED, sed)
AC_PATH_PROG(PS, ps)
AC_PATH_PROG(KILL, kill)
AC_PATH_PROG(WHOAMI, whoami)
AC_PATH_PROG(AWK, awk)
AC_PATH_PROG(INSMOD, insmod, $SPATH)
AC_PATH_PROG(RMMOD, rmmod, "", $SPATH)
AC_PATH_PROG(LSMOD, lsmod, "", $SPATH)
AC_PATH_PROG(PIDOF, pidof, "", $SPATH)
AC_PATH_PROG(IPCS, ipcs, "")
AC_PATH_PROG(FUSER, fuser, "", $SPATH)
AC_PATH_PROG(MANDB, mandb, "")

AC_ARG_WITH(rmmod,
    [  --with-rmmod=</path/rmmod>              rmmod variant],
    [
	case "$withval" in
	"" | y | ye | yes)
	    AC_MSG_ERROR([You must supply an argument to --with-rmmod.])
	  ;;
	n | no | none)
	    RMMOD=""
	  ;;
	*)
	    RMMOD="$withval"
	esac
    ],
    [
            RMMOD="$EMC2_BIN_DIR/linuxcnc_module_helper remove"
    ])

AC_ARG_WITH(insmod,
    [  --with-insmod=</path/insmod>            insmod variant],
    [
	case "$withval" in
	"" | y | ye | yes)
	    AC_MSG_ERROR([You must supply an argument to --with-insmod.])
	  ;;
	n | no | none)
	    INSMOD=""
	  ;;
	*)
	    INSMOD="$withval"
	esac
    ],
    [
            INSMOD="$EMC2_BIN_DIR/linuxcnc_module_helper insert"
    ])

##############################################################################
# Subsection 3.7 - check for programs needed to build documentation          #
#                                                                            #
# Check for LyX and other programs we need to build and install docs.        #
# (Optional, if not present, just don't build the docs.)                     #
##############################################################################

AC_ARG_WITH(python,
    [  --with-python=<path>                    Specify the Python interpreter],
    [
        PYTHON=$withval
    ],[
        PYTHON=python
    ])
AC_PATH_PROG(PYTHON,$PYTHON,"none")
if test $PYTHON = "none"
then
    AC_MSG_ERROR([python not found])
fi

AC_MSG_CHECKING([whether to build documentation])
AC_ARG_ENABLE(build-documentation,
    [  --enable-build-documentation[=format]   Build documentation.
              Format may be "pdf" or "html" if only one format is desired.],
    [
        case "$enableval" in
        Y*|y*|html,pdf|pdf,html)
            BUILD_DOCS=yes
            BUILD_DOCS_PDF=yes
            BUILD_DOCS_HTML=yes
            AC_MSG_RESULT([PDF and HTML requested])
        ;;
        html)
            BUILD_DOCS=yes
            BUILD_DOCS_PDF=no
            BUILD_DOCS_HTML=yes
            AC_MSG_RESULT([HTML requested])
	;;
        pdf)
            BUILD_DOCS=yes
            BUILD_DOCS_PDF=yes
            BUILD_DOCS_HTML=no
            AC_MSG_RESULT([PDF requested])
	;;
        *)
            BUILD_DOCS=no
            AC_MSG_RESULT([no])
        ;;
    esac
    ],
    [
        BUILD_DOCS=no
        AC_MSG_RESULT([no])
    ])

# Programs required for building all documentation
if ( test "$BUILD_DOCS" = "yes" ) ; then
    if ( test "none" = "$PYTHON" ) ; then
        AC_MSG_ERROR([no python, documentation cannot be built])
    fi

    AC_PATH_PROG(ASCIIDOC,asciidoc,"none")
    if ( test "none" = "$ASCIIDOC" ) ; then
	AC_MSG_ERROR([no AsciiDoc, documentation cannot be built])
    fi

    AC_MSG_CHECKING([asciidoc version])
    set -- `asciidoc --version`; ASCIIDOC_VER=$2
    set -- `echo $ASCIIDOC_VER | sed 's/\./ /g'`

    if test $1 -lt 8 -o \( $1 -eq 8 -a $2 -lt 5 \); then
        AC_MSG_ERROR([asciidoc version $ASCIIDOC_VER less than 8.5.
Documentation cannot be built.
On Lucid, install the regular asciidoc from Ubuntu by running "sudo apt-get install asciidoc".
On Hardy, install the backported asciidoc available from the linuxcnc.org debian archive.
On other systems, do what you need to install asciidoc version 8.5 or newer.])
    fi
    AC_MSG_RESULT([$ASCIIDOC_VER])

    AC_PATH_PROG(DBLATEX,dblatex,"none")
    if ( test "none" = "$DBLATEX" ) ; then
	AC_MSG_ERROR([no dblatex, documentation cannot be built])
    fi

    AC_MSG_CHECKING([dblatex version])
    set -- `dblatex --version`; DBLATEX_VER=$3
    set -- `echo $DBLATEX_VER | sed 's/[[.-]]/ /g'`

    if test $1 -eq 0 -a \( $2 -lt 2 -o \( $2 -eq 2 -a ${3:-0} -lt 12 \) \); then
        AC_MSG_ERROR([dblatex version $DBLATEX_VER less than 0.2.12.
Documentation cannot be built.])
    fi
    AC_MSG_RESULT([$DBLATEX_VER])


    AC_PATH_PROG(SOURCE_HIGHLIGHT,source-highlight,"none")
    if ( test "none" = "$SOURCE_HIGHLIGHT" ) ; then
	AC_MSG_ERROR([no source-highlight, documentation cannot be built])
    fi


    AC_PATH_PROG(CONVERT,convert,"none")
    if ( test "none" = "$CONVERT" ) ; then
	AC_MSG_ERROR([no convert, documentation cannot be built])
    fi

    AC_PATH_PROG(GS,gs,"none")
    if ( test "none" = "$GS" ) ; then
	AC_MSG_ERROR([no gs, documentation cannot be built])
    fi
fi

# Programs required only for building the PDF documentation
if ( test "$BUILD_DOCS_PDF" = "yes" ) ; then
    AC_PATH_PROG(DBLATEX,dblatex,"none")
    if ( test "none" = "$DBLATEX" ) ; then
	AC_MSG_ERROR([no dblatex, PDF documentation cannot be built])
    fi

    AC_PATH_PROG(PDFLATEX,pdflatex,"none")
    if ( test "none" = "$PDFLATEX" ) ; then
	AC_MSG_ERROR([no pdflatex, PDF documentation cannot be built])
    fi

    AC_PATH_PROG(EPSTOPDF,epstopdf,"none")
    if ( test "none" = "$EPSTOPDF" ) ; then
	AC_MSG_ERROR([no epstopdf, PDF documentation cannot be built])
    fi
fi

# Programs required only for building the HTML documentation
if ( test "$BUILD_DOCS_HTML" = "yes" ) ; then
    AC_PATH_PROG(XSLTPROC,xsltproc,"none")
    if ( test "none" = "$XSLTPROC" ) ; then
	AC_MSG_ERROR([no xsltproc, HTML documentation cannot be built])
    fi

    AC_PATH_PROG(DVIPNG,dvipng,"none")
    if ( test "none" = "$DVIPNG" ) ; then
	AC_MSG_ERROR([no dvipng, HTML documentation cannot be built])
    fi

    AC_MSG_CHECKING([for HTML support in groff])
    if ! groff -Thtml < /dev/null > /dev/null 2>&1 ; then
        AC_MSG_ERROR([no groff -Thtml, HTML documentation cannot be built])
    else
        AC_MSG_RESULT(yes)
    fi
fi
AC_SUBST(BUILD_DOCS)
AC_SUBST(BUILD_DOCS_PDF)
AC_SUBST(BUILD_DOCS_HTML)

#############################################################################
# Section 4 - Check for math support                                         #
#                                                                            #
# Because some of the realtime kernel modules use floating point math        #
# which is not supported by standard kernel calls, we need to link to        #
# libm. RTAI provides a loadable module derived from uclibc (a minimal       #
# glibc implimentaion for embedded systems). Alternatively, we can link      #
# to dietlibc - Most distros package this as diet or dietlibc. Debian        #
# splits the headers and static libs into dietlibc-dev..                     #
# If neither of the two preferred options are available, then the default    #
# GNU glibc math library will have to be used. This will cause problems      #
# if certain functions found in libc.so are not stubbed, hence the following #
# tests and linking to mathstubs.o at a later stage.                         #
##############################################################################

if test "$SIMULATOR" != "yes"
then
AC_MSG_CHECKING([for kernel math support])
USE_LIBM=""
USE_RTLIBM=""
USE_STUBS=""
MATHLIB=""
MATHINC=""

#we need to make sure that $RTS has a --module-dir option
#only rtai-config has, well rtlinux-config has a --module_dir and lacks the rtai_* modules
if test $THREADS = rtai ; then
    if (test -r $($RTS --module-dir)/rtai_math${MODEXT} ) ; then
       USE_RTLIBM=1
    fi
fi

if (test -r $RTDIR/modules/rtai_libm${MODEXT} ) || (test $USE_RTLIBM) || (test -r /lib/modules/${KERNEL_VERS}/rtai/rtai_libm${MODEXT}) ; then
    # Found a suitable kernel module..
    MATHLIB=
    USE_RTLIBM=1
    AC_MSG_RESULT([ok, using RTAI's libm kernel module])
# Note: need to search /lib/modules/$KERNEL_VER for the math modules..
#       or `$RTS --module-dir`...
else
    AC_MSG_RESULT([no])
    AC_MSG_CHECKING([for a suitable libm])
    rm -f tests/mathtest.o tests/mathtest 2>/dev/null
    # compile a sample first.
    $CC -c tests/mathtest.c $RTFLAGS -o tests/mathtest.o 2>/dev/null
    
    DIET_DIR=$(find /usr/lib -maxdepth 2 -name diet* | head -n1)
    if (test "$DIET_DIR" != "" ) ; then
        # Run a test to see if it will work...
        ld -r -static tests/mathtest.o -o tests/mathtest -L$DIET_DIR/lib-i386 -lm 2>/dev/null
        if (test "$(nm -u tests/mathtest | grep -v ende)" = "" ) ; then
            AC_MSG_RESULT([diet lib OK to use.])
            USE_DIET=1
            MATHLIB="-L$DIET_DIR/lib-i386 -lm"
            MATHINC="-I$DIET_DIR/include"
        fi
    fi
    if (test "$USE_DIET" = "" ) ; then
        # Test the standard libm
    rm -f tests/mathtest 2>/dev/null
    ld -r -static tests/mathtest.o -o tests/mathtest -L/usr/lib -lm 2>/dev/null
        if ! nm -u tests/mathtest ; then
            AC_MSG_RESULT([libm OK to use.])
            USE_LIBM=1
            MATHLIB="-L/usr/lib -lm"
        else
            # We need to link to mathstubs if we are to use the glibc libm
            AC_MSG_WARN([Using glibc libm with mathstubs.
			If unresolved symbols are reported when loading kernel modules
			please file a bug report.])
            USE_LIBM=1
	    USE_STUBS=1
            MATHLIB="-L/usr/lib -lm"
        fi
    fi
    rm -f tests/mathtest.o tests/mathtest 2>/dev/null
fi

AC_SUBST([USE_LIBM])
AC_SUBST([USE_STUBS])
AC_SUBST([USE_RTLIBM])
AC_SUBST([MATHINC])
AC_SUBST([MATHLIB])

for m in adeos rtai_hal rtai_ksched rtai_fifos rtai_shm rtai_sem rtai_math \
        rtai rt_mem_mgr rtai_sched rtai_libm \
        rtl mbuff rtl_time rtl_sched rtl_posixio rtl_fifo xeno_math; do
    AC_MSG_CHECKING([for $m])
    TMP=$(find $MODULE_DIR -name $m$MODEXT 2>/dev/null)
    if test -z "$TMP"; then
        TMP=$(find /lib/modules/$KERNEL_VERS -name $m$MODEXT)
    fi
    eval MODPATH_$m=${TMP/$KERNEL_VERS/\\\$\\\(uname\\\ -r\\\)}
    AC_MSG_RESULT([${TMP:-not found}])
done

AC_SUBST(MODPATH_adeos)
AC_SUBST(MODPATH_rtai_hal)
AC_SUBST(MODPATH_rtai_ksched)
AC_SUBST(MODPATH_rtai_fifos)
AC_SUBST(MODPATH_rtai_shm)
AC_SUBST(MODPATH_rtai_sem)
AC_SUBST(MODPATH_rtai_math)
AC_SUBST(MODPATH_adeos)
AC_SUBST(MODPATH_rtai)
AC_SUBST(MODPATH_rt_mem_mgr)
AC_SUBST(MODPATH_rtai_sched)
AC_SUBST(MODPATH_rtai_shm)
AC_SUBST(MODPATH_rtai_libm)
AC_SUBST(MODPATH_rtl)
AC_SUBST(MODPATH_mbuff)
AC_SUBST(MODPATH_rtl_time)
AC_SUBST(MODPATH_rtl_sched)
AC_SUBST(MODPATH_rtl_posixio)
AC_SUBST(MODPATH_rtl_fifo)
AC_SUBST(MODPATH_xeno_math)
fi

# Checks for header files.

##############################################################################
# Section 4.1 - Important headers, functions and gloabl defines.             #
#                                                                            #
##############################################################################

# This section gets inserted in to config.h.in when autoheader is run.
# Global and common defines should be here rather than duplicated in
# multiple places. Keep screwball constructs out of this, and it can
# be used in both kernel space and user space.
AH_TOP([/********************************************************************
* Description: config.h
*
*	Common defines used in many emc2 source files.
*       To add to this file, edit Section 4.1 in configure.in
*       and then run autoheader.
*
* Author: Autogenerated by autoheader
* License: LGPL Version 2
* System: Linux
*    
* Copyright (c) 2004 All rights reserved.
********************************************************************/
#ifndef EMC2_CONFIG_H
#define EMC2_CONFIG_H

/* LINELEN is used throughout for buffer sizes, length of file name strings,
   etc. Let's just have one instead of a multitude of defines all the same. */
#define LINELEN 255
/* Used in a number of places for sprintf() buffers. */
#define BUFFERLEN 80

#define MM_PER_INCH 25.4
#define INCH_PER_MM (1.0/25.4)
])

AH_VERBATIM([_GNU_SOURCE],
[/* Enable GNU extensions on systems that have them.  */
#ifndef _GNU_SOURCE
# define _GNU_SOURCE
#endif
])

AC_HEADER_STDC
AC_HEADER_SYS_WAIT
AC_CHECK_FUNCS(semtimedop)
LIBS_hold=$LIBS
LIBS="$LIBS -lm"

AC_MSG_CHECKING([for sincos function])
sincos_ok=yes
AC_LINK_IFELSE([AC_LANG_PROGRAM([[double a, b;]], [[sincos(1.0, &a, &b);]])],[AC_DEFINE(
        HAVE_SINCOS,
        1,
        Define to 1 if sincos is available.
    )],[sincos_ok=no
])
AC_MSG_RESULT([$sincos_ok])

AC_CHECK_FUNCS(__sincos)
LIBS=$LIBS_hold

AH_BOTTOM(#endif
)

##############################################################################
# Section 5 - Check for tcl/tk support                                       #
#                                                                            #
# Test for tcl/tk headers fails if they are not in /usr/include              #
# so testing is done by finding tclConfig.sh and tkConfig.sh                 #
# if the search fails the traditional check is done                          #
##############################################################################
AC_MSG_CHECKING([for tcl])

AC_ARG_WITH(tclConfig,
    [  --with-tclConfig=<path>                 Specify the path to tclConfig],
    [
        TCLCONFIG=$withval
    ],[
        TCLCONFIG=
    ])

# if not specified, search for tclConfig.sh
if (test "x$TCLCONFIG" = "x"); then
    TCLCONFIG=$(find /usr/lib* -maxdepth 2 -name tclConfig.sh | head -n1)
    if (test "x$TCLCONFIG" = "x"); then
	TCLCONFIG=$(find /usr/local/lib* -maxdepth 2 -name tclConfig.sh | head -n1)
    fi
fi

if (test "x$TCLCONFIG" = "x"); then
   AC_MSG_RESULT([tclConfig.sh not found, trying tcl.h and libs.
		  If it doesn't work try running ./configure --with-tclConfig=<path to tclConfig.sh>])
   AC_CHECK_HEADERS([tcl.h])
   AC_SEARCH_LIBS(Tcl_Init,[tcl tcl8.1 tcl8.2 tcl8.3 tcl8.4 tcl8.5],[],[AC_MSG_ERROR([tcl lib not found])])
else
# tclConfig.sh found,
# extracting vars
   AC_MSG_RESULT([$TCLCONFIG found])
   . "$TCLCONFIG"
   TCL_CFLAGS="$TCL_INCLUDE_SPEC -DUSE_TCL_STUBS"
   TCL_LIBS="$TCL_STUB_LIB_SPEC"
fi

AC_MSG_CHECKING([for tk])

AC_ARG_WITH(tkConfig,
    [  --with-tkConfig=<path>                  Specify the path to tkConfig],
    [
        TKCONFIG=$withval
    ],[
        TKCONFIG=
    ])

# if not specified, search for tclConfig.sh
if test -z "$TKCONFIG"; then
    TKCONFIG=$(dirname $TCLCONFIG)/tkConfig.sh
    if ! test -f $TKCONFIG; then unset TKCONFIG; fi
fi
if (test "x$TKCONFIG" = "x"); then
    # search for tkConfig.sh
    TKCONFIG=$(find /usr/lib -maxdepth 2 -name tkConfig.sh | head -n1)
    if (test "x$TKCONFIG" = "x"); then
	TKCONFIG=$(find /usr/local/lib -maxdepth 2 -name tkConfig.sh | head -n1)
    fi
fi

if (test "x$TKCONFIG" = "x"); then
   AC_MSG_RESULT([tkConfig.sh not found, trying tk.h and libs.
		  If it doesn't work try running ./configure --with-tkConfig=<path to tkConfig.sh>])
   AC_CHECK_HEADERS([tk.h])
   AC_SEARCH_LIBS(Tk_Init,[tk tk80 tk8.0 tk8.1 tk8.2 tk8.3 tk8.4 tk8.5],[],[AC_MSG_ERROR([tk lib not found])])
else
# tkConfig.sh found,
# extracting vars
   AC_MSG_RESULT([$TKCONFIG found])
   . "$TKCONFIG"
   TK_CFLAGS="$TK_INCLUDE_SPEC $TK_XINCLUDES" 
   TK_LIBS="$TK_LIBS $TK_LIB_SPEC"
fi

if ! test -z "$TCL_VERSION" && ! test -z "$TK_VERSION" && ! test "$TCL_VERSION" = "$TK_VERSION" ; then
    AC_MSG_ERROR([Tcl and Tk versions must be the same, but configure found
Tcl $TCL_VERSION and Tk $TK_VERSION.  You can use --with-tkConfig= and --with-tclConfig=
to override the autodetected versions.])
fi

if test -f $TCL_EXEC_PREFIX/bin/wish$TCL_VERSION; then
    WISH=$TCL_EXEC_PREFIX/bin/wish$TCL_VERSION
elif test -f $TCL_EXEC_PREFIX/bin/wish; then
    WISH=$TCL_EXEC_PREFIX/bin/wish
else
    WISH=wish
fi

if test -f $TCL_EXEC_PREFIX/bin/tclsh$TCL_VERSION; then
    TCLSH=$TCL_EXEC_PREFIX/bin/tclsh$TCL_VERSION
elif test -f $TCL_EXEC_PREFIX/bin/tclsh; then
    TCLSH=$TCL_EXEC_PREFIX/bin/tclsh
else
    TCLSH=tclsh
fi

AC_MSG_CHECKING([for BWidget using $TCLSH])
if (unset DISPLAY; echo ["catch { package require bwidget }; exit [expr [lsearch [package names] BWidget] == -1]"] | $TCLSH); then
    AC_MSG_RESULT([found])
else
    AC_MSG_ERROR([not found])
fi

HAVE_WORKING_BLT=no
AC_MSG_CHECKING([for BLT using tclsh8.5])
if (test -f $TCL_EXEC_PREFIX/bin/tclsh8.5) && (echo ['if [catch {package require BLT}] { exit 1; } else { exit 0; }'] | tclsh8.5); then
    AC_MSG_RESULT([found])
    HAVE_WORKING_BLT=yes
else
    AC_MSG_RESULT([not found])
fi

AC_SUBST([TCL_DBGX])
AC_SUBST([TK_DBGX])
AC_SUBST([TCL_CFLAGS])
AC_SUBST([TK_CFLAGS])
AC_SUBST([TCL_LIBS])
AC_SUBST([TK_LIBS])
AC_SUBST([WISH])
AC_SUBST([TCLSH])
AC_SUBST([HAVE_WORKING_BLT])

##############################################################################
# Section 6 - Miscelaneous support                                           #
#                                                                            #
# Subsection 6.1. - provides DATE to output it to the generated files        #
# Subsection 6.2. - user option to convince make to be quiet during make     #
##############################################################################

# provides DATE in order to output it to the generated files
DATE=$(date)
AC_SUBST([DATE])
AC_PATH_XTRA
#X_CFLAGS gets set
#X_LIBS and X_EXTRA_LIBS likewise

AC_SUBST([X_LIBS])
AC_SUBST([X_CFLAGS])

AC_CHECK_HEADERS(X11/extensions/Xinerama.h,
	    [HAVE_XINERAMA=yes],
	    [HAVE_XINERAMA=no])

AC_CHECK_LIB(Xinerama, XineramaQueryExtension,
	    [],
	    [HAVE_XINERAMA=no])

if test "x$HAVE_XINERAMA" = "xno"; then
    AC_MSG_ERROR([Xinerama library or headers not found])
fi

# check for Xaw, that is needed for emc2/src/emc/usr_intf/xemc.cc

if test "$have_x" = "yes"; then
CFLAGS_hold=$CFLAGS
LIBS_hold=$LIBS
CFLAGS="$CFLAGS $X_CFLAGS"
LIBS="$LIBS $X_PRE_LIBS $X_LIBS"

AC_CHECK_HEADERS(X11/Xaw/XawInit.h,
	    [HAVE_XAW=yes],
	    [HAVE_XAW=no],
	    [[#include <X11/Intrinsic.h>
	    ]])

AC_CHECK_LIB(Xaw, XawDialogGetValueString,
	    [],
	    [HAVE_XAW=no])
CFLAGS=$CFLAGS_hold
LIBS=$LIBS_hold
fi

if test "x$HAVE_XAW" = "xno"; then
    AC_MSG_WARN([Xaw lib missing, you won't be able to build/run xemc. try installing it with 'apt-get install libxaw7-dev'])
else    
    XAW_LIBS="$X_PRE_LIBS $X_LIBS -lX11 -lXaw -lXt"
fi
AC_SUBST([HAVE_XAW])
AC_SUBST([XAW_LIBS])

#clean out LIBS, or else all future tests will check with -lXaw (which fails on odd systems)
temp_LIBS=$LIBS
LIBS=

# check for readline.h and friends, optional for halcmd
AC_CHECK_HEADERS(readline/readline.h, [HAVE_READLINE=yes], [HAVE_READLINE=no])
AC_CHECK_HEADERS(readline/history.h, [], [HAVE_READLINE=no])

echo "Trying readline without -ltermcap"
AC_CHECK_LIB(readline, readline, [HAVE_READLINE_NOTERMCAP=yes], [])
unset ac_cv_lib_readline_readline
echo "Trying readline with -ltermcap"
AC_CHECK_LIB(readline, readline, [HAVE_READLINE_TERMCAP=yes], [], -ltermcap)
unset ac_cv_lib_readline_readline

if test "x$HAVE_READLINE_NOTERMCAP" = "xyes"; then
    echo "Readline does not require -ltermcap"
    READLINE_LIBS="-lreadline"
elif test "x$HAVE_READLINE_TERMCAP" = "xyes"; then
    echo "Readline requires -ltermcap"
    READLINE_LIBS="-lreadline -ltermcap"
else
    HAVE_READLINE=no
fi

if test "x$HAVE_READLINE" = "xyes"; then
    AC_DEFINE([HAVE_READLINE], [], [Define to 1 if you have the 'readline' library (-lreadline) and required headers])
else
    AC_MSG_ERROR([Required library 'readline' missing.])
fi
AC_SUBST([HAVE_READLINE])
AC_SUBST([READLINE_LIBS])


#check for ncurses.h needed for emc2/src/emc/usr_intf/keystick.cc

AC_CHECK_HEADERS(ncurses.h,
	    [HAVE_NCURSES=yes],
	    [HAVE_NCURSES=no])

AC_CHECK_LIB(ncurses, initscr,
	    [],
	    [HAVE_NCURSES=no])

if test "x$HAVE_NCURSES" = "xno"; then
    AC_MSG_WARN(ncurses lib missing, you won't be able to build/run keystick. try installing it with 'apt-get install libncurses-dev')
else    
    NCURSES_LIBS="-lncurses"
fi
AC_SUBST([HAVE_NCURSES])
AC_SUBST([NCURSES_LIBS])


##############################################################################
# Section 7 - Language support                                               #
#                                                                            #
# i18n Language support:                                                     #
# see http://cvs.gnome.org/viewcvs/intltool/doc/I18N-HOWTO?rev=1.3           #
##############################################################################

# if you don't have nls tools, allow a way out!

AC_ARG_ENABLE(nls,
              [  --disable-nls           don't use NLS],
              USE_NLS=no, USE_NLS=yes)
AC_SUBST(USE_NLS)

if test "$USE_NLS" = "yes"; then
  AC_CHECK_HEADERS(locale.h)
  AC_CHECK_FUNCS(setlocale)
  AC_SUBST(HAVE_LOCALE_H)  

# Add languages here when they are translated.
# Grep the LINGUAS file.
  LANGUAGES=""
  AC_SUBST(LANGUAGES)  
  AC_CHECK_HEADERS(libintl.h)
  AC_CHECK_LIB(intl,gettext)
  AC_SUBST(HAVE_LIBINTL_H)  
  AC_SUBST(HAVE_LIBINTL)

# The default locale directory is /usr/share/locale - This is generally fixed
# by the distribution....
  dnl Handle localedir
  LOCALEDIR='/usr/share/locale'
  AC_ARG_WITH(locale-dir,
  [  --with-locale-dir=DIR   Location of the locale file(s)
                          [DATADIR/locale]],[
    if test x$withval = xyes; then
      AC_MSG_WARN(Usage is: --with-locale-dir=basedir)
    else
      if test x$withval = xno; then
        AC_MSG_WARN(Usage is: --with-locale-dir=basedir)
      else
        LOCALEDIR=$withval
      fi
    fi
  ])
  AC_SUBST(LOCALEDIR)
fi

#restore LIBS
LIBS="$X_LIBS $temp_LIBS"

AC_PATH_PROG(XGETTEXT,xgettext,none)
XGETTEXT_TCL_WORKS=no
if test "$XGETTEXT" = "none"; then
   AC_MSG_ERROR(install gettext 0.14.5 or above)
else
   AC_MSG_CHECKING(for xgettext tcl bug)
   set -- $(xgettext --version | head -1)
   version=$4
   set -- $(echo $4 | tr . " ")
   if test ${1-0} -gt 0 -o \( ${1-0} -eq 0 -a \( ${2-0} -gt 14 -o \( ${2-0} -eq 14 -a ${3-0} -ge 5 \) \) \)
   then
	XGETTEXT_TCL_WORKS=yes
	AC_MSG_RESULT(xgettext version $version OK)
    else
	AC_MSG_RESULT(xgettext version $version buggy -- need at least 0.14.5)
        AC_MSG_ERROR(install xgettext 0.14.5 or above)
   fi
fi
AC_SUBST(XGETTEXT)

AC_PATH_PROG(MSGFMT,msgfmt,none)
if test "$MSGFMT" = "none"; then
   AC_MSG_ERROR(install gettext 0.14.5 or above)
else
    AC_MSG_CHECKING(for --tcl support in msgfmt)
    if $MSGFMT --tcl -l de -d /tmp /dev/null > /dev/null 2>&1; then
        AC_MSG_RESULT(yes)
    else
        AC_MSG_ERROR(install xgettext 0.14.5 or above)
    fi
fi
AC_SUBST(MSGFMT)

AC_MSG_CHECKING(for Python support)
AC_ARG_ENABLE(python,
    [  --disable-python        Disable the parts of emc2 that depend on Python],
    [
	case "$enableval" in
	Y*|y*)
	    BUILD_PYTHON=yes ;;
	*)
	    BUILD_PYTHON=no ;;
	esac
    ],
    [BUILD_PYTHON=yes])

AC_MSG_RESULT($BUILD_PYTHON)

if test "$BUILD_PYTHON" = "yes"; then
    if test "$PYTHON" = "none"; then
	AC_MSG_ERROR([Python missing.  Install it or specify --disable-python to skip the parts of emc2 that depend on Python])
    fi

    AC_MSG_CHECKING([python version])
    if ! $PYTHON -c 'import sys;raise SystemExit,sys.hexversion<0x2040000'
    then
	AC_MSG_ERROR(Python version too old (2.4 or newer required))
    fi
    AC_MSG_RESULT(OK)

    AC_MSG_CHECKING([match between tk and Tkinter versions])
	
    PYTHON_TK_VERSION="`$PYTHON -c 'import _tkinter; print _tkinter.TK_VERSION'`"
    PYTHON_TCL_VERSION="`$PYTHON -c 'import _tkinter; print _tkinter.TCL_VERSION'`"

    if test "$PYTHON_TCL_VERSION" != "$TCL_VERSION"; then
	AC_MSG_RESULT([TCL mismatch: $TCL_VERSION vs $PYTHON_TCL_VERSION])
	AC_MSG_ERROR([Python requires use of Tcl $PYTHON_TCL_VERSION and Tk $PYTHON_TK_VERSION.
Install this version and specify --with-tclConfig and --with-tkConfig if necessary])
    fi
    if test "$PYTHON_TK_VERSION" != "$TK_VERSION"; then
	AC_MSG_RESULT([Tk mismatch: $TK_VERSION vs $PYTHON_TK_VERSION])
	AC_MSG_ERROR(["Python requires use of Tk $TK_VERSION.  Install this version and specify --with-tkConfig if necessary"])
    fi
    AC_MSG_RESULT([$PYTHON_TK_VERSION])

    AC_MSG_CHECKING(location of Python header files)
    INCLUDEPY=`$PYTHON -c 'import distutils.sysconfig; print distutils.sysconfig.get_config_vars().get("INCLUDEPY")'`
    AC_MSG_RESULT($INCLUDEPY)

    AC_CHECK_HEADER($INCLUDEPY/Python.h,[],
	[AC_MSG_ERROR([Required header Python.h missing.  Install it, or specify --disable-python to skip the parts of emc2 that depend on Python])])

    AC_MSG_CHECKING(for site-package location)
    SITEPY=`$PYTHON -c 'import distutils.sysconfig; print distutils.sysconfig.get_python_lib()'`
    AC_MSG_RESULT($SITEPY)

    AC_CHECK_HEADERS(GL/gl.h GL/glu.h,[],[AC_MSG_ERROR([Required OpenGL header missing.  Install it, or specify --disable-python to skip the parts of emc2 that depend on Python])])

    AC_CHECK_LIB(GL, glBegin, [], [AC_MSG_ERROR([Required GL library missing.  Install it, or specify --disable-python to skip the parts of emc2 that depend on Python])])

    AC_MSG_CHECKING(for working GLU quadrics)
    AC_COMPILE_IFELSE([AC_LANG_PROGRAM([[
#include <GL/gl.h>
#include <GL/glu.h>
]], [[GLUquadric *q;]])],[AC_MSG_RESULT(yes)],[
		AC_MSG_ERROR([Required GLU library missing.  Install it or specify --disable-python to skip the parts of emc2 that depend on Python])
	
    ])

    AC_MSG_CHECKING(for Xmu headers)
    AC_CHECK_HEADERS(X11/Xmu/Xmu.h,[],[AC_MSG_ERROR([Required Xmu header missing.  Install it, or specify --disable-python to skip the parts of emc2 that depend on Python])])
fi

AC_SUBST([BUILD_PYTHON])
AC_SUBST([INCLUDEPY])
AC_SUBST([SITEPY])


##############################################################################
# files that get created by ./configure                                      #
##############################################################################
#AC_CONFIG_FILES([../configs/rtapi.conf ../configs/emc.conf ../configs/hal.conf config.h])
AC_CONFIG_FILES([../scripts/rtapi.conf])
AC_CONFIG_FILES([../docs/man/man1/linuxcnc.1])
AC_CONFIG_FILES([../scripts/linuxcnc], [chmod +x ../scripts/linuxcnc])
AC_CONFIG_FILES([../scripts/halrun], [chmod +x ../scripts/halrun])
AC_CONFIG_FILES([../scripts/rip-environment], [chmod +x ../scripts/rip-environment])
AC_CONFIG_FILES([../scripts/haltcl], [chmod +x ../scripts/haltcl])
AC_CONFIG_FILES([../scripts/realtime], [chmod +x ../scripts/realtime])
AC_CONFIG_FILES([../scripts/latencyplot], [chmod +x ../scripts/latencyplot])
AC_CONFIG_FILES([../scripts/latencyhistogram], [chmod +x ../scripts/latencyhistogram])
AC_CONFIG_FILES(Makefile.inc)
AC_CONFIG_FILES(Makefile.modinc)
AC_CONFIG_FILES(../tcl/linuxcnc.tcl)
AC_CONFIG_FILES(../lib/python/nf.py)
AC_CONFIG_FILES([../scripts/linuxcncmkdesktop], [chmod +x ../scripts/linuxcncmkdesktop])
AC_CONFIG_FILES(../share/applications/linuxcnc-latency.desktop)
AC_CONFIG_FILES(../share/applications/linuxcnc-latencyplot.desktop)
AC_CONFIG_FILES(../share/applications/linuxcnc.desktop)
AC_CONFIG_FILES(../share/desktop-directories/cnc.directory)
AC_CONFIG_FILES(../share/menus/CNC.menu)
<<<<<<< HEAD
AC_OUTPUT
=======
AC_CONFIG_FILES(linuxcncconfig.py-tmp)
AC_OUTPUT

# clean up linuxcncconfig.py:
# subsitute "yes" by True
# subsitute "no" by False
AC_MSG_RESULT(touching up ../lib/python/linuxcncconfig.py)
sed -e 's/"yes"/True/g' -e 's/"no"/False/g' \
    <linuxcncconfig.py-tmp \
    >../lib/python/linuxcncconfig.py
AC_MSG_CHECKING(usability of ../lib/python/linuxcncconfig.py)
python ../lib/python/linuxcncconfig.py
AC_MSG_RESULT(done)
>>>>>>> cecaaaf9

##############################################################################
# message to the user what to do next, after a succesfull ./configure        #
##############################################################################
bold () {
    if tty > /dev/null 2>&1 && type -path tput > /dev/null 2>&1;
    then
        tput smso
    fi
}

offbold () {
    if tty > /dev/null 2>&1 && type -path tput > /dev/null 2>&1;
    then
        tput rmso
    fi
}

echo ""
echo ""
echo "######################################################################"
echo "#                LinuxCNC - Enhanced Machine Controller              #"
echo "######################################################################"
echo "#                                                                    #"
echo "#   LinuxCNC is a software system for computer control of machine    #"
echo "#   tools such as milling machines. LinuxCNC is released under the   #"
echo "#   GPL.  Check out http://www.linuxcnc.org/ for more details.       #"
echo "#                                                                    #"
echo "#                                                                    #"
echo "#   It seems that ./configure completed successfully.                #"
if test $SIMULATOR = yes; then
echo "#   However, the configuration is for a simulator only, no RT        #"
echo "#   capabilities will be used. In this mode no control of hardware   #"
echo "#   is possible. Drivers won't be built.                             #"
else
echo "#   This means that RT is properly installed                         #"
fi
echo "#   If things don't work check config.log for errors & warnings      #"
echo "#                                                                    #"

if test "xyes" = "x$RUN_IN_PLACE"; then
echo "#   Next compile by typing                                           #"
echo "#         make                                                       #"
if test $THREADS != posix -o \( $BUILD_DRIVERS = yes \) ; then
echo "#         sudo make setuid                                           #"
fi
echo "#                                                                    #"
echo "#   Before running the software, set the environment:                #"
echo "#         . (top dir)/scripts/rip-environment                        #"
else
bold
echo "#   warning: If you already have an installed linuxcnc, this will    #"
echo "#         replace an existing installation.  If you have installed   #"
echo "#         a linuxcnc package, this will damage the package.          #"
offbold
echo "#   hint: To test a self-built version of emc without damaging       #"
echo "#         the package version, don't specify a --prefix              #"
echo "#                                                                    #"
echo "#   Next compile by typing                                           #"
echo "#         make                                                       #"
echo "#   then install it by typing                                        #"
echo "#         sudo make install                                          #"
fi
echo "#                                                                    #"
echo "#   To run the software type                                         #"
echo "#         linuxcnc                                                   #"
echo "#                                                                    #"
echo "######################################################################"
echo ""
echo ""<|MERGE_RESOLUTION|>--- conflicted
+++ resolved
@@ -283,11 +283,8 @@
 # Architecture. Use output of arch(1).
 ARCHITECTURE=`$ARCHCMD`
 
-<<<<<<< HEAD
 # xenomai equivalent of pkg-config
 XENO_CONFIG=
-=======
->>>>>>> cecaaaf9
 
 # Name of thread system source file to include, with no extension
 # e.g. 'rt-preempt-user'; used to generate #include "rt-preempt-user.h"
@@ -606,16 +603,10 @@
 fi
 
 # at this point, both THREADS and KCONFIG is set.
-<<<<<<< HEAD
-# If required, dig for kernel-headers 
-
-if test "$THREADS" != posix; then
-=======
 # If required, dig for kernel-headers; we need this only for the kernel
 # thread styles
 
 if test "$THREADS" = 'rtai' -o \(  "$THREADS" = 'xenomai-kernel' \); then
->>>>>>> cecaaaf9
 
    # we have a kernel config path; extract version
 
@@ -2190,9 +2181,6 @@
 AC_CONFIG_FILES(../share/applications/linuxcnc.desktop)
 AC_CONFIG_FILES(../share/desktop-directories/cnc.directory)
 AC_CONFIG_FILES(../share/menus/CNC.menu)
-<<<<<<< HEAD
-AC_OUTPUT
-=======
 AC_CONFIG_FILES(linuxcncconfig.py-tmp)
 AC_OUTPUT
 
@@ -2206,7 +2194,6 @@
 AC_MSG_CHECKING(usability of ../lib/python/linuxcncconfig.py)
 python ../lib/python/linuxcncconfig.py
 AC_MSG_RESULT(done)
->>>>>>> cecaaaf9
 
 ##############################################################################
 # message to the user what to do next, after a succesfull ./configure        #
