--- conflicted
+++ resolved
@@ -511,7 +511,6 @@
 
 
 AC_ARG_WITH(realtime,
-<<<<<<< HEAD
     [  --with-realtime  A deprecated option, ignored
                    instead, use
 		   --with-threads=posix,rtai,rt-preempt-user,rt-preempt-kernel,xenomai-user,xenomai-kernel 
@@ -520,19 +519,6 @@
         AC_MSG_WARN([--with-realtime will be removed soon and has no effect.])
     ],
     [])
-=======
-    [  --with-realtime=<path to realtime>     Path where RTAI or RTlinux is installed],
-    [   case "$withval" in
-	"" | y | ye | yes | n | no)
-	    AC_MSG_ERROR([You must supply a path for --with-realtime.]) ;;
-	*)
-		case "$SIMULATOR" in
-			yes) AC_MSG_ERROR([--with-realtime and --enable-simulator are mutually exclusive]) ;;
-			*) RTDIR="$withval" ;;
-		esac
-	;;
-        esac])
->>>>>>> b864d3a1
 
 
 
