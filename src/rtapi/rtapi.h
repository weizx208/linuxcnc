--- conflicted
+++ resolved
@@ -63,14 +63,8 @@
   RTAPI_SERIAL should be bumped with changes that break compatibility
   with previous versions.
 */
-<<<<<<< HEAD
 #define RTAPI_SERIAL 2
-=======
-#define RTAPI_SERIAL 1
->>>>>>> 7a44d650
-
 #include "config.h"
-#include "rtapi_global.h"
 
 #if ( !defined RTAPI ) && ( !defined ULAPI )
 #error "Please define either RTAPI or ULAPI!"
@@ -177,11 +171,7 @@
 extern int _rtapi_exit(int module_id);
 
 /** 'rtapi_next_module_id()' returns a globally unique int ID
-<<<<<<< HEAD
     
-=======
-
->>>>>>> 7a44d650
  */
 typedef int (*rtapi_next_module_id_t)(void);
 #define rtapi_next_module_id()			\
@@ -191,11 +181,7 @@
 /***********************************************************************
 *                      MESSAGING FUNCTIONS                             *
 ************************************************************************/
-<<<<<<< HEAD
-// moved to rtapi_support.h 
-=======
 // moved to rtapi_support.h
->>>>>>> 7a44d650
 
 /***********************************************************************
 *                  LIGHTWEIGHT MUTEX FUNCTIONS                         *
@@ -560,7 +546,6 @@
     rtapi_switch->rtapi_shmem_new(key, module_id, size)
 extern int _rtapi_shmem_new(int key, int module_id,
 			    unsigned long int size);
-<<<<<<< HEAD
 
 /** 'rtapi_shmem_new_inst()' does the same for a particular instance.
  **/
@@ -570,8 +555,6 @@
     rtapi_switch->rtapi_shmem_new_inst(key, instance, module_id, size)
 extern int _rtapi_shmem_new_inst(int key, int instance, int module_id,
 			    unsigned long int size);
-=======
->>>>>>> 7a44d650
 
 /** 'rtapi_shmem_delete()' frees the shared memory block associated
     with 'shmem_id'.  'module_id' is the ID of the calling module.
@@ -582,25 +565,21 @@
 #define rtapi_shmem_delete(shmem_id, module_id)		\
     rtapi_switch->rtapi_shmem_delete(shmem_id, module_id)
 extern int _rtapi_shmem_delete(int shmem_id, int module_id);
-<<<<<<< HEAD
 
 typedef int (*rtapi_shmem_delete_inst_t)(int, int, int);
 #define rtapi_shmem_delete_inst(shmem_id, instance, module_id)	\
     rtapi_switch->rtapi_shmem_delete_inst(shmem_id, instance, module_id)
 extern int _rtapi_shmem_delete_inst(int shmem_id, int instance, int module_id);
 
-=======
->>>>>>> 7a44d650
-
 /** 'rtapi_shmem_getptr()' sets '*ptr' to point to shared memory block
     associated with 'shmem_id'.  Returns a status code.  May be called
     from user code, init/cleanup code, or realtime tasks.
 */
+
 typedef int (*rtapi_shmem_getptr_t)(int, void **);
 #define rtapi_shmem_getptr(shmem_id, ptr)		\
     rtapi_switch->rtapi_shmem_getptr(shmem_id, ptr)
 extern int _rtapi_shmem_getptr(int shmem_id, void **ptr);
-<<<<<<< HEAD
 
 typedef int (*rtapi_shmem_getptr_inst_t)(int, int, void **);
 #define rtapi_shmem_getptr_inst(shmem_id, instance, ptr)	\
@@ -620,8 +599,6 @@
 #define rtapi_ring_attach(handle, ptr, module_id)			\
     rtapi_switch->rtapi_ring_attach(handle, ptr, module_id)
 extern int _rtapi_ring_attach(int handle, ringbuffer_t *ptr, int module_id);
-=======
->>>>>>> 7a44d650
 
 typedef int (*rtapi_ring_detach_t) (int,int);
 #define rtapi_ring_detach(handle, module_id) \
@@ -633,53 +610,10 @@
 /***********************************************************************
 *                        I/O RELATED FUNCTIONS                         *
 ************************************************************************/
-
-<<<<<<< HEAD
-/** 'rtapi_outb() writes 'byte' to 'port'.  May be called from
-    init/cleanup code, and from within realtime tasks.
-    Note: This function does nothing on the simulated RTOS.
-    Note: Many platforms provide an inline outb() that is faster.
-*/
-typedef void (*rtapi_outb_t)(unsigned char, unsigned int);
-#define rtapi_outb(byte, port)				\
-    rtapi_switch->rtapi_outb(byte, port)
-extern void _rtapi_outb(unsigned char byte, unsigned int port);
-
-/** 'rtapi_inb() gets a byte from 'port'.  Returns the byte.  May
-    be called from init/cleanup code, and from within realtime tasks.
-    Note: This function always returns zero on the simulated RTOS.
-    Note: Many platforms provide an inline inb() that is faster.
-*/
-typedef unsigned char (*rtapi_inb_t)(unsigned int);
-#define rtapi_inb(port)				\
-    rtapi_switch->rtapi_inb(port)
-extern unsigned char _rtapi_inb(unsigned int port);
-
-/** 'rtapi_outw() writes 'word' to 'port'.  May be called from
-    init/cleanup code, and from within realtime tasks.
-    Note: This function does nothing on the simulated RTOS.
-    Note: Many platforms provide an inline outw() that is faster.
-*/
-typedef void (*rtapi_outw_t)(unsigned short, unsigned int);
-#define rtapi_outw(word, port)				\
-    rtapi_switch->rtapi_outw(word, port)
-extern void _rtapi_outw(unsigned short word, unsigned int port);
-
-/** 'rtapi_inw() gets a word from 'port'.  Returns the word.  May
-    be called from init/cleanup code, and from within realtime tasks.
-    Note: This function always returns zero on the simulated RTOS.
-    Note: Many platforms provide an inline inw() that is faster.
-*/
-typedef unsigned short (*rtapi_inw_t)(unsigned int);
-#define rtapi_inw(port)				\
-    rtapi_switch->rtapi_inw(port)
-extern unsigned short _rtapi_inw(unsigned int port);
-=======
 // the rtapi_inb()/rtapi_outb()/rtapi_inw()/rtapi_outw() functions have
 // moved to src/rtapi/rtapi_io.h, including documentation.
 
 #include "rtapi_io.h"
->>>>>>> 7a44d650
 
 #if (defined(RTAPI) && defined(BUILD_DRIVERS)) 
 /** 'rtapi_request_region() reserves I/O memory starting at 'base',
@@ -782,7 +716,6 @@
 #endif
     // shared memory functions
     rtapi_shmem_new_t rtapi_shmem_new;
-<<<<<<< HEAD
     rtapi_shmem_new_inst_t rtapi_shmem_new_inst;
     rtapi_shmem_delete_t rtapi_shmem_delete;
     rtapi_shmem_delete_inst_t rtapi_shmem_delete_inst;
@@ -794,33 +727,19 @@
     rtapi_ring_attach_t rtapi_ring_attach;
     rtapi_ring_detach_t rtapi_ring_detach;
 
-    // i/o related functions
-    rtapi_outb_t rtapi_outb;
-    rtapi_inb_t rtapi_inb;
-    rtapi_outw_t rtapi_outw;
-    rtapi_inw_t rtapi_inw;
-=======
-    rtapi_shmem_delete_t rtapi_shmem_delete;
-    rtapi_shmem_getptr_t rtapi_shmem_getptr;
->>>>>>> 7a44d650
 } rtapi_switch_t;
 
 // using code is responsible to define this:
 // this extern is not used within RTAPI
 extern rtapi_switch_t *rtapi_switch;
 
-<<<<<<< HEAD
 /** 'rtapi_get_handle()' returns a pointer to the rtapi_switch 
-=======
-/** 'rtapi_get_handle()' returns a pointer to the rtapi_switch
->>>>>>> 7a44d650
     structure, such that using code may refernce rtapi
     methods.
  */
 typedef rtapi_switch_t *(*rtapi_get_handle_t)(void);
 extern rtapi_switch_t *rtapi_get_handle(void);
 
-<<<<<<< HEAD
 // autorelease the rtapi mutex on scope exit
 // declare a variable like so in the scope to be protected:
 //
@@ -830,29 +749,17 @@
 // is unconditionally called first thing on scope entry
 extern void rtapi_autorelease_mutex(void *variable);
 
-=======
->>>>>>> 7a44d650
 // exported by instance.c (kstyles) and rtapi_main.c (userlandRT)
 // configurable at rtapi.so module load time _only_
 extern int rtapi_instance;
 
 #ifdef ULAPI
-<<<<<<< HEAD
 // the ulapi constructor and destructor
 // these attach/detach the global and rtapi shm segments to/from ULAPI
 typedef int  (*ulapi_main_t)(int, int, global_data_t **);
 typedef int (*ulapi_exit_t)(int);
 extern int ulapi_main(int instance, int flavor, global_data_t **global);
 extern int ulapi_exit(int instance);
-=======
-// technically this is part of instance but we're building the instance
-// module only for kernel thread systems where shared memory init has to
-// happen in-kernel
-typedef int  (*ulapi_main_t)(int, int, global_data_t **);
-typedef void (*ulapi_exit_t)(void);
-extern int ulapi_main(int instance, int flavor, global_data_t **global);
-extern void ulapi_exit(void);
->>>>>>> 7a44d650
 #endif
 
 /***********************************************************************
