/********************************************************************
* Description: emcglb.h
*   Declarations for globals found in emcglb.c
*
*   Derived from a work by Fred Proctor & Will Shackleford
*
* Author:
* License: GPL Version 2
* System: Linux
*    
* Copyright (c) 2004 All rights reserved.
*
* Last change:
********************************************************************/
#ifndef EMCGLB_H
#define EMCGLB_H

#include "config.h"             /* LINELEN */
#include "math.h"		/* M_PI */
#include "emcmotcfg.h"          /* EMCMOT_MAX_DIO */
#include "debugflags.h"

#ifdef __cplusplus
extern "C" {
#endif

<<<<<<< HEAD
    extern char EMC_INIFILE[LINELEN];
=======
#define EMC_AXIS_MAX EMCMOT_MAX_AXIS

#define EMC_MAX_DIO EMCMOT_MAX_DIO
#define EMC_MAX_AIO EMCMOT_MAX_AIO

    extern char emc_inifile[LINELEN];
>>>>>>> cab62a3a

    extern char emc_nmlfile[LINELEN];

#define DEFAULT_RS274NGC_STARTUP_CODE ""
    extern char rs274ngc_startup_code[LINELEN];

/* debug bitflags */
/* Note: these may be hard-code referenced by the GUI (e.g., emcdebug.tcl).
   If you change the assignments here, make sure and reflect that in
   the GUI scripts that use these. Unfortunately there's no easy way to
   get these into Tk automatically */

    // there's also an emc_Debug function in emc/usr_intf/emcsh.cc
    extern int emc_debug;

    // EMC_DEBUG_* flag definitions moved to debugflags.h

    extern double emc_task_cycle_time;	

    extern double emc_io_cycle_time;

    extern int emc_task_interp_max_len;

<<<<<<< HEAD
    extern struct EmcPose TOOL_CHANGE_POSITION;
    extern unsigned char HAVE_TOOL_CHANGE_POSITION;
    extern struct EmcPose TOOL_HOLDER_CLEAR;
    extern unsigned char HAVE_TOOL_HOLDER_CLEAR;
=======
    extern char tool_table_file[LINELEN];

    extern double traj_default_velocity;
    extern double traj_max_velocity;

    extern double axis_max_velocity[EMC_AXIS_MAX];
    extern double axis_max_acceleration[EMC_AXIS_MAX];

    extern struct EmcPose tool_change_position;
    extern unsigned char have_tool_change_position;
    extern struct EmcPose tool_holder_clear;
    extern unsigned char have_tool_holder_clear;
>>>>>>> cab62a3a

/*just used to keep track of unneccessary debug printing. */
    extern int taskplanopen;

    extern int emcGetArgs(int argc, char *argv[]);
    extern void emcInitGlobals();

typedef struct JointConfig_t {
    int Inited;
    unsigned char Type;   // non-zero means joint called init
    double Units;
    double MaxVel;
    double MaxAccel;
    double MinLimit;
    double MaxLimit;
} JointConfig_t;

typedef struct AxisConfig_t {
    int Inited;
    unsigned char Type;
    double MaxVel;
    double MaxAccel;
    double Home;
    double MinLimit;
    double MaxLimit;
} AxisConfig_t;

typedef struct TrajConfig_t {
    int Inited;	// non-zero means traj called init
    int Joints;
    double MaxAccel;
    double MaxVel;
    int Axes;
    int AxisMask;
    double LinearUnits;
    double AngularUnits;
    int MotionId;
} TrajConfig_t;

#ifdef __cplusplus
}				/* matches extern "C" at top */
#endif
#endif				/* EMCGLB_H */<|MERGE_RESOLUTION|>--- conflicted
+++ resolved
@@ -24,16 +24,7 @@
 extern "C" {
 #endif
 
-<<<<<<< HEAD
-    extern char EMC_INIFILE[LINELEN];
-=======
-#define EMC_AXIS_MAX EMCMOT_MAX_AXIS
-
-#define EMC_MAX_DIO EMCMOT_MAX_DIO
-#define EMC_MAX_AIO EMCMOT_MAX_AIO
-
     extern char emc_inifile[LINELEN];
->>>>>>> cab62a3a
 
     extern char emc_nmlfile[LINELEN];
 
@@ -57,25 +48,12 @@
 
     extern int emc_task_interp_max_len;
 
-<<<<<<< HEAD
-    extern struct EmcPose TOOL_CHANGE_POSITION;
-    extern unsigned char HAVE_TOOL_CHANGE_POSITION;
-    extern struct EmcPose TOOL_HOLDER_CLEAR;
-    extern unsigned char HAVE_TOOL_HOLDER_CLEAR;
-=======
     extern char tool_table_file[LINELEN];
-
-    extern double traj_default_velocity;
-    extern double traj_max_velocity;
-
-    extern double axis_max_velocity[EMC_AXIS_MAX];
-    extern double axis_max_acceleration[EMC_AXIS_MAX];
 
     extern struct EmcPose tool_change_position;
     extern unsigned char have_tool_change_position;
     extern struct EmcPose tool_holder_clear;
     extern unsigned char have_tool_holder_clear;
->>>>>>> cab62a3a
 
 /*just used to keep track of unneccessary debug printing. */
     extern int taskplanopen;
