/********************************************************************
* Description: interp_o_word.cc
*
*
* Author: Kenneth Lerman
* License: GPL Version 2
* System: Linux
*    
* Copyright 2005 All rights reserved.
*
* Last change: Michael Haberler 7/2011
*
********************************************************************/

#include <boost/python.hpp>
#include <unistd.h>
#include <stdio.h>
#include <stdlib.h>
#include <math.h>
#include <string.h>
#include <ctype.h>
#include <errno.h>
#include <sys/types.h>
#include <sys/stat.h>
#include <dirent.h>
#include "rs274ngc.hh"
#include "rs274ngc_return.hh"
#include "interp_return.hh"
#include "interp_internal.hh"
#include "rs274ngc_interp.hh"

namespace bp = boost::python;

//========================================================================
// Functions for control stuff (O-words)
//========================================================================

/*
  Given the root of a directory tree and a file name,
  find the path to the file, if any.
*/

int Interp::findFile( // ARGUMENTS
		     char *direct,  // the directory to start looking in
		     char *target,  // the name of the file to find
		     char *foundFileDirect) // where to store the result
{
    FILE *file;
    DIR *aDir;
    struct dirent *aFile;
    char targetPath[PATH_MAX+1];

    snprintf(targetPath, PATH_MAX, "%s/%s", direct, target);
    file = fopen(targetPath, "r");
    if (file) {
        strncpy(foundFileDirect, direct, PATH_MAX);
        fclose(file);
        return INTERP_OK;
    }
    aDir = opendir(direct);
    if (!aDir) {
	ERS(NCE_FILE_NOT_OPEN);
    }

    while ((aFile = readdir(aDir))) {
        if (aFile->d_type == DT_DIR &&
	    (0 != strcmp(aFile->d_name, "..")) &&
	    (0 != strcmp(aFile->d_name, "."))) {

            char path[PATH_MAX+1];
            snprintf(path, PATH_MAX, "%s/%s", direct, aFile->d_name);
            if (INTERP_OK == findFile(path, target, foundFileDirect)) {
	        closedir(aDir);
                return INTERP_OK;
            }
        }
    }
    closedir(aDir);
    ERS(NCE_FILE_NOT_OPEN);
}


/*
 *  this now uses STL maps for offset access
 */
int Interp::control_save_offset(block_pointer block,        /* pointer to a block of RS274/NGC instructions */
				setup_pointer settings)     /* pointer to machine settings */
{
    static char name[] = "control_save_offset";
    offset_pointer op = NULL;

    logOword("Entered:%s for o_name:|%s|", name, block->o_name);

    if (control_find_oword(block, settings, &op) == INTERP_OK) {
	// already exists
	ERS(_("File:%s line:%d redefining sub: o|%s| already defined in file:%s"),
	    settings->filename, settings->sequence_number,
	    block->o_name,
	    op->filename);
    }
    offset new_offset;

    new_offset.type = block->o_type;
    new_offset.offset = block->offset;
    new_offset.filename = strstore(settings->filename);
    new_offset.repeat_count = -1;
    // the sequence number has already been bumped, so save
    // the proper value
    new_offset.sequence_number = settings->sequence_number - 1;
    settings->offset_map[block->o_name] = new_offset;
    return INTERP_OK;
}


int Interp::control_find_oword(block_pointer block,      // pointer to block
			       setup_pointer settings,   // pointer to machine settings
			       offset_pointer *op)       // pointer to offset descriptor
{
    static char name[] = "control_find_oword";
    offset_map_iterator it;

    it = settings->offset_map.find(block->o_name);
    if (it != settings->offset_map.end()) {
	*op =  &it->second;
	return INTERP_OK;
    } else {
	logOword("%s: Unknown oword name: |%s|", name, block->o_name);
	ERS(NCE_UNKNOWN_OWORD_NUMBER);
    }
}

const char *o_ops[] = {
    "O_none",
    "O_sub",
    "O_endsub",
    "O_call",
    "O_do",
    "O_while",
    "O_if",
    "O_elseif",
    "O_else",
    "O_endif",
    "O_break",
    "O_continue",
    "O_endwhile",
    "O_return",
    "O_repeat",
    "O_endrepeat",
    "O_continue_call",
    "O_pyreturn",
};

const char *call_statenames[] = {
    "CS_NORMAL",
    "CS_REEXEC_PROLOG",
    "CS_REEXEC_PYBODY",
    "CS_REEXEC_EPILOG",
    "CS_REEXEC_PYOSUB",
};

const char *call_typenames[] = {
    "CT_NGC_OWORD_SUB",   
    "CT_PYTHON_OWORD_SUB",
    "CT_REMAP",  
};

int Interp::execute_call(setup_pointer settings, 
			 context_pointer current_frame,
			 int call_type)
{
    int status = INTERP_OK;
    int i;
    bp::list plist;

    context_pointer previous_frame = &settings->sub_context[settings->call_level-1];

    block_pointer eblock = &EXECUTING_BLOCK(*settings);

    logOword("execute_call %s type=%s state=%s cl=%d rl=%d", 
	     current_frame->subName, 
	     call_typenames[call_type],
	     call_statenames[settings->call_state],
	     settings->call_level,settings->remap_level);

    switch (call_type) {

    case CT_NGC_OWORD_SUB:
	// copy parameters from context
	// save old values of parameters
	// save current file position in context
	// if we were skipping, no longer
	if (settings->skipping_o) {
	    logOword("case O_call -- no longer skipping to:|%s|",
		     settings->skipping_o);
	    settings->skipping_o = NULL;
	}
	for(i = 0; i < INTERP_SUB_PARAMS; i++)	{
	    previous_frame->saved_params[i] =
		settings->parameters[i + INTERP_FIRST_SUBROUTINE_PARAM];
	    settings->parameters[i + INTERP_FIRST_SUBROUTINE_PARAM] =
		eblock->params[i];
	}

	// if the previous file was NULL, mark positon as -1 so as not to
	// reopen it on return.
	if (settings->file_pointer == NULL) {
	    previous_frame->position = -1;
	} else {
	    previous_frame->position = ftell(settings->file_pointer);
	}

	// save return location
	previous_frame->filename = strstore(settings->filename);
	previous_frame->sequence_number = settings->sequence_number;
	logOword("saving return location[cl=%d]: %s:%d offset=%ld", 
		 settings->call_level-1,
		 previous_frame->filename,
		 previous_frame->sequence_number,
		 previous_frame->position);

	if (FEATURE(OWORD_N_ARGS)) {
	    // let any  Oword sub know the number of parameters
	    CHP(add_named_param("n_args", PA_READONLY));
	    CHP(store_named_param(settings, "n_args",
				  (double )eblock->param_cnt,
				  OVERRIDE_READONLY));
	}

	// transfer control
	if (control_back_to(eblock, settings) == INTERP_ERROR) {
	    settings->call_level--;
	    ERS(NCE_UNABLE_TO_OPEN_FILE,eblock->o_name);
	    return INTERP_ERROR;
	}
	break;

    case CT_PYTHON_OWORD_SUB:
	switch (settings->call_state) {
	case CS_NORMAL:
	    settings->return_value = 0.0;
	    settings->value_returned = 0;
	    previous_frame->sequence_number = settings->sequence_number;
	    previous_frame->filename = strstore(settings->filename);
	    plist.append(settings->pythis); // self
	    for(int i = 0; i < eblock->param_cnt; i++)
		plist.append(eblock->params[i]); // positonal args
	    current_frame->tupleargs = bp::tuple(plist);
	    current_frame->kwargs = bp::dict();

	case CS_REEXEC_PYOSUB:
	    if (settings->call_state ==  CS_REEXEC_PYOSUB)
		CHP(read_inputs(settings));
	    status = pycall(settings, current_frame, OWORD_MODULE,
			    current_frame->subName, 
			    settings->call_state == CS_NORMAL ? PY_OWORDCALL : PY_FINISH_OWORDCALL);
	    CHKS(status == INTERP_ERROR, "pycall(%s.%s) failed", OWORD_MODULE, current_frame->subName) ;
	    switch (status = handler_returned(settings, current_frame, current_frame->subName, true)) {
	    case INTERP_EXECUTE_FINISH:
		settings->call_state = CS_REEXEC_PYOSUB;
		break;
	    default:
		settings->call_state = CS_NORMAL;
		settings->sequence_number = previous_frame->sequence_number;
		CHP(status);
		// M73 auto-restore is of dubious value in a Python subroutine
		CHP(leave_context(settings,false)); 
	    }
	    break;
	}
	break;

    case CT_REMAP:
	block_pointer cblock = &CONTROLLING_BLOCK(*settings);
	remap_pointer remap = cblock->executing_remap;

	switch (settings->call_state) {
	case CS_NORMAL:
	    if (remap->remap_py || remap->prolog_func || remap->epilog_func) {
		CHKS(!PYUSABLE, "%s (remapped) uses Python functions, but the Python plugin is not available", 
		     remap->name);
		plist.append(settings->pythis);   //self
		current_frame->tupleargs = bp::tuple(plist);
		current_frame->kwargs = bp::dict();
	    }
	    if (remap->argspec && (strchr(remap->argspec, '@') == NULL)) {
		// add_parameters will decorate kwargs as per argspec
		// if named local parameters specified
		CHP(add_parameters(settings, cblock, NULL));
	    }
	    // fall through

	case CS_REEXEC_PROLOG:
	    if (remap->prolog_func) { 
		status = pycall(settings, current_frame, REMAP_MODULE,remap->prolog_func,
				settings->call_state == CS_NORMAL ? PY_PROLOG : PY_FINISH_PROLOG);
		CHKS(status == INTERP_ERROR, "pycall(%s.%s) failed", REMAP_MODULE, remap->prolog_func);
		switch (status = handler_returned(settings, current_frame, current_frame->subName, false)) {
		case INTERP_EXECUTE_FINISH:
		    settings->call_state = CS_REEXEC_PROLOG;
		    return status;
		default:
		    settings->call_state  = CS_NORMAL;
		    //settings->sequence_number = previous_frame->sequence_number;
		    CHP(status);
		}
	    }
	    // fall through

	case CS_REEXEC_PYBODY:
	    if (remap->remap_py) { 
		status = pycall(settings, current_frame, REMAP_MODULE, remap->remap_py,
				settings->call_state == CS_NORMAL ? PY_BODY : PY_FINISH_BODY);
		CHP(status);
		switch (status = handler_returned(settings, current_frame, current_frame->subName, false)) {
		case INTERP_EXECUTE_FINISH:
		    settings->call_state = CS_REEXEC_PYBODY;
		    return status;
		default:
		    settings->call_state = CS_NORMAL;
		    settings->sequence_number = previous_frame->sequence_number;
		    CHP(status);
		    // epilog is not supported on python body -  makes no sense
		    CHP(leave_context(settings,false)); 
		    ERP(remap_finished(-cblock->phase));
		}
	    }

	    // call the NGC remap procedure
	    assert(settings->call_state == CS_NORMAL);
	    if (remap->remap_ngc) {
		CHP(execute_call(settings, current_frame,
				 CT_NGC_OWORD_SUB));
	    }
	}
    }
    return status;
}

// this is executed only for NGC subs, either normal ones or part of a remap
// subs whose name is a Py callable are handled inline in execute_call()
// since there is no corresponding O_return/O_endsub to execute.
int Interp::execute_return(setup_pointer settings, context_pointer current_frame,int call_type)
{
    int status = INTERP_OK;

    logOword("execute_return %s type=%s state=%s", 
	     current_frame->subName, 
	     call_typenames[call_type],
	     call_statenames[settings->call_state]);

    block_pointer cblock = &CONTROLLING_BLOCK(*settings);
    block_pointer eblock = &EXECUTING_BLOCK(*settings);
    context_pointer previous_frame = &settings->sub_context[settings->call_level - 1];

    // if level is not zero, in a call
    // otherwise in a defn
    // if we were skipping, no longer
    if (settings->skipping_o && (eblock->o_type == O_endsub)) {
	logOword("case O_%s -- no longer skipping to:|%s|",
		 (eblock->o_type == O_endsub) ? "endsub" : "return",
		 settings->skipping_o);
	settings->skipping_o = NULL;
    }
    
    switch (call_type) {

    case CT_REMAP:
	switch (settings->call_state) {
	case CS_NORMAL:
   	case CS_REEXEC_EPILOG:
	    if (cblock->executing_remap && cblock->executing_remap->epilog_func) {
		if (settings->call_state ==  CS_REEXEC_EPILOG)
		    CHP(read_inputs(settings));
		status = pycall(settings, current_frame, REMAP_MODULE,
	    			cblock->executing_remap->epilog_func,
				settings->call_state == CS_NORMAL ? PY_EPILOG : PY_FINISH_EPILOG);
		CHP(status);
		switch (status = handler_returned(settings, current_frame, current_frame->subName, false)) {
		case INTERP_EXECUTE_FINISH:
		    settings->call_state = CS_REEXEC_EPILOG;
		    break;
		default:
		    settings->call_state = CS_NORMAL;
		    settings->sequence_number = previous_frame->sequence_number;
		    CHP(status);
		    // leave_context() is done by falling through into CT_NGC_OWORD_SUB code
		}
	    }
	}
	// fall through to normal NGC return handling 
    case CT_NGC_OWORD_SUB:
	if (settings->call_level != 0) {

	    // restore subroutine parameters.
	    for(int i = 0; i < INTERP_SUB_PARAMS; i++) {
		settings->parameters[i+INTERP_FIRST_SUBROUTINE_PARAM] =
		    previous_frame->saved_params[i];
	    }

	    // file at this level was marked as closed, so dont reopen.
	    if (previous_frame->position == -1) {
		settings->file_pointer = NULL;
		strcpy(settings->filename, "");
	    } else {
		if(settings->file_pointer == NULL) {
		    ERS(NCE_FILE_NOT_OPEN);
		}
		//!!!KL must open the new file, if changed
		if (0 != strcmp(settings->filename, previous_frame->filename))  {
		    fclose(settings->file_pointer);
		    settings->file_pointer = fopen(previous_frame->filename, "r");
		    strcpy(settings->filename, previous_frame->filename);
		}
		fseek(settings->file_pointer, previous_frame->position, SEEK_SET);
		settings->sequence_number = previous_frame->sequence_number;
		logOword("endsub/return: %s:%d pos=%ld", 
			 settings->filename,previous_frame->sequence_number,
			 previous_frame->position);

	    }
	    // cleanups on return:
	    CHP(leave_context(settings, true));

	    // if this was a remap frame we're done
	    if (current_frame->context_status & REMAP_FRAME) {
		CHP(remap_finished(-cblock->phase));
	    }


	    settings->sub_name = 0;
	    if (previous_frame->subName)  {
		settings->sub_name = previous_frame->subName;
	    } else {
		settings->sub_name = NULL;
	    }
	} else { // call_level == 0
	    // a definition
	    if (eblock->o_type == O_endsub) {
		CHKS((settings->defining_sub != 1), NCE_NOT_IN_SUBROUTINE_DEFN);
		// no longer skipping or defining
		if (settings->skipping_o)  {
		    logOword("case O_endsub in defn -- no longer skipping to:|%s|",
			     settings->skipping_o);
		    settings->skipping_o = NULL;
		}
		settings->defining_sub = 0;
		settings->sub_name = NULL;
	    }
	}
    } 
    return status;
}

//
// TESTME!!! MORE THOROUGHLY !!!KL
//
// In the past, calls had to be to predefined subs
//
// Now they don't. Do things in the following sequence:
// 1 -- if o_word is already defined, just go back to it, else
// 2 -- if there is a file with the name of the o_word,
//             open it and start skipping (as in 3, below)
// 3 -- skip to the o_word (will be an error if not found)
//
int Interp::control_back_to( block_pointer block, // pointer to block
			     setup_pointer settings)   // pointer to machine settings
{
    static char name[] = "control_back_to";
    char newFileName[PATH_MAX+1];
    char tmpFileName[PATH_MAX+1];
    FILE *newFP;
    offset_map_iterator it;
    offset_pointer op;

    logOword("Entered:%s %s", name,block->o_name);

    it = settings->offset_map.find(block->o_name);
    if (it != settings->offset_map.end()) {
	op = &it->second;
	if ((settings->filename[0] != 0) &
	    (settings->file_pointer == NULL))  {
	    ERS(NCE_FILE_NOT_OPEN);
	}
	if (0 != strcmp(settings->filename,
			op->filename)) {
	    // open the new file...
	    newFP = fopen(op->filename, "r");
	    // set the line number
	    settings->sequence_number = 0;
            strncpy(settings->filename, op->filename, sizeof(settings->filename));
            if (settings->filename[sizeof(settings->filename)-1] != '\0') {
                fclose(settings->file_pointer);
                logOword("filename too long: %s", op->filename);
                ERS(NCE_UNABLE_TO_OPEN_FILE, op->filename);
            }

	    if (newFP) {
		// close the old file...
		if (settings->file_pointer) // only close if it was open
		    fclose(settings->file_pointer);
		settings->file_pointer = newFP;
	    } else {
		logOword("Unable to open file: %s", settings->filename);
		ERS(NCE_UNABLE_TO_OPEN_FILE,settings->filename);
	    }
	}
	if (settings->file_pointer) { // only seek if it was open
	    fseek(settings->file_pointer,
		  op->offset, SEEK_SET);
	}
	settings->sequence_number = op->sequence_number;
	return INTERP_OK;
    }
    newFP = find_ngc_file(settings, block->o_name, newFileName);

    if (newFP) {
	logOword("fopen: |%s| OK", newFileName);
	settings->sequence_number = 0;

	// close the old file...
	if (settings->file_pointer)
	    fclose(settings->file_pointer);
	settings->file_pointer = newFP;
        strncpy(settings->filename, newFileName, sizeof(settings->filename));
        if (settings->filename[sizeof(settings->filename)-1] != '\0') {
            logOword("new filename '%s' is too long (max len %zu)\n", newFileName, sizeof(settings->filename)-1);
            settings->filename[sizeof(settings->filename)-1] = '\0'; // oh well, truncate the filename
        }
    } else {
	char *dirname = get_current_dir_name();
	logOword("fopen: |%s| failed CWD:|%s|", newFileName,
		 dirname);
	free(dirname);
	ERS(NCE_UNABLE_TO_OPEN_FILE,tmpFileName);
    }

    settings->skipping_o = block->o_name; // start skipping
    settings->skipping_to_sub = block->o_name; // start skipping
    settings->skipping_start = settings->sequence_number;
    return INTERP_OK;
}


int Interp::handler_returned( setup_pointer settings,  context_pointer active_frame, 
			      const char *name, bool osub)
{
    int status = INTERP_OK;
    
    switch (active_frame->py_return_type) {
    case RET_YIELD:
	// yield <integer> was executed
	CHP(active_frame->py_returned_int);
	break;

    case RET_STOPITERATION:  // a bare 'return' in a generator - treat as INTERP_OK
    case RET_NONE:
	break;
	
    case RET_DOUBLE: 
	if (osub) { // float values are ok for osubs
	    settings->return_value = active_frame->py_returned_double;
	    settings->value_returned = 1;
	} else {
	    ERS("handler_returned: %s returned double: %f - invalid", 
			name, active_frame->py_returned_double);
	}
	break;

    case RET_INT: 
	if (osub) { // let's be liberal with types - widen to double return value
	    settings->return_value = (double) active_frame->py_returned_int;
	    settings->value_returned = 1;
	} else 
	    return active_frame->py_returned_int;

    case RET_ERRORMSG:
	status = INTERP_ERROR;
	break;

    }
    return status;
}
 

// prepare a new call frame.
int Interp::enter_context(setup_pointer settings, block_pointer block) 
{
    logOword("enter_context cl=%d->%d type=%s", 
	     settings->call_level, settings->call_level+1, 
	     call_typenames[block->call_type]);

    settings->call_level++;
    if (settings->call_level >= INTERP_SUB_ROUTINE_LEVELS) {
	ERS(NCE_TOO_MANY_SUBROUTINE_LEVELS);
    }
    context_pointer frame = &settings->sub_context[settings->call_level];
    // mark frame for finishing remap
    frame->context_status = (block->call_type  == CT_REMAP) ? REMAP_FRAME : 0;
    frame->subName = block->o_name;
    frame->py_returned_int = 0;
    frame->py_returned_double = 0.0;
    frame->py_return_type = -1;
    frame->call_type = block->call_type; // distinguish call frames: oword,python,remap
    return INTERP_OK;
}

int Interp::leave_context(setup_pointer settings, bool restore) 
{
    context_pointer leaving_frame = &settings->sub_context[settings->call_level];

   if (settings->call_level < 1) {
	ERS(NCE_CALL_STACK_UNDERRUN);
    }
    logOword("leave_context cl=%d->%d  type=%s state=%s" , 
	     settings->call_level, settings->call_level-1, 
	     call_typenames[leaving_frame->call_type],
	     call_statenames[settings->call_state]);

    free_named_parameters(leaving_frame);
    leaving_frame->subName = NULL;
    settings->call_level--;  // drop back

    if (restore && ((leaving_frame->context_status &
		     (CONTEXT_RESTORE_ON_RETURN|CONTEXT_VALID)) ==
		    (CONTEXT_RESTORE_ON_RETURN|CONTEXT_VALID))) {
	// a valid previous context was marked by an M73 as auto-restore

    	// NB: this means an M71 invalidate context will prevent an
    	// auto-restore on return/endsub
    	CHP(restore_settings(settings, settings->call_level + 1));
    }
    return INTERP_OK;
}

/************************************************************************/
/* convert_control_functions

Returned Value: int (INTERP_OK)
Side effects:
   Changes the flow of control.

Called by: execute

Calls: control_skip_to
       control_back_to
       control_save_offset
*/

int Interp::convert_control_functions(block_pointer block, // pointer to a block of RS274/NGC instructions
				      setup_pointer settings)  // pointer to machine settings
{
    int status = INTERP_OK;
    context_pointer current_frame;
    offset_pointer op = NULL;

    logOword("convert_control_functions %s", o_ops[block->o_type]);

    // must skip if skipping
    if (settings->skipping_o && (0 != strcmp(settings->skipping_o, block->o_name)))  {
	logOword("skipping to line: |%s|", settings->skipping_o);
	return INTERP_OK;
    }
    if (settings->skipping_to_sub && (block->o_type != O_sub)) {
	logOword("skipping to sub: |%s|", settings->skipping_to_sub);
	return INTERP_OK;
    }

    // if skipping_o was set, we are now on a line which contains that O-word.
    // if skipping_to_sub was set, we are now on the 'O-name sub' definition line.

    switch (block->o_type) {

    case O_none:
	// not an error because we use this to signal that we
	// are not evaluating functions
	break;

    case O_sub:
	// if the level is not zero, this is a call
	// not the definition
	// if we were skipping, no longer
	if (settings->skipping_o) {
	    logOword("sub(o_|%s|) was skipping to here", settings->skipping_o);
	    // skipping to a sub means that we must define this now
	    CHP(control_save_offset( block, settings));
	    logOword("no longer skipping to:|%s|", settings->skipping_o);
	    settings->skipping_o = NULL; // this IS our block number
	}
	settings->skipping_to_sub = NULL; // this IS our block number

	if (settings->call_level != 0) {
	    logOword("call:%f:%f:%f",
		     settings->parameters[1],
		     settings->parameters[2],
		     settings->parameters[3]);
	} else {
	    // a definition. We're on the O<name> sub line.
	    logOword("started a subroutine defn: %s",block->o_name);   
	    CHKS((settings->defining_sub == 1), NCE_NESTED_SUBROUTINE_DEFN);
	    CHP(control_save_offset( block, settings));

	    // start skipping to the corresponding ensub.
	    settings->skipping_o = block->o_name; 
	    settings->skipping_start = settings->sequence_number;
	    settings->defining_sub = 1;
	    settings->sub_name = block->o_name;
	    logOword("will now skip to: |%s|", settings->sub_name);
	}
<<<<<<< HEAD
	break;

    case O_endsub:
    case O_return:
=======
      if(settings->call_level != 0)
	{
	  // in a call -- must do a return
          // restore old values of parameters
          // restore file position from context

          free_named_parameters(settings->call_level, settings);
	  if(settings->sub_context[settings->call_level].subName)
	    {
	      free(settings->sub_context[settings->call_level].subName);
	      settings->sub_context[settings->call_level].subName = 0;
	    }
          settings->call_level--;

          for(i=0; i<INTERP_SUB_PARAMS; i++)
	    {
              settings->parameters[i+INTERP_FIRST_SUBROUTINE_PARAM] =
	        settings->sub_context[settings->call_level].saved_params[i];
	    }

	  logDebug("seeking to: %ld",
		   settings->sub_context[settings->call_level].position);

          if(settings->file_pointer == NULL)
          {
            ERS(NCE_FILE_NOT_OPEN);
          }

          //!!!KL must open the new file, if changed

          if(0 != strcmp(settings->filename,
                         settings->sub_context[settings->call_level].filename))
          {
              fclose(settings->file_pointer);
              settings->file_pointer = 
              fopen(settings->sub_context[settings->call_level].filename, "r");
	      if(settings->file_pointer == NULL)  {
		  ERS(NCE_CANNOT_REOPEN_FILE, 
		      settings->sub_context[settings->call_level].filename,
		      strerror(errno));
	      }
              strcpy(settings->filename,
                     settings->sub_context[settings->call_level].filename);
          }
          
	  fseek(settings->file_pointer,
		settings->sub_context[settings->call_level].position,
		SEEK_SET);
>>>>>>> 58501b04

	if  ((settings->call_level == 0) && 
	     (settings->sub_name == NULL)) {
	    // detect a standalone 'o<label> return|endsub'
	    OERR(_("%d: not in a subroutine definition: '%s'"),
		 settings->sequence_number, settings->linetext);
	} 

	// proper label semantics (only refer to defined sub, within sub defn etc)
	// is handled in read_o() for return & endsub
	current_frame = &settings->sub_context[settings->call_level];
	CHP(execute_return(settings, current_frame,
			   current_frame->call_type)); 
	break;

    case O_call:
	// only enter new frame if not reexecuting a Python handler 
	// which returned INTERP_EXECUTE_FINISH
	if (settings->call_state == CS_NORMAL) {
	    CHP(enter_context(settings, block));
	}
	current_frame = &settings->sub_context[settings->call_level];
	CHP(execute_call(settings, current_frame,
			 current_frame->call_type)); 
	break;

      case O_do:
	// if we were skipping, no longer
	settings->skipping_o = NULL;
	// save the loop point
	// we hit this again on loop back -- so test first
	if(INTERP_OK != control_find_oword(block, settings, &op)) // &index))
	    {
		// save offset if not found in offset table
		CHP(control_save_offset( block, settings));
	    }
	break;

    case O_repeat:
	if (control_find_oword(block, settings, &op) == INTERP_OK) {
	    if (settings->sequence_number != (op->sequence_number + 1)) 
	        OERR(_("%d: duplicate O-word label: '%s' - defined in line %d"),
		    settings->sequence_number, 
		    settings->linetext, op->sequence_number + 1);
	} else 
	    CHP(control_save_offset(block, settings));

	// if we were skipping, no longer
	settings->skipping_o = NULL;
	status = control_find_oword(block, settings, &op); // &index);

	// test if not already seen OR
	// if seen and this is a repeat
	if ((status != INTERP_OK) ||
	    (op->type == block->o_type))	{
	    // this is the beginning of a 'repeat' loop
	    // add it to the table if not already there
	    if(status != INTERP_OK)
		CHP(control_save_offset( block, settings));

	    // note the repeat count.  it should only be calculated at the
	    // start of the repeat loop.
	    control_find_oword(block, settings, &op); // &index);
	    if(op->repeat_count == -1)
		op->repeat_count =
		    round_to_int(settings->test_value);

	    // are we still repeating?
	    if(op->repeat_count > 0) {
		// execute forward
		logOword("executing forward: [%s] in 'repeat' test value-- %g",
			 block->o_name, settings->test_value);
		// one less repeat remains
		op->repeat_count--;
	    } else {
		// skip forward
		logOword("skipping forward: [%s] in 'repeat'",
			 block->o_name);
		settings->skipping_o = block->o_name;
		settings->skipping_start = settings->sequence_number;
		// cause the repeat count to be recalculated
		// if we do this loop again
		op->repeat_count = -1;
	    }
	}
	break;

    case O_while:
	if (control_find_oword(block, settings, &op) == INTERP_OK) {
	    if ((op->type != O_do) &&
		(settings->sequence_number != (op->sequence_number + 1)))
	        OERR(_("%d: duplicate O-word label: '%s' - defined in line %d"),
		    settings->sequence_number, 
		    settings->linetext, op->sequence_number + 1);
	} else 
	    // record only if this is a while/endwhile loop
	    CHP(control_save_offset(block, settings));

	// if we were skipping, no longer
	settings->skipping_o = NULL;
	status = control_find_oword(block, settings, &op); //  &index);

	// test if not already seen OR
	// if seen and this is a while (alternative is that it is a do)
	if ((status != INTERP_OK) ||
	    (op->type == block->o_type))  {

	    // this is the beginning of a 'while' loop
	    // add it to the table if not already there
	    if (status != INTERP_OK)
		CHP(control_save_offset( block, settings));

	    // test the condition
	    if (settings->test_value != 0.0) // true - execute forward
		logOword("executing forward: [%s] in 'while'",
			 block->o_name);
	    else  {
		// false -  skip forward
		logOword("skipping forward: [%s] in 'while'",
			 block->o_name);
		settings->skipping_o = block->o_name;
		settings->skipping_start = settings->sequence_number;
	    }
	} else {
	    // this is the end of a 'do'
	    // test the condition
	    if ((settings->test_value != 0.0) && !settings->doing_break) {
		// true - loop on back
		logOword("looping back to: [%s] in 'do while'",
			 block->o_name);
		CHP(control_back_to(block, settings));
	    } else {
		// false
		logOword("not looping back to: [%s] in 'do while'",
			 block->o_name);
		settings->doing_break = 0;
	    }
	}
	break;

	    
    case O_if:
	if (control_find_oword(block, settings, &op) == INTERP_OK) {
	    if (settings->sequence_number != (op->sequence_number + 1)) 
	        OERR(_("%d: duplicate O-word label - already defined in line %d: '%s'"),
		    settings->sequence_number, op->sequence_number + 1,
		    settings->linetext);
	} else 
	    CHP(control_save_offset(block, settings));

	if (settings->test_value != 0.0) {
	    //true
	    logOword("executing forward: [%s] in 'if'",
		     block->o_name);
	    settings->skipping_o = NULL;
	    settings->executed_if = 1;
	} else {
	    //false
	    logOword("skipping forward: [%s] in 'if'",
		     block->o_name);
	    settings->skipping_o = block->o_name;
	    settings->skipping_start = settings->sequence_number;
	    settings->executed_if = 0;
	}
	break;

    case O_elseif:
	if (control_find_oword(block, settings, &op) != INTERP_OK) 
	    OERR(_("%d: undefined O-word label: '%s'"),
		settings->sequence_number, settings->linetext);
	if (op->type != O_if)
	    OERR(_("%d: no matching 'if' label: '%s' (found '%s' in line %d)"),
		settings->sequence_number, settings->linetext, 
		o_ops[op->type] + 2, op->sequence_number + 1);

	if ((settings->skipping_o) &&
	    (0 != strcmp(settings->skipping_o, block->o_name)))  {

	    //!!!KL -- the if conditions here say that we were skipping
	    //!!!KL but that the target o_name is not ours.
	    //!!!KL so we should continue skipping -- that's not what
	    //!!!KL the code below says.

	    // mah: so?
#if 0
	    // we were not skipping -- start skipping
	    logOword("start skipping forward: [%s] in 'elseif'",
		     block->o_name);
	    settings->skipping_o = block->o_name;
	    settings->skipping_start = settings->sequence_number;
	    return INTERP_OK;
#else
	    // we were skipping -- continue skipping
	    logOword("continue skipping forward: [%s] in 'elseif'",
		     block->o_name);
	    return INTERP_OK;
#endif
	}

	// we were skipping
	// but were we ever not skipping
	if (settings->executed_if) {
	    // we have already executed, keep on skipping
	    logOword("already executed, continue  "
		     "skipping forward: [%s] in 'elseif'",
		     block->o_name);
	    settings->skipping_o = block->o_name;
	    settings->skipping_start = settings->sequence_number;
	    return INTERP_OK;
	}

	if (settings->test_value != 0.0) {
	    //true -- start executing
	    logOword("start executing forward: [%s] in 'elseif'",
		     block->o_name);
	    settings->skipping_o = NULL;
	    settings->executed_if = 1;
	} else {
	    //false
	    logOword("continue skipping forward: [%s] in 'elseif'",
		     block->o_name);
	}
	break;

    case O_else:
	if (control_find_oword(block, settings, &op) != INTERP_OK) 
	    OERR(_("%d: undefined O-word label: '%s'"),
		settings->sequence_number, settings->linetext);
	if (op->type != O_if)
	    OERR(_("%d: no matching 'if' label: '%s' (found '%s' in line %d)"),
		settings->sequence_number, settings->linetext, 
		o_ops[op->type] + 2, op->sequence_number + 1);

	// were we ever not skipping
	if (settings->executed_if) {
	    // we have already executed, skip
	    logOword("already executed, "
		     "skipping forward: [%s] in 'else'",
		     block->o_name);
	    settings->skipping_o = block->o_name;
	    settings->skipping_start = settings->sequence_number;
	    return INTERP_OK;
	}

	if ((settings->skipping_o) &&
	    (0 == strcmp(settings->skipping_o, block->o_name))) {
	    // we were skipping so stop skipping
	    logOword("stop skipping forward: [%s] in 'else'",
		     block->o_name);
	    settings->executed_if = 1;
	    settings->skipping_o = NULL;
	} else	{
	    // we were not skipping -- so skip
	    logOword("start skipping forward: [%s] in 'else'",
		     block->o_name);
	}
	break;

    case O_endif:
	if (control_find_oword(block, settings, &op) != INTERP_OK) 
	    OERR(_("%d: undefined O-word label: '%s'"),
		settings->sequence_number, settings->linetext);
	if (op->type != O_if)
	    OERR(_("%d: no matching label: '%s' (found '%s' in line %d): '%s'"),
		settings->sequence_number, block->o_name, 
		o_ops[op->type] + 2, op->sequence_number + 1, settings->linetext);

	// stop skipping if we were
	settings->skipping_o = NULL;
	logOword("stop skipping forward: [%s] in 'endif'",
		 block->o_name);
	// the KEY -- outside if clearly must have executed
	// or this would not have executed
	settings->executed_if = 1;
	break;

    case O_break:
	if (control_find_oword(block, settings, &op) != INTERP_OK) 
	    OERR(_("%d: undefined O-word label: '%s'"),
		settings->sequence_number, settings->linetext);
	if ((op->type != O_while) && (op->type != O_do))
	    OERR(_("%d: no matching while/do label: '%s' (found '%s' in line %d)"),
		settings->sequence_number, settings->linetext, 
		o_ops[op->type] + 2, op->sequence_number + 1);

      // start skipping
      settings->skipping_o = block->o_name;
      settings->skipping_start = settings->sequence_number;
      settings->doing_break = 1;
      logOword("start skipping forward: [%s] in 'break'",
	      block->o_name);
      break;

    case O_continue:
	if (control_find_oword(block, settings, &op) != INTERP_OK) 
	    OERR(_("%d: undefined O-word label: '%s'"),
		settings->sequence_number, settings->linetext);
	if ((op->type != O_while) && (op->type != O_do))
	    OERR(_("%d: no matching while/do label: '%s' (found '%s' in line %d)"),
		settings->sequence_number, settings->linetext, 
		o_ops[op->type] + 2, op->sequence_number + 1);

	// if already skipping, do nothing
	if ((settings->skipping_o) &&
	    (0 == strcmp(settings->skipping_o, block->o_name))) {
	    logOword("already skipping: [%s] in 'continue'",
		     block->o_name);
	    return INTERP_OK;
	}
	// start skipping
	settings->skipping_o = block->o_name;
	settings->skipping_start = settings->sequence_number;
	settings->doing_continue = 1;
	logOword("start skipping forward: [%s] in 'continue'",
		 block->o_name);
	break;

    case O_endrepeat:
    case O_endwhile:
	if (control_find_oword(block, settings, &op) != INTERP_OK) 
	    OERR(_("%d: undefined O-word label: '%s'"),
		settings->sequence_number, settings->linetext);
	if (((block->o_type == O_endrepeat) && (op->type != O_repeat)) ||
	    ((block->o_type == O_endwhile) && (op->type != O_while)))
	    OERR(_("%d: no matching label: '%s' (found '%s' in line %d)"),
		settings->sequence_number, settings->linetext, 
		o_ops[op->type] + 2, op->sequence_number + 1);

	// end of a while loop
	logOword("endwhile: skipping_o:%s", settings->skipping_o);
	if ((settings->skipping_o) &&
	    (0 == strcmp(settings->skipping_o, block->o_name))) {
	    // we were skipping, so this is the end
	    settings->skipping_o = NULL;

	    if (settings->doing_continue) {
		settings->doing_continue = 0;

		// loop on back
		logOword("looping back (continue) to: [%s] in while/repeat",
			 block->o_name);
		CHP(control_back_to(block, settings));
	    } else {
		// not doing continue, we are done
		logOword("falling thru the complete while/repeat: [%s]",
			 block->o_name);
		return INTERP_OK;
	    }
	} else {
	    // loop on back
	    logOword("looping back to: [%s] in 'endwhile/endrepeat'",
		     block->o_name);
	    CHP(control_back_to(block, settings));
	}
	break;

    default:
	// FIXME !!!KL should probably be an error
	return INTERP_ERROR;
	break;
    }
    // return status;
    return INTERP_OK;
}
//========================================================================
// End of functions for control stuff (O-words)
//========================================================================<|MERGE_RESOLUTION|>--- conflicted
+++ resolved
@@ -409,6 +409,11 @@
 		if (0 != strcmp(settings->filename, previous_frame->filename))  {
 		    fclose(settings->file_pointer);
 		    settings->file_pointer = fopen(previous_frame->filename, "r");
+		    if (settings->file_pointer == NULL)  {
+			ERS(NCE_CANNOT_REOPEN_FILE, 
+			    settings->sub_context[settings->call_level].filename,
+			    strerror(errno));
+		    }
 		    strcpy(settings->filename, previous_frame->filename);
 		}
 		fseek(settings->file_pointer, previous_frame->position, SEEK_SET);
@@ -706,61 +711,10 @@
 	    settings->sub_name = block->o_name;
 	    logOword("will now skip to: |%s|", settings->sub_name);
 	}
-<<<<<<< HEAD
 	break;
 
     case O_endsub:
     case O_return:
-=======
-      if(settings->call_level != 0)
-	{
-	  // in a call -- must do a return
-          // restore old values of parameters
-          // restore file position from context
-
-          free_named_parameters(settings->call_level, settings);
-	  if(settings->sub_context[settings->call_level].subName)
-	    {
-	      free(settings->sub_context[settings->call_level].subName);
-	      settings->sub_context[settings->call_level].subName = 0;
-	    }
-          settings->call_level--;
-
-          for(i=0; i<INTERP_SUB_PARAMS; i++)
-	    {
-              settings->parameters[i+INTERP_FIRST_SUBROUTINE_PARAM] =
-	        settings->sub_context[settings->call_level].saved_params[i];
-	    }
-
-	  logDebug("seeking to: %ld",
-		   settings->sub_context[settings->call_level].position);
-
-          if(settings->file_pointer == NULL)
-          {
-            ERS(NCE_FILE_NOT_OPEN);
-          }
-
-          //!!!KL must open the new file, if changed
-
-          if(0 != strcmp(settings->filename,
-                         settings->sub_context[settings->call_level].filename))
-          {
-              fclose(settings->file_pointer);
-              settings->file_pointer = 
-              fopen(settings->sub_context[settings->call_level].filename, "r");
-	      if(settings->file_pointer == NULL)  {
-		  ERS(NCE_CANNOT_REOPEN_FILE, 
-		      settings->sub_context[settings->call_level].filename,
-		      strerror(errno));
-	      }
-              strcpy(settings->filename,
-                     settings->sub_context[settings->call_level].filename);
-          }
-          
-	  fseek(settings->file_pointer,
-		settings->sub_context[settings->call_level].position,
-		SEEK_SET);
->>>>>>> 58501b04
 
 	if  ((settings->call_level == 0) && 
 	     (settings->sub_name == NULL)) {
