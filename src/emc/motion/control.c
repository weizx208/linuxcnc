/********************************************************************
* Description: control.c
*   emcmotController() is the main loop running at the servo cycle
*   rate. All state logic and trajectory calcs are called from here.
*
*   Derived from a work by Fred Proctor & Will Shackleford
*
* Author:
* License: GPL Version 2
* Created on:
* System: Linux
*
* Copyright (c) 2004 All rights reserved.
********************************************************************/

#include "posemath.h"
#include "rtapi.h"
#include "hal.h"
#include "motion.h"
#include "mot_priv.h"
#include "rtapi_math.h"
#include "tp.h"
#include "tc.h"
#include "simple_tp.h"
#include "motion_debug.h"
#include "config.h"
#include "motion_types.h"
#include "homing.h"

// Mark strings for translation, but defer translation to userspace
#define _(s) (s)
static int    ext_offset_teleop_limit = 0;
static int    ext_offset_coord_limit  = 0;
static double ext_offset_epsilon;
/* kinematics flags */
KINEMATICS_FORWARD_FLAGS fflags = 0;
KINEMATICS_INVERSE_FLAGS iflags = 0;

/* 1/servo cycle time */
double servo_freq;

/*! \todo FIXME - debugging - uncomment the following line to log changes in
   JOINT_FLAG and MOTION_FLAG */
// #define WATCH_FLAGS 1


/***********************************************************************
*                  LOCAL VARIABLE DECLARATIONS                         *
************************************************************************/

/* the (nominal) period the last time the motion handler was invoked */
static unsigned long last_period = 0;

/* servo cycle time */
static double servo_period;

extern struct emcmot_status_t *emcmotStatus;

// *pcmd_p[0] is shorthand for emcmotStatus->carte_pos_cmd.tran.x
// *pcmd_p[1] is shorthand for emcmotStatus->carte_pos_cmd.tran.y
//  etc.
static double *pcmd_p[EMCMOT_MAX_AXIS];

/***********************************************************************
*                      LOCAL FUNCTION PROTOTYPES                       *
************************************************************************/

/* the following functions are called (in this order) by the main
   controller function.  They are an attempt to break the huge
   function (originally 1600 lines) into something a little easier
   to understand.
*/

/* 'process_inputs()' is responsible for reading hardware input
   signals (from the HAL) and doing basic processing on them.  In
   the case of position feedback, that means removing backlash or
   screw error comp and calculating the following error.  For 
   switches, it means debouncing them and setting flags in the
   emcmotStatus structure.
*/
static void process_inputs(void);

/* 'do forward kins()' takes the position feedback in joint coords
   and applies the forward kinematics to it to generate feedback
   in Cartesean coordinates.  It has code to handle machines that
   don't have forward kins, and other special cases, such as when
   the joints have not been homed.
*/
static void do_forward_kins(void);

/* probe inputs need to be handled after forward kins are run, since
   cartesian feedback position is latched when the probe fires, and it
   should be based on the feedback read in on this servo cycle.
*/
static void process_probe_inputs(void);

/* 'check_for_faults()' is responsible for detecting fault conditions
   such as limit switches, amp faults, following error, etc.  It only
   checks active axes.  It is also responsible for generating an error
   message.  (Later, once I understand the cmd/status/error interface
   better, it will probably generate error codes that can be passed
   up the architecture toward the GUI - printing error messages
   directly seems a little messy)
*/
static void check_for_faults(void);

/* 'set_operating_mode()' handles transitions between the operating
   modes, which are free, coordinated, and teleop.  This stuff needs
   to be better documented.  It is basically a state machine, with
   a current state, a desired state, and rules determining when the
   state can change.  It should be rewritten as such, but for now
   it consists of code copied exactly from emc1.
*/
static void set_operating_mode(void);

/* 'handle_jjogwheels()' reads jogwheels, decides if they should be
   enabled, and if so, changes the free mode planner's target position
   when the jogwheel(s) turn.
*/
static void handle_jjogwheels(void);
static void handle_ajogwheels(void);

/* 'do_homing_sequence()' decides what, if anything, needs to be done
    related to multi-joint homing.

   no prototype here, implemented in homing.c, proto in mot_priv.h
*/

/* 'do_homing()' looks at the home_state field of each joint struct
    to decide what, if anything, needs to be done related to homing
    the joint.  Homing is implemented as a state machine, the exact
    sequence of states depends on the machine configuration.  It
    can be as simple as immediately setting the current position to
    zero, or a it can be a multi-step process (find switch, set
    approximate zero, back off switch, find index, set final zero,
    rapid to home position), or anywhere in between.

   no prototype here, implemented in homing.c, proto in mot_priv.h
*/

/* 'get_pos_cmds()' generates the position setpoints.  This includes
   calling the trajectory planner and interpolating its outputs.
*/
static void get_pos_cmds(long period);

/* 'compute_screw_comp()' is responsible for calculating backlash and
   lead screw error compensation.  (Leadscrew error compensation is
   a more sophisticated version that includes backlash comp.)  It uses
   the velocity in emcmotStatus->joint_vel_cmd to determine which way
   each joint is moving, and the position in emcmotStatus->joint_pos_cmd
   to determine where the joint is at.  That information is used to
   create the compensation value that is added to the joint_pos_cmd
   to create motor_pos_cmd, and is subtracted from motor_pos_fb to
   get joint_pos_fb.  (This function does not add or subtract the
   compensation value, it only computes it.)  The basic compensation
   value is in backlash_corr, however has makes step changes when
   the direction reverses.  backlash_filt is a ramped version, and
   that is the one that is later added/subtracted from the position.
*/
static void compute_screw_comp(void);

/* 'output_to_hal()' writes the handles the final stages of the
   control function.  It applies screw comp and writes the
   final motor position to the HAL (which routes it to the PID
   loop).  It also drives other HAL outputs, and it writes a
   number of internal variables to HAL parameters so they can
   be observed with halscope and halmeter.
*/
static void output_to_hal(void);

/* 'update_status()' copies assorted status information to shared
   memory (the emcmotStatus structure) so that it is available to
   higher level code.
*/
static void update_status(void);

static void initialize_external_offsets(void);
static void plan_external_offsets(void);
static void sync_teleop_tp_to_carte_pos(int);
static void sync_carte_pos_to_teleop_tp(int);
static void apply_ext_offsets_to_carte_pos(int);
static int  update_coord_with_bound(void);
static int  update_teleop_with_check(int,simple_tp_t*);

/***********************************************************************
*                        PUBLIC FUNCTION CODE                          *
************************************************************************/

/*
  emcmotController() runs the trajectory and interpolation calculations
  each control cycle

  This function gets called at regular intervals - therefore it does NOT
  have a loop within it!

  Inactive axes are still calculated, but the PIDs are inhibited and
  the amp enable/disable are inhibited
  */
void emcmotController(void *arg, long period)
{
    static int do_once = 1;
    if (do_once) {
        pcmd_p[0] = &(emcmotStatus->carte_pos_cmd.tran.x);
        pcmd_p[1] = &(emcmotStatus->carte_pos_cmd.tran.y);
        pcmd_p[2] = &(emcmotStatus->carte_pos_cmd.tran.z);
        pcmd_p[3] = &(emcmotStatus->carte_pos_cmd.a);
        pcmd_p[4] = &(emcmotStatus->carte_pos_cmd.b);
        pcmd_p[5] = &(emcmotStatus->carte_pos_cmd.c);
        pcmd_p[6] = &(emcmotStatus->carte_pos_cmd.u);
        pcmd_p[7] = &(emcmotStatus->carte_pos_cmd.v);
        pcmd_p[8] = &(emcmotStatus->carte_pos_cmd.w);
        do_once = 0;
    }

    static long long int last = 0;

    long long int now = rtapi_get_clocks();
    long int this_run = (long int)(now - last);
    *(emcmot_hal_data->last_period) = this_run;
#ifdef HAVE_CPU_KHZ
    *(emcmot_hal_data->last_period_ns) = this_run * 1e6 / cpu_khz;
#endif

    // we need this for next time
    last = now;


    /* calculate servo period as a double - period is in integer nsec */
    servo_period = period * 0.000000001;

    if(period != last_period) {
        emcmotSetCycleTime(period);
        last_period = period;
    }

    /* calculate servo frequency for calcs like vel = Dpos / period */
    /* it's faster to do vel = Dpos * freq */
    servo_freq = 1.0 / servo_period;
    /* increment head count to indicate work in progress */
    emcmotStatus->head++;
    /* here begins the core of the controller */

    read_homing_in_pins(ALL_JOINTS);
    process_inputs();
    do_forward_kins();
    process_probe_inputs();
    check_for_faults();
    set_operating_mode();
    handle_jjogwheels();
    handle_ajogwheels();
    do_homing_sequence();
    do_homing();
    get_pos_cmds(period);
    compute_screw_comp();
    plan_external_offsets();
    output_to_hal();
    write_homing_out_pins(ALL_JOINTS);
    update_status();
    /* here ends the core of the controller */
    emcmotStatus->heartbeat++;
    /* set tail to head, to indicate work complete */
    emcmotStatus->tail = emcmotStatus->head;
/* end of controller function */
}

/***********************************************************************
*                         LOCAL FUNCTION CODE                          *
************************************************************************/
/* The protoypes and documentation for these functions are located
   at the top of the file in the section called "local function
   prototypes"
*/

static void process_inputs(void)
{
    int joint_num, spindle_num;
    double abs_ferror, scale;
    joint_hal_t *joint_data;
    emcmot_joint_t *joint;
    unsigned char enables;
    /* read spindle angle (for threading, etc) */
    for (spindle_num = 0; spindle_num < emcmotConfig->numSpindles; spindle_num++){
		emcmotStatus->spindle_status[spindle_num].spindleRevs =
				*emcmot_hal_data->spindle[spindle_num].spindle_revs;
		emcmotStatus->spindle_status[spindle_num].spindleSpeedIn =
				*emcmot_hal_data->spindle[spindle_num].spindle_speed_in;
		emcmotStatus->spindle_status[spindle_num].at_speed =
				*emcmot_hal_data->spindle[spindle_num].spindle_is_atspeed;
    }
    /* compute net feed and spindle scale factors */
    if ( emcmotStatus->motion_state == EMCMOT_MOTION_COORD ) {
	/* use the enables that were queued with the current move */
	enables = emcmotStatus->enables_queued;
    } else {
	/* use the enables that are in effect right now */
	enables = emcmotStatus->enables_new;
    }
    /* feed scaling first:  feed_scale, adaptive_feed, and feed_hold */
    scale = 1.0;
    if (   (emcmotStatus->motion_state != EMCMOT_MOTION_FREE)
        && (enables & FS_ENABLED) ) {
        if (emcmotStatus->motionType == EMC_MOTION_TYPE_TRAVERSE) {
            scale *= emcmotStatus->rapid_scale;
        } else {
            scale *= emcmotStatus->feed_scale;
        }
    }
    if ( enables & AF_ENABLED ) {
        /* read and clamp adaptive feed HAL pin */
        double adaptive_feed_in = *emcmot_hal_data->adaptive_feed;
        // Clip range to +/- 1.0
        if ( adaptive_feed_in > 1.0 ) {
            adaptive_feed_in = 1.0;
        } else if (adaptive_feed_in < -1.0) {
            adaptive_feed_in = -1.0;
        }
        // Handle case of negative adaptive feed
        // Actual scale factor is always positive by default
        double adaptive_feed_out = fabs(adaptive_feed_in);
        // Case 1: positive to negative direction change
        if ( adaptive_feed_in < 0.0 && emcmotDebug->coord_tp.reverse_run == TC_DIR_FORWARD) {
            // User commands feed in reverse direction, but we're not running in reverse yet
            if (tpSetRunDir(&emcmotDebug->coord_tp, TC_DIR_REVERSE) != TP_ERR_OK) {
                // Need to decelerate to a stop first
                adaptive_feed_out = 0.0;
            }
        } else if (adaptive_feed_in > 0.0 && emcmotDebug->coord_tp.reverse_run == TC_DIR_REVERSE ) {
            // User commands feed in forward direction, but we're running in reverse
            if (tpSetRunDir(&emcmotDebug->coord_tp, TC_DIR_FORWARD) != TP_ERR_OK) {
                // Need to decelerate to a stop first
                adaptive_feed_out = 0.0;
            }
        }
        //Otherwise, if direction and sign match, we're ok
        scale *= adaptive_feed_out;
    }
    if ( enables & FH_ENABLED ) {
	/* read feed hold HAL pin */
	if ( *emcmot_hal_data->feed_hold ) {
	    scale = 0;
	}
    }
    /*non maskable (except during spinndle synch move) feed hold inhibit pin */
	if ( enables & *emcmot_hal_data->feed_inhibit ) {
	    scale = 0;
	}
    /* save the resulting combined scale factor */
    emcmotStatus->net_feed_scale = scale;

    /* now do spindle scaling */
    for (spindle_num=0; spindle_num < emcmotConfig->numSpindles; spindle_num++){
		scale = 1.0;
		if ( enables & SS_ENABLED ) {
			scale *= emcmotStatus->spindle_status[spindle_num].scale;
		}
		/*non maskable (except during spindle synch move) spindle inhibit pin */
		if ( enables & *emcmot_hal_data->spindle[spindle_num].spindle_inhibit ) {
			scale = 0;
		}
		/* save the resulting combined scale factor */
		emcmotStatus->spindle_status[spindle_num].net_scale = scale;
    }

    /* read and process per-joint inputs */
    for (joint_num = 0; joint_num < ALL_JOINTS ; joint_num++) {
	/* point to joint HAL data */
	joint_data = &(emcmot_hal_data->joint[joint_num]);
	/* point to joint data */
	joint = &joints[joint_num];
	if (!GET_JOINT_ACTIVE_FLAG(joint)) {
	    /* if joint is not active, skip it */
	    continue;
	}
	/* copy data from HAL to joint structure */
	joint->motor_pos_fb = *(joint_data->motor_pos_fb);
	/* calculate pos_fb */
	if (( get_homing_at_index_search_wait(joint_num) ) &&
	    ( get_index_enable(joint_num) == 0 )) {
	    /* special case - we're homing the joint, and it just
	       hit the index.  The encoder count might have made a
	       step change.  The homing code will correct for it
	       later, so we ignore motor_pos_fb and set pos_fb
	       to match the commanded value instead. */
	    joint->pos_fb = joint->pos_cmd;
	} else {
	    /* normal case: subtract backlash comp and motor offset */
	    joint->pos_fb = joint->motor_pos_fb -
		(joint->backlash_filt + joint->motor_offset);
	}
	/* calculate following error */
	if ( IS_EXTRA_JOINT(joint_num) && get_homed(joint_num) ) {
	    joint->ferror = 0; // not relevant for homed extrajoints
	} else {
	    joint->ferror = joint->pos_cmd - joint->pos_fb;
	}
	abs_ferror = fabs(joint->ferror);
	/* update maximum ferror if needed */
	if (abs_ferror > joint->ferror_high_mark) {
	    joint->ferror_high_mark = abs_ferror;
	}

	/* calculate following error limit */
	if (joint->vel_limit > 0.0) {
	    joint->ferror_limit =
		joint->max_ferror * fabs(joint->vel_cmd) / joint->vel_limit;
	} else {
	    joint->ferror_limit = 0;
	}
	if (joint->ferror_limit < joint->min_ferror) {
	    joint->ferror_limit = joint->min_ferror;
	}
	/* update following error flag */
	if (abs_ferror > joint->ferror_limit) {
	    SET_JOINT_FERROR_FLAG(joint, 1);
	} else {
	    SET_JOINT_FERROR_FLAG(joint, 0);
	}

	/* read limit switches */
	if (*(joint_data->pos_lim_sw)) {
	    SET_JOINT_PHL_FLAG(joint, 1);
	} else {
	    SET_JOINT_PHL_FLAG(joint, 0);
	}
	if (*(joint_data->neg_lim_sw)) {
	    SET_JOINT_NHL_FLAG(joint, 1);
	} else {
	    SET_JOINT_NHL_FLAG(joint, 0);
	}
	joint->on_pos_limit = GET_JOINT_PHL_FLAG(joint);
	joint->on_neg_limit = GET_JOINT_NHL_FLAG(joint);
	/* read amp fault input */
	if (*(joint_data->amp_fault)) {
	    SET_JOINT_FAULT_FLAG(joint, 1);
	} else {
	    SET_JOINT_FAULT_FLAG(joint, 0);
	}
    }

    // a fault was signalled during a spindle-orient in progress
    // signal error, and cancel the orient
    for (spindle_num = 0; spindle_num < emcmotConfig->numSpindles; spindle_num++){
        if(*(emcmot_hal_data->spindle[spindle_num].spindle_amp_fault)){
            emcmotStatus->spindle_status[spindle_num].fault = 1;
        }else{
            emcmotStatus->spindle_status[spindle_num].fault = 0;
        }
		if (*(emcmot_hal_data->spindle[spindle_num].spindle_orient)) {
			if (*(emcmot_hal_data->spindle[spindle_num].spindle_orient_fault)) {
				emcmotStatus->spindle_status[spindle_num].orient_state = EMCMOT_ORIENT_FAULTED;
				*(emcmot_hal_data->spindle[spindle_num].spindle_orient) = 0;
				emcmotStatus->spindle_status[spindle_num].orient_fault =
						*(emcmot_hal_data->spindle[spindle_num].spindle_orient_fault);
				reportError(_("fault %d during orient in progress"),
						emcmotStatus->spindle_status[spindle_num].orient_fault);
				emcmotStatus->commandStatus = EMCMOT_COMMAND_INVALID_COMMAND;
				tpAbort(&emcmotDebug->coord_tp);
				SET_MOTION_ERROR_FLAG(1);
			} else if (*(emcmot_hal_data->spindle[spindle_num].spindle_is_oriented)) {
				*(emcmot_hal_data->spindle[spindle_num].spindle_orient) = 0;
				*(emcmot_hal_data->spindle[spindle_num].spindle_locked) = 1;
				emcmotStatus->spindle_status[spindle_num].locked = 1;
				emcmotStatus->spindle_status[spindle_num].brake = 1;
				emcmotStatus->spindle_status[spindle_num].orient_state = EMCMOT_ORIENT_COMPLETE;
				rtapi_print_msg(RTAPI_MSG_DBG, "SPINDLE_ORIENT complete, spindle locked");
			}
		}
    }
}

static void do_forward_kins(void)
{
/* there are four possibilities for kinType:

   IDENTITY: Both forward and inverse kins are available, and they
   can used without an initial guess, even if one or more joints
   are not homed.  In this case, we apply the forward kins to the
   joint->pos_fb to produce carte_pos_fb, and if all axes are homed
   we set carte_pos_fb_ok to 1 to indicate that the feedback data
   is good.

   BOTH: Both forward and inverse kins are available, but the forward
   kins need an initial guess, and/or the kins require all joints to
   be homed before they work properly.  Here we must tread carefully.
   IF all the joints have been homed, we apply the forward kins to
   the joint->pos_fb to produce carte_pos_fb, and set carte_pos_fb_ok
   to indicate that the feedback is good.  We use the previous value
   of carte_pos_fb as the initial guess.  If all joints have not been
   homed, we don't call the kinematics, instead we set carte_pos_fb to
   the cartesean coordinates of home, as stored in the global worldHome,
   and we set carte_fb_ok to 0 to indicate that the feedback is invalid.
\todo  FIXME - maybe setting to home isn't the right thing to do.  We need
   it to be set to home eventually, (right before the first attemt to
   run the kins), but that doesn't mean we should say we're at home
   when we're not.

   INVERSE_ONLY: Only inverse kinematics are available, forward
   kinematics cannot be used.  So we have to fake it, the question is
   simply "what way of faking it is best".  In free mode, or if all
   axes have not been homed, the feedback position is unknown.  If
   we are in teleop or coord mode, or if we are in free mode and all
   axes are homed, and haven't been moved since they were homed, then
   we set carte_pos_fb to carte_pos_cmd, and set carte_pos_fb_ok to 1.
   If we are in free mode, and any joint is not homed, or any joint has
   moved since it was homed, we leave cart_pos_fb alone, and set
   carte_pos_fb_ok to 0.

   FORWARD_ONLY: Only forward kinematics are available, inverse kins
   cannot be used.  This exists for completeness only, since EMC won't
   work without inverse kinematics.

*/

/*! \todo FIXME FIXME FIXME - need to put a rate divider in here, run it
   at the traj rate */

    double joint_pos[EMCMOT_MAX_JOINTS] = {0,};
    int joint_num, result;
    emcmot_joint_t *joint;

    /* copy joint position feedback to local array */
    for (joint_num = 0; joint_num < NO_OF_KINS_JOINTS; joint_num++) {
	/* point to joint struct */
	joint = &joints[joint_num];
	/* copy feedback */
	joint_pos[joint_num] = joint->pos_fb;
    }
    switch (emcmotConfig->kinType) {

    case KINEMATICS_IDENTITY:
	kinematicsForward(joint_pos, &emcmotStatus->carte_pos_fb, &fflags,
	    &iflags);
	if (checkAllHomed()) {
	    emcmotStatus->carte_pos_fb_ok = 1;
	} else {
	    emcmotStatus->carte_pos_fb_ok = 0;
	}
	break;

    case KINEMATICS_BOTH:
	if (checkAllHomed()) {
	    /* is previous value suitable for use as initial guess? */
	    if (!emcmotStatus->carte_pos_fb_ok) {
		/* no, use home position as initial guess */
		emcmotStatus->carte_pos_fb = emcmotStatus->world_home;
	    }
	    /* calculate Cartesean position feedback from joint pos fb */
	    result =
		kinematicsForward(joint_pos, &emcmotStatus->carte_pos_fb,
		&fflags, &iflags);
	    /* check to make sure kinematics converged */
	    if (result < 0) {
		/* error during kinematics calculations */
		emcmotStatus->carte_pos_fb_ok = 0;
	    } else {
		/* it worked! */
		emcmotStatus->carte_pos_fb_ok = 1;
	    }
	} else {
	    emcmotStatus->carte_pos_fb_ok = 0;
	}
	break;

    case KINEMATICS_INVERSE_ONLY:

	if ((GET_MOTION_COORD_FLAG()) || (GET_MOTION_TELEOP_FLAG())) {
	    /* use Cartesean position command as feedback value */
	    emcmotStatus->carte_pos_fb = emcmotStatus->carte_pos_cmd;
	    emcmotStatus->carte_pos_fb_ok = 1;
	} else {
	    emcmotStatus->carte_pos_fb_ok = 0;
	}
	break;

    default:
	emcmotStatus->carte_pos_fb_ok = 0;
	break;
    }
}

static void process_probe_inputs(void)
{
    static int old_probeVal = 0;
    unsigned char probe_type = emcmotStatus->probe_type;

    // don't error
    char probe_suppress = probe_type & 1;
    int axis_num;

    // trigger when the probe clears, instead of the usual case of triggering when it trips
    char probe_whenclears = !!(probe_type & 2);
    
    /* read probe input */
    emcmotStatus->probeVal = !!*(emcmot_hal_data->probe_input);
    if (emcmotStatus->probing) {
        /* check if the probe has been tripped */
        if (emcmotStatus->probeVal ^ probe_whenclears) {
            /* remember the current position */
            emcmotStatus->probedPos = emcmotStatus->carte_pos_fb; 
            /* stop! */
            emcmotStatus->probing = 0;
            emcmotStatus->probeTripped = 1;
            tpAbort(&emcmotDebug->coord_tp);
        /* check if the probe hasn't tripped, but the move finished */
        } else if (GET_MOTION_INPOS_FLAG() && tpQueueDepth(&emcmotDebug->coord_tp) == 0) {
            /* we are already stopped, but we need to remember the current 
               position here, because it will still be queried */
            emcmotStatus->probedPos = emcmotStatus->carte_pos_fb;
            emcmotStatus->probing = 0;
            if (probe_suppress) {
                emcmotStatus->probeTripped = 0;
            } else if(probe_whenclears) {
                reportError(_("G38.4 move finished without breaking contact."));
                SET_MOTION_ERROR_FLAG(1);
            } else {
                reportError(_("G38.2 move finished without making contact."));
                SET_MOTION_ERROR_FLAG(1);
            }
        }
    } else if (!old_probeVal && emcmotStatus->probeVal) {
        // not probing, but we have a rising edge on the probe.
        // this could be expensive if we don't stop.
        int i;
        int aborted = 0;

        if(!GET_MOTION_INPOS_FLAG() && tpQueueDepth(&emcmotDebug->coord_tp) &&
           tpGetExecId(&emcmotDebug->coord_tp) <= 0) {
            // running an MDI command
            tpAbort(&emcmotDebug->coord_tp);
            reportError(_("Probe tripped during non-probe MDI command."));
	    SET_MOTION_ERROR_FLAG(1);
        }

        for(i=0; i<NO_OF_KINS_JOINTS; i++) {
            emcmot_joint_t *joint = &joints[i];

            if (!GET_JOINT_ACTIVE_FLAG(joint)) {
                /* if joint is not active, skip it */
                continue;
            }

            // abort any homing
            if(get_homing(i)) {
                set_home_abort(i);
                aborted=1;
            }

            // abort any joint jogs
            if(joint->free_tp.enable == 1) {
                joint->free_tp.enable = 0;
                // since homing uses free_tp, this protection of aborted
                // is needed so the user gets the correct error.
                if(!aborted) aborted=2;
            }
        }
        for (axis_num = 0; axis_num < EMCMOT_MAX_AXIS; axis_num++) {
            emcmot_axis_t *axis;
            axis = &axes[axis_num];
            // abort any coordinate jogs
            if (axis->teleop_tp.enable) {
                axis->teleop_tp.enable = 0;
                axis->teleop_tp.curr_vel = 0.0;
                aborted = 3;
            }
        }

        if(aborted == 1) {
            reportError(_("Probe tripped during homing motion."));
        }

        if(aborted == 2) {
            reportError(_("Probe tripped during a joint jog."));
        }
        if(aborted == 3) {
            reportError(_("Probe tripped during a coordinate jog."));
        }
    }
    old_probeVal = emcmotStatus->probeVal;
}

static void check_for_faults(void)
{
    int joint_num, spindle_num;
    emcmot_joint_t *joint;
    int neg_limit_override, pos_limit_override;

    /* check for various global fault conditions */
    /* only check enable input if running */
    if ( GET_MOTION_ENABLE_FLAG() != 0 ) {
	if ( *(emcmot_hal_data->enable) == 0 ) {
	    reportError(_("motion stopped by enable input"));
	    emcmotDebug->enabling = 0;
	}
    }
    /* check for spindle ampfifier errors */
    for (spindle_num = 0; spindle_num < emcmotConfig->numSpindles; spindle_num++){
        if(emcmotStatus->spindle_status[spindle_num].fault && GET_MOTION_ENABLE_FLAG()){
            reportError(_("spindle %d amplifier fault"), spindle_num);
            emcmotDebug->enabling = 0;
        }
    }
    /* check for various joint fault conditions */
    for (joint_num = 0; joint_num < ALL_JOINTS; joint_num++) {
	/* point to joint data */
	joint = &joints[joint_num];
	/* only check active, enabled axes */
	if ( GET_JOINT_ACTIVE_FLAG(joint) && GET_JOINT_ENABLE_FLAG(joint) ) {
	    /* are any limits for this joint overridden? */
	    neg_limit_override = emcmotStatus->overrideLimitMask & ( 1 << (joint_num*2));
	    pos_limit_override = emcmotStatus->overrideLimitMask & ( 2 << (joint_num*2));
	    /* check for hard limits */
	    if ((GET_JOINT_PHL_FLAG(joint) && ! pos_limit_override ) ||
		(GET_JOINT_NHL_FLAG(joint) && ! neg_limit_override )) {
		/* joint is on limit switch, should we trip? */
		if (get_homing(joint_num)) {
		    /* no, ignore limits */
		} else {
		    /* trip on limits */
		    if (!GET_JOINT_ERROR_FLAG(joint)) {
			/* report the error just this once */
			reportError(_("joint %d on limit switch error"),
			    joint_num);
		    }
		    SET_JOINT_ERROR_FLAG(joint, 1);
		    emcmotDebug->enabling = 0;
		}
	    }
	    /* check for amp fault */
	    if (GET_JOINT_FAULT_FLAG(joint)) {
		/* joint is faulted, trip */
		if (!GET_JOINT_ERROR_FLAG(joint)) {
		    /* report the error just this once */
		    reportError(_("joint %d amplifier fault"), joint_num);
		}
		SET_JOINT_ERROR_FLAG(joint, 1);
		emcmotDebug->enabling = 0;
	    }
	    /* check for excessive following error */
	    if (GET_JOINT_FERROR_FLAG(joint)) {
		if (!GET_JOINT_ERROR_FLAG(joint)) {
		    /* report the error just this once */
		    reportError(_("joint %d following error"), joint_num);
		}
		SET_JOINT_ERROR_FLAG(joint, 1);
		emcmotDebug->enabling = 0;
	    }
	/* end of if JOINT_ACTIVE_FLAG(joint) */
	}
    /* end of check for joint faults loop */
    }
}

static void set_operating_mode(void)
{
    int joint_num, axis_num;
    emcmot_joint_t *joint;
    emcmot_axis_t *axis;
    double positions[EMCMOT_MAX_JOINTS];

    /* check for disabling */
    if (!emcmotDebug->enabling && GET_MOTION_ENABLE_FLAG()) {
	/* clear out the motion emcmotDebug->coord_tp and interpolators */
	tpClear(&emcmotDebug->coord_tp);
	for (joint_num = 0; joint_num < ALL_JOINTS; joint_num++) {
	    /* point to joint data */
	    joint = &joints[joint_num];
	    /* disable free mode planner */
	    joint->free_tp.enable = 0;
	    joint->free_tp.curr_vel = 0.0;
	    /* drain coord mode interpolators */
	    cubicDrain(&(joint->cubic));
	    if (GET_JOINT_ACTIVE_FLAG(joint)) {
		SET_JOINT_INPOS_FLAG(joint, 1);
		SET_JOINT_ENABLE_FLAG(joint, 0);
		set_joint_homing(joint_num,0);
		set_home_idle(joint_num);
	    }
	    /* don't clear the joint error flag, since that may signify why
	       we just went into disabled state */
	}

	for (axis_num = 0; axis_num < EMCMOT_MAX_AXIS; axis_num++) {
	    /* point to axis data */
	    axis = &axes[axis_num];
	    /* disable teleop mode planner */
	    axis->teleop_tp.enable = 0;
	    axis->teleop_tp.curr_vel = 0.0;
        }

	SET_MOTION_ENABLE_FLAG(0);
	/* don't clear the motion error flag, since that may signify why we
	   just went into disabled state */
    }

    /* check for emcmotDebug->enabling */
    if (emcmotDebug->enabling && !GET_MOTION_ENABLE_FLAG()) {
        if (*(emcmot_hal_data->eoffset_limited)) {
            reportError("Note: Motion enabled after reaching a coordinate "
                        "soft limit with active external offsets");
            *(emcmot_hal_data->eoffset_limited) = 0;
        }
        initialize_external_offsets();
        tpSetPos(&emcmotDebug->coord_tp, &emcmotStatus->carte_pos_cmd);
	for (joint_num = 0; joint_num < ALL_JOINTS; joint_num++) {
	    /* point to joint data */
	    joint = &joints[joint_num];
	    joint->free_tp.curr_pos = joint->pos_cmd;
	    if (GET_JOINT_ACTIVE_FLAG(joint)) {
		SET_JOINT_ENABLE_FLAG(joint, 1);
		set_joint_homing(joint_num,0);
                set_home_idle(joint_num);
	    }
	    /* clear any outstanding joint errors when going into enabled
	       state */
	    SET_JOINT_ERROR_FLAG(joint, 0);
	}
	if ( !GET_MOTION_ENABLE_FLAG() ) {
            if (GET_MOTION_TELEOP_FLAG()) {
                sync_teleop_tp_to_carte_pos(0);
            }
	}
	SET_MOTION_ENABLE_FLAG(1);
	/* clear any outstanding motion errors when going into enabled state */
	SET_MOTION_ERROR_FLAG(0);
    }

    /* check for entering teleop mode */
    if (emcmotDebug->teleoperating && !GET_MOTION_TELEOP_FLAG()) {
	if (GET_MOTION_INPOS_FLAG()) {

	    /* update coordinated emcmotDebug->coord_tp position */
	    tpSetPos(&emcmotDebug->coord_tp, &emcmotStatus->carte_pos_cmd);
	    /* drain the cubics so they'll synch up */
	    for (joint_num = 0; joint_num < EMCMOT_MAX_JOINTS; joint_num++) {
		if (joint_num < NO_OF_KINS_JOINTS) {
		/* point to joint data */
		    joint = &joints[joint_num];
		    cubicDrain(&(joint->cubic));
		    positions[joint_num] = joint->coarse_pos;
		} else {
		    positions[joint_num] = 0;
		}
	    }
	    /* Initialize things to do when starting teleop mode. */
	    SET_MOTION_TELEOP_FLAG(1);
	    SET_MOTION_ERROR_FLAG(0);

            kinematicsForward(positions, &emcmotStatus->carte_pos_cmd, &fflags, &iflags);
            // entering teleop (INPOS), remove ext offsets
            sync_teleop_tp_to_carte_pos(-1);
	} else {
	    /* not in position-- don't honor mode change */
	    emcmotDebug->teleoperating = 0;
	}
    } else {
	if (GET_MOTION_INPOS_FLAG()) {
	    if (!emcmotDebug->teleoperating && GET_MOTION_TELEOP_FLAG()) {
		SET_MOTION_TELEOP_FLAG(0);
		if (!emcmotDebug->coordinating) {
		    for (joint_num = 0; joint_num < NO_OF_KINS_JOINTS; joint_num++) {
			/* point to joint data */
			joint = &joints[joint_num];
			/* update free planner positions */
			joint->free_tp.curr_pos = joint->pos_cmd;
		    }
		}
	    }
	}

	/* check for entering coordinated mode */
	if (emcmotDebug->coordinating && !GET_MOTION_COORD_FLAG()) {
	    if (GET_MOTION_INPOS_FLAG()) {
		/* preset traj planner to current position */

                apply_ext_offsets_to_carte_pos(-1); // subtract at coord mode start

		tpSetPos(&emcmotDebug->coord_tp, &emcmotStatus->carte_pos_cmd);
		/* drain the cubics so they'll synch up */
		for (joint_num = 0; joint_num < NO_OF_KINS_JOINTS; joint_num++) {
		    /* point to joint data */
		    joint = &joints[joint_num];
		    cubicDrain(&(joint->cubic));
		}
		/* clear the override limits flags */
		emcmotDebug->overriding = 0;
		emcmotStatus->overrideLimitMask = 0;
		SET_MOTION_COORD_FLAG(1);
		SET_MOTION_TELEOP_FLAG(0);
		SET_MOTION_ERROR_FLAG(0);
	    } else {
		/* not in position-- don't honor mode change */
		emcmotDebug->coordinating = 0;
	    }
	}

	/* check entering free space mode */
	if (!emcmotDebug->coordinating && GET_MOTION_COORD_FLAG()) {
	    if (GET_MOTION_INPOS_FLAG()) {
		for (joint_num = 0; joint_num < ALL_JOINTS; joint_num++) {
		    /* point to joint data */
		    joint = &joints[joint_num];
		    /* set joint planner curr_pos to current location */
		    joint->free_tp.curr_pos = joint->pos_cmd;
		    /* but it can stay disabled until a move is required */
		    joint->free_tp.enable = 0;
		}
		SET_MOTION_COORD_FLAG(0);
		SET_MOTION_TELEOP_FLAG(0);
		SET_MOTION_ERROR_FLAG(0);
	    } else {
		/* not in position-- don't honor mode change */
		emcmotDebug->coordinating = 1;
	    }
	}
    }
    /*! \todo FIXME - this code is temporary - eventually this function will be
       cleaned up and simplified, and 'motion_state' will become the master
       for this info, instead of having to gather it from several flags */
    if (!GET_MOTION_ENABLE_FLAG()) {
	emcmotStatus->motion_state = EMCMOT_MOTION_DISABLED;
    } else if (GET_MOTION_TELEOP_FLAG()) {
	emcmotStatus->motion_state = EMCMOT_MOTION_TELEOP;
    } else if (GET_MOTION_COORD_FLAG()) {
	emcmotStatus->motion_state = EMCMOT_MOTION_COORD;
    } else {
	emcmotStatus->motion_state = EMCMOT_MOTION_FREE;
    }
} //set_operating_mode

static void handle_jjogwheels(void)
{
    int joint_num;
    emcmot_joint_t *joint;
    joint_hal_t *joint_data;
    int new_jjog_counts, delta;
    double distance, pos, stop_dist;
    static int first_pass = 1;	/* used to set initial conditions */

    for (joint_num = 0; joint_num < ALL_JOINTS; joint_num++) {
        double jaccel_limit;
	/* point to joint data */
	joint_data = &(emcmot_hal_data->joint[joint_num]);
	joint = &joints[joint_num];
	if (!GET_JOINT_ACTIVE_FLAG(joint)) {
	    /* if joint is not active, skip it */
	    continue;
	}

        // disallow accel bogus fractions
        if (    (*(joint_data->jjog_accel_fraction) > 1) 
             || (*(joint_data->jjog_accel_fraction) < 0) ) {
            jaccel_limit = joint->acc_limit;
        } else {
            jaccel_limit = (*(joint_data->jjog_accel_fraction)) * joint->acc_limit;
        }
	/* get counts from jogwheel */
	new_jjog_counts = *(joint_data->jjog_counts);
	delta = new_jjog_counts - joint->old_jjog_counts;
	/* save value for next time */
	joint->old_jjog_counts = new_jjog_counts;
	/* initialization complete */
	if ( first_pass ) {
	    continue;
	}
	/* did the wheel move? */
	if ( delta == 0 ) {
	    /* no, nothing to do */
	    continue;
	}
        if (GET_MOTION_TELEOP_FLAG()) {
            joint->free_tp.enable = 0;
            return;
        }
	/* must be in free mode and enabled */
	if (GET_MOTION_COORD_FLAG()) {
	    continue;
	}
	if (!GET_MOTION_ENABLE_FLAG()) {
	    continue;
	}
	/* the jogwheel input for this joint must be enabled */
	if ( *(joint_data->jjog_enable) == 0 ) {
	    continue;
	}
	/* must not be homing */
	if (get_homing_is_active() ) {
	    continue;
	}
	/* must not be doing a keyboard jog */
	if (joint->kb_jjog_active) {
	    continue;
	}
	if (emcmotStatus->net_feed_scale < 0.0001 ) {
	    /* don't jog if feedhold is on or if feed override is zero */
	    break;
	}
        if (get_home_needs_unlock_first(joint_num) ) {
            reportError("Can't wheel jog locking joint_num=%d",joint_num);
            continue;
        }
        if (get_home_is_synchronized(joint_num)) {
            if (emcmotConfig->kinType == KINEMATICS_IDENTITY) {
                rtapi_print_msg(RTAPI_MSG_ERR,
                "Homing is REQUIRED to wheel jog requested coordinate\n"
                "because joint (%d) home_sequence is synchronized (%d)\n"
                ,joint_num,get_home_sequence(joint_num) );
            } else {
                rtapi_print_msg(RTAPI_MSG_ERR,
                "Cannot wheel jog joint %d because home_sequence synchronized (%d)\n"
                ,joint_num,get_home_sequence(joint_num) );
            }
            continue;
        }
	/* calculate distance to jog */
	distance = delta * *(joint_data->jjog_scale);
	/* check for joint already on hard limit */
	if (distance > 0.0 && GET_JOINT_PHL_FLAG(joint)) {
	    continue;
	}
	if (distance < 0.0 && GET_JOINT_NHL_FLAG(joint)) {
	    continue;
	}
	/* calc target position for jog */
	pos = joint->free_tp.pos_cmd + distance;
	/* don't jog past limits */
	refresh_jog_limits(joint,joint_num);
	if (pos > joint->max_jog_limit) {
	    continue;
	}
	if (pos < joint->min_jog_limit) {
	    continue;
	}
	/* The default is to move exactly as far as the wheel commands,
	   even if that move takes much longer than the wheel movement
	   that commanded it.  Some folks prefer that the move stop as
	   soon as the wheel does, even if that means not moving the
	   commanded distance.  Velocity mode is for those folks.  If
	   the command is faster than the machine can track, excess
	   command is simply dropped. */
	if ( *(joint_data->jjog_vel_mode) ) {
            double v = joint->vel_limit * emcmotStatus->net_feed_scale;
	    /* compute stopping distance at max speed */
	    stop_dist = v * v / ( 2 * jaccel_limit);
	    /* if commanded position leads the actual position by more
	       than stopping distance, discard excess command */
	    if ( pos > joint->pos_cmd + stop_dist ) {
		pos = joint->pos_cmd + stop_dist;
	    } else if ( pos < joint->pos_cmd - stop_dist ) {
		pos = joint->pos_cmd - stop_dist;
	    }
	}
        /* set target position and use full velocity and accel */
        joint->free_tp.pos_cmd = pos;
        joint->free_tp.max_vel = joint->vel_limit;
        joint->free_tp.max_acc = jaccel_limit;
	/* lock out other jog sources */
	joint->wheel_jjog_active = 1;
        /* and let it go */
        joint->free_tp.enable = 1;
	SET_JOINT_ERROR_FLAG(joint, 0);
	/* clear joint homed flag(s) if we don't have forward kins.
	   Otherwise, a transition into coordinated mode will incorrectly
	   assume the homed position. Do all if they've all been moved
	   since homing, otherwise just do this one */
	clearHomes(joint_num);
    }

    // done with initialization, do the whole thing from now on
    first_pass = 0;
}

static void handle_ajogwheels(void)
{
    int axis_num;
    emcmot_axis_t *axis;
    axis_hal_t *axis_data;
    int new_ajog_counts, delta;
    double distance, pos, stop_dist;
    static int first_pass = 1;	/* used to set initial conditions */

    // change from teleop to move off joint soft limit
    if ( emcmotStatus->on_soft_limit ) { return; }

    for (axis_num = 0; axis_num < EMCMOT_MAX_AXIS; axis_num++) {
        double aaccel_limit;
        axis = &axes[axis_num];
        axis_data = &(emcmot_hal_data->axis[axis_num]);

        // disallow accel bogus fractions
        if (   (*(axis_data->ajog_accel_fraction) > 1)
            || (*(axis_data->ajog_accel_fraction) < 0) ) {
            aaccel_limit = axis->acc_limit;
        } else {
            aaccel_limit = *(axis_data->ajog_accel_fraction) * axis->acc_limit;
        }

	new_ajog_counts = *(axis_data->ajog_counts);
	delta = new_ajog_counts - axis->old_ajog_counts;
	axis->old_ajog_counts = new_ajog_counts;
	if ( first_pass ) { continue; }
	if ( delta == 0 ) {
            //just update counts
            continue;
        }
        if (!GET_MOTION_TELEOP_FLAG()) {
            axis->teleop_tp.enable = 0;
            return;
        }
	if (!GET_MOTION_TELEOP_FLAG())        { continue; }
	if (!GET_MOTION_ENABLE_FLAG())        { continue; }
	if ( *(axis_data->ajog_enable) == 0 ) { continue; }
	if (get_homing_is_active()   )        { continue; }
	if (axis->kb_ajog_active)             { continue; }

	if (axis->locking_joint >= 0) {
        rtapi_print_msg(RTAPI_MSG_ERR,
        "Cannot wheel jog a locking indexer AXIS_%c\n",
        "XYZABCUVW"[axis_num]);
	continue;
	}

	distance = delta * *(axis_data->ajog_scale);
	pos = axis->teleop_tp.pos_cmd + distance;
	if ( *(axis_data->ajog_vel_mode) ) {
            double v = axis->vel_limit;
	    /* compute stopping distance at max speed */
	    stop_dist = v * v / ( 2 * aaccel_limit);
	    /* if commanded position leads the actual position by more
	       than stopping distance, discard excess command */
	    if ( pos > axis->pos_cmd + stop_dist ) {
		pos = axis->pos_cmd + stop_dist;
	    } else if ( pos < axis->pos_cmd - stop_dist ) {
		pos = axis->pos_cmd - stop_dist;
	    }
	}
	if (pos > axis->max_pos_limit) { break; }
	if (pos < axis->min_pos_limit) { break; }
        axis->teleop_tp.pos_cmd = pos;
        axis->teleop_tp.max_vel = axis->vel_limit;
        axis->teleop_tp.max_acc = aaccel_limit;
 	axis->wheel_ajog_active = 1;
        axis->teleop_tp.enable  = 1;
    }
    first_pass = 0;
}

static void get_pos_cmds(long period)
{
    int joint_num, axis_num, result;
    emcmot_joint_t *joint;
    emcmot_axis_t *axis;
    double positions[EMCMOT_MAX_JOINTS];
    double vel_lim;

    /* used in teleop mode to compute the max accell requested */
    int onlimit = 0;
    int joint_limit[EMCMOT_MAX_JOINTS][2];
    int violated_teleop_limit = 0;

    /* copy joint position feedback to local array */
    for (joint_num = 0; joint_num < ALL_JOINTS; joint_num++) {
	/* point to joint struct */
	joint = &joints[joint_num];
	/* copy coarse command */
	positions[joint_num] = joint->coarse_pos;
    }
    /* if less than a full complement of joints, zero out the rest */
    while ( joint_num < EMCMOT_MAX_JOINTS ) {
        positions[joint_num++] = 0.0;
    }

    /* RUN MOTION CALCULATIONS: */

    /* run traj planner code depending on the state */
    switch ( emcmotStatus->motion_state) {
    case EMCMOT_MOTION_FREE:
	/* in free mode, each joint is planned independently */
	/* initial value for flag, if needed it will be cleared below */
	SET_MOTION_INPOS_FLAG(1);
	for (joint_num = 0; joint_num < ALL_JOINTS; joint_num++) {
	    /* point to joint struct */
	    joint = &joints[joint_num];
	    if (!GET_JOINT_ACTIVE_FLAG(joint)) {
	        /* if joint is not active, skip it */
	        continue;
            }
            // extra joint is not managed herein after homing:
            if (IS_EXTRA_JOINT(joint_num) && get_homed(joint_num)) continue;

	    if(joint->acc_limit > emcmotStatus->acc)
		joint->acc_limit = emcmotStatus->acc;
	    /* compute joint velocity limit */
<<<<<<< HEAD
            if ( get_home_is_idle(joint_num) ) {
=======
            if (   (emcmotStatus->motion_state != EMCMOT_MOTION_FREE)
                && joint->home_state == HOME_IDLE ) {
>>>>>>> 86321903
                /* velocity limit = joint limit * global scale factor */
                /* the global factor is used for feedrate override */
                vel_lim = joint->vel_limit * emcmotStatus->net_feed_scale;
                /* must not be greater than the joint physical limit */
                if (vel_lim > joint->vel_limit) {
                    vel_lim = joint->vel_limit;
                }
                /* set vel limit in free TP */
               if (vel_lim < joint->free_tp.max_vel)
                   joint->free_tp.max_vel = vel_lim;
            } else {
                /* except if homing, when we set free_tp max vel in do_homing */
            }
            /* set acc limit in free TP */
            /* execute free TP */
            if (joint->wheel_jjog_active) {
                double jaccel_limit;
                joint_hal_t *joint_data;
                joint_data = &(emcmot_hal_data->joint[joint_num]);
                if (    (*(joint_data->jjog_accel_fraction) > 1)
                     || (*(joint_data->jjog_accel_fraction) < 0) ) {
                     jaccel_limit = joint->acc_limit;
                } else {
                   jaccel_limit = (*(joint_data->jjog_accel_fraction)) * joint->acc_limit;
                }
                joint->free_tp.max_acc = jaccel_limit;
            } else {
                joint->free_tp.max_acc = joint->acc_limit;
            }
            simple_tp_update(&(joint->free_tp), servo_period );
            /* copy free TP output to pos_cmd and coarse_pos */
            joint->pos_cmd = joint->free_tp.curr_pos;
            joint->vel_cmd = joint->free_tp.curr_vel;
            //no acceleration output form simple_tp, but the pin will
            //still show the acceleration from the interpolation.
            //its delayed, but thats ok during jogging or homing.
            joint->acc_cmd = 0.0;
            joint->coarse_pos = joint->free_tp.curr_pos;
            /* update joint status flag and overall status flag */
            if ( joint->free_tp.active ) {
		/* active TP means we're moving, so not in position */
		SET_JOINT_INPOS_FLAG(joint, 0);
		SET_MOTION_INPOS_FLAG(0);
                /* if we move at all, clear at_home flag */
		set_joint_at_home(joint_num,0);
		/* is any limit disabled for this move? */
		if ( emcmotStatus->overrideLimitMask ) {
                    emcmotDebug->overriding = 1;
		}
            } else {
		SET_JOINT_INPOS_FLAG(joint, 1);
		/* joint has stopped, so any outstanding jogs are done */
		joint->kb_jjog_active = 0;
		joint->wheel_jjog_active = 0;
            }
	}//for loop for joints
	/* if overriding is true and we're in position, the jog
	   is complete, and the limits should be re-enabled */
	if ( (emcmotDebug->overriding ) && ( GET_MOTION_INPOS_FLAG() ) ) {
	    emcmotStatus->overrideLimitMask = 0;
	    emcmotDebug->overriding = 0;
	}
	/*! \todo FIXME - this should run at the traj rate */
	switch (emcmotConfig->kinType) {

	case KINEMATICS_IDENTITY:
	    kinematicsForward(positions, &emcmotStatus->carte_pos_cmd, &fflags, &iflags);
	    if (checkAllHomed()) {
		emcmotStatus->carte_pos_cmd_ok = 1;
	    } else {
		emcmotStatus->carte_pos_cmd_ok = 0;
	    }
	    break;

	case KINEMATICS_BOTH:
	    if (checkAllHomed()) {
		/* is previous value suitable for use as initial guess? */
		if (!emcmotStatus->carte_pos_cmd_ok) {
		    /* no, use home position as initial guess */
		    emcmotStatus->carte_pos_cmd = emcmotStatus->world_home;
		}
		/* calculate Cartesean position command from joint coarse pos cmd */
		result =
		    kinematicsForward(positions, &emcmotStatus->carte_pos_cmd, &fflags, &iflags);
		/* check to make sure kinematics converged */
		if (result < 0) {
		    /* error during kinematics calculations */
		    emcmotStatus->carte_pos_cmd_ok = 0;
		} else {
		    /* it worked! */
		    emcmotStatus->carte_pos_cmd_ok = 1;
		}
	    } else {
		emcmotStatus->carte_pos_cmd_ok = 0;
	    }
	    break;

	case KINEMATICS_INVERSE_ONLY:
	    emcmotStatus->carte_pos_cmd_ok = 0;
	    break;

	default:
	    emcmotStatus->carte_pos_cmd_ok = 0;
	    break;
	}
        /* end of FREE mode */
	break;

    case EMCMOT_MOTION_COORD:
	for (axis_num = 0; axis_num < EMCMOT_MAX_AXIS; axis_num++) {
	    axis = &axes[axis_num];
	    axis->teleop_tp.enable = 0;
	    axis->teleop_tp.curr_vel = 0.0;
        } // for(axis_num)

	/* check joint 0 to see if the interpolators are empty */
	while (cubicNeedNextPoint(&(joints[0].cubic))) {
	    /* they're empty, pull next point(s) off Cartesian planner */
	    /* run coordinated trajectory planning cycle */

	    tpRunCycle(&emcmotDebug->coord_tp, period);
            /* get new commanded traj pos */
            tpGetPos(&emcmotDebug->coord_tp, &emcmotStatus->carte_pos_cmd);

            if ( update_coord_with_bound() ) {
                ext_offset_coord_limit = 1;
            } else {
                ext_offset_coord_limit = 0;
            }

	    /* OUTPUT KINEMATICS - convert to joints in local array */
	    result = kinematicsInverse(&emcmotStatus->carte_pos_cmd, positions,
		&iflags, &fflags);
	    if(result == 0)
	    {
		/* copy to joint structures and spline them up */
		for (joint_num = 0; joint_num < NO_OF_KINS_JOINTS; joint_num++) {
		    if(!isfinite(positions[joint_num]))
		    {
                       reportError(_("kinematicsInverse gave non-finite joint location on joint %d"),
                                  joint_num);
                       SET_MOTION_ERROR_FLAG(1);
                       emcmotDebug->enabling = 0;
                       break;
		    }
		    /* point to joint struct */
		    joint = &joints[joint_num];
		    joint->coarse_pos = positions[joint_num];
		    /* spline joints up-- note that we may be adding points
		       that fail soft limits, but we'll abort at the end of
		       this cycle so it doesn't really matter */
		    cubicAddPoint(&(joint->cubic), joint->coarse_pos);
		}
	    }
	    else
	    {
	       reportError(_("kinematicsInverse failed"));
	       SET_MOTION_ERROR_FLAG(1);
	       emcmotDebug->enabling = 0;
	       break;
	    }

	    /* END OF OUTPUT KINS */
	} // while
	/* there is data in the interpolators */
	/* run interpolation */
	for (joint_num = 0; joint_num < NO_OF_KINS_JOINTS; joint_num++) {
	    /* point to joint struct */
	    joint = &joints[joint_num];
        /* interpolate to get new position and velocity */
	    joint->pos_cmd = cubicInterpolate(&(joint->cubic), 0, &(joint->vel_cmd), &(joint->acc_cmd), 0);
	}
	/* report motion status */
	SET_MOTION_INPOS_FLAG(0);
	if (tpIsDone(&emcmotDebug->coord_tp)) {
	    SET_MOTION_INPOS_FLAG(1);
	}
	break;

    case EMCMOT_MOTION_TELEOP:
        for (axis_num = 0; axis_num < EMCMOT_MAX_AXIS; axis_num++) {
            axis = &axes[axis_num];
            // teleop_tp.max_vel is always positive
            if(axis->teleop_tp.max_vel > axis->vel_limit) {
                axis->teleop_tp.max_vel = axis->vel_limit;
            }
            if (update_teleop_with_check(axis_num,&(axis->teleop_tp) )) {
                violated_teleop_limit = 1;
                ext_offset_teleop_limit = 1;
            } else {
                axis->teleop_vel_cmd = axis->teleop_tp.curr_vel;
                axis->pos_cmd = axis->teleop_tp.curr_pos;
            }

            if(!axis->teleop_tp.active) {
                axis->kb_ajog_active = 0;
                axis->wheel_ajog_active = 0;
            }

            if (axis->ext_offset_tp.enable) {
                if (update_teleop_with_check(axis_num,&(axis->ext_offset_tp)) ) {
                    violated_teleop_limit = 1;
                    ext_offset_teleop_limit = 1;
                }
            }
        }
        if (!violated_teleop_limit) {
            ext_offset_teleop_limit = 0;
            ext_offset_coord_limit = 0; //in case was set in prior coord motion
        }

        sync_carte_pos_to_teleop_tp(+1); // teleop

	/* the next position then gets run through the inverse kins,
	    to compute the next positions of the joints */

	/* OUTPUT KINEMATICS - convert to joints in local array */
	result = kinematicsInverse(&emcmotStatus->carte_pos_cmd, positions, &iflags, &fflags);

	/* copy to joint structures and spline them up */
	if(result == 0)
	{
	    for (joint_num = 0; joint_num < NO_OF_KINS_JOINTS; joint_num++) {
		if(!isfinite(positions[joint_num]))
		{
		   reportError(_("kinematicsInverse gave non-finite joint location on joint %d"),
                                 joint_num);
		   SET_MOTION_ERROR_FLAG(1);
		   emcmotDebug->enabling = 0;
		   break;
		}
		/* point to joint struct */
		joint = &joints[joint_num];
		joint->coarse_pos = positions[joint_num];
		/* spline joints up-- note that we may be adding points
		       that fail soft limits, but we'll abort at the end of
		       this cycle so it doesn't really matter */
		cubicAddPoint(&(joint->cubic), joint->coarse_pos);
        /* interpolate to get new position and velocity */
	    joint->pos_cmd = cubicInterpolate(&(joint->cubic), 0, &(joint->vel_cmd), &(joint->acc_cmd), 0);
	    }
	}
	else
	{
	   reportError(_("kinematicsInverse failed"));
	   SET_MOTION_ERROR_FLAG(1);
	   emcmotDebug->enabling = 0;
	   break;
	}


	/* END OF OUTPUT KINS */

	/* end of teleop mode */
	break;

    case EMCMOT_MOTION_DISABLED:
	/* set position commands to match feedbacks, this avoids
	   disturbances and/or following errors when enabling */
	emcmotStatus->carte_pos_cmd = emcmotStatus->carte_pos_fb;
	for (joint_num = 0; joint_num < ALL_JOINTS; joint_num++) {
	    /* point to joint struct */
	    joint = &joints[joint_num];
	    /* save old command */
	    joint->pos_cmd = joint->pos_fb;
	    /* set joint velocity and acceleration to zero */
	    joint->vel_cmd = 0.0;
	    joint->acc_cmd = 0.0;
	}
	
	break;
    default:
	break;
    }
    /* check command against soft limits */
    /* This is a backup check, it should be impossible to command
	a move outside the soft limits.  However there is at least
	two cases that isn't caught upstream: 
	1) if an arc has both endpoints inside the limits, but the curve extends outside,
	2) if homing params are wrong then after homing joint pos_cmd are outside,
	the upstream checks will pass it.
    */
    for (joint_num = 0; joint_num < ALL_JOINTS; joint_num++) {
	/* point to joint data */
	joint = &joints[joint_num];
	/* skip inactive or unhomed axes */
	if ((!GET_JOINT_ACTIVE_FLAG(joint)) || (!get_homed(joint_num))) {
	    continue;
        }

	/* check for soft limits */
	if (joint->pos_cmd > joint->max_pos_limit) {
	    joint_limit[joint_num][1] = 1;
            onlimit = 1;
        }
        else if (joint->pos_cmd < joint->min_pos_limit) {
	    joint_limit[joint_num][0] = 1;
            onlimit = 1;
        }
    }
    if ( onlimit ) {
	if ( ! emcmotStatus->on_soft_limit ) {
        /* Unexpectedly hit a joint soft limit.
        ** Possibile causes:
        **  1) a joint positional limit was reduced by an ini halpin
        **     (like ini.N.max_limit) -- undetected by trajectory planning
        **     including simple_tp
        **  2) issues like https://github.com/LinuxCNC/linuxcnc/issues/80
        **  3) kins module misbehavior
        **  4) poorly tuned servo motion (not detected by ferror settings)
        **
        ** Non-identity kins can often be switched to joint mode to recover
        ** using the '$' shortcut provided by the gui.
        ** Guis may not provide a means to recover for identity kins except
        ** by unhoming/jogging/rehoming.  (For trivkins, using kinstype=both
        ** can be used as a workaround).
        ** 
        */
	    for (joint_num = 0; joint_num < emcmotConfig->numJoints; joint_num++) {
	        if (joint_limit[joint_num][0] == 1) {
                    joint = &joints[joint_num];
                    reportError(_("Exceeded NEGATIVE soft limit (%.5f) on joint %d\n"),
                                  joint->min_pos_limit, joint_num);
                    if (emcmotConfig->kinType == KINEMATICS_IDENTITY) {
                        reportError(_("Joint must be unhomed, jogged into limits, rehomed"));
                    } else {
                        reportError(_("Hint: switch to joint mode to jog off soft limit"));
                    }
                } else if (joint_limit[joint_num][1] == 1) {
                    joint = &joints[joint_num];
                    reportError(_("Exceeded POSITIVE soft limit (%.5f) on joint %d\n"),
                                  joint->max_pos_limit,joint_num);
                    if (emcmotConfig->kinType == KINEMATICS_IDENTITY) {
                        reportError(_("Joint must be unhomed, jogged into limits, rehomed"));
                    } else {
                        reportError(_("Hint: switch to joint mode to jog off soft limit"));
                    }
                }
	    }
	    SET_MOTION_ERROR_FLAG(1);
	    emcmotStatus->on_soft_limit = 1;
	}
    } else {
	emcmotStatus->on_soft_limit = 0;
    }
    if (   emcmotDebug->teleoperating
        && GET_MOTION_TELEOP_FLAG()
        && emcmotStatus->on_soft_limit ) {
        SET_MOTION_ERROR_FLAG(1);
        for (axis_num = 0; axis_num < EMCMOT_MAX_AXIS; axis_num++) {
            axis = &axes[axis_num];
            axis->teleop_tp.enable = 0;
            axis->teleop_tp.curr_vel = 0.0;
        }
    }
    if (ext_offset_teleop_limit || ext_offset_coord_limit) {
        *(emcmot_hal_data->eoffset_limited) = 1;
    } else {
        *(emcmot_hal_data->eoffset_limited) = 0;
    }
} // get_pos_cmds()

/* NOTES:  These notes are just my understanding of how things work.

There are seven sets of position information.

1) emcmotStatus->carte_pos_cmd
2) emcmotStatus->joints[n].coarse_pos
3) emcmotStatus->joints[n].pos_cmd
4) emcmotStatus->joints[n].motor_pos_cmd
5) emcmotStatus->joints[n].motor_pos_fb
6) emcmotStatus->joints[n].pos_fb
7) emcmotStatus->carte_pos_fb

Their exact contents and meaning are as follows:

1) This is the desired position, in Cartesean coordinates.  It is
   updated at the traj rate, not the servo rate.
   In coord mode, it is determined by the traj planner
   In teleop mode, it is determined by the traj planner?
   In free mode, it is not used, since free mode motion takes
     place in joint space, not cartesean space.  It may be
     displayed by the GUI however, so it is updated by
     applying forward kins to (2), unless forward kins are
     not available, in which case it is copied from (7).

2) This is the desired position, in joint coordinates, but
   before interpolation.  It is updated at the traj rate, not
   the servo rate..
   In coord mode, it is generated by applying inverse kins to (1)
   In teleop mode, it is generated by applying inverse kins to (1)
   In free mode, it is not used, since the free mode planner generates
     a new (3) position every servo period without interpolation.
     However, it is used indirectly by GUIs, so it is copied from (3).

3) This is the desired position, in joint coords, after interpolation.
   A new set of these coords is generated every servo period.
   In coord mode, it is generated from (2) by the interpolator.
   In teleop mode, it is generated from (2) by the interpolator.
   In free mode, it is generated by the simple free mode traj planner.

4) This is the desired position, in motor coords.  Motor coords are
   generated by adding backlash compensation, lead screw error
   compensation, and offset (for homing) to (3).
   It is generated the same way regardless of the mode, and is the
   output to the PID loop or other position loop.

5) This is the actual position, in motor coords.  It is the input from
   encoders or other feedback device (or from virtual encoders on open
   loop machines).  It is "generated" by reading the feedback device.

6) This is the actual position, in joint coordinates.  It is generated
   by subtracting offset, lead screw error compensation, and backlash
   compensation from (5).  It is generated the same way regardless of
   the operating mode.

7) This is the actual position, in Cartesean coordinates.  It is updated
   at the traj rate, not the servo rate.
   OLD VERSION:
   In the old version, there are four sets of code to generate actualPos.
   One for each operating mode, and one for when motion is disabled.
   The code for coord and teleop modes is identical.  The code for free
   mode is somewhat different, in particular to deal with the case where
   one or more axes are not homed.  The disabled code is quite similar,
   but not identical, to the coord mode code.  In general, the code
   calculates actualPos by applying the forward kins to (6).  However,
   where forward kins are not available, actualPos is either copied
   from (1) (assumes no following error), or simply left alone.
   These special cases are handled differently for each operating mode.
   NEW VERSION:
   I would like to both simplify and relocate this.  As far as I can
   tell, actualPos should _always_ be the best estimate of the actual
   machine position in Cartesean coordinates.  So it should always be
   calculated the same way.
   In addition to always using the same code to calculate actualPos,
   I want to move that code.  It is really a feedback calculation, and
   as such it belongs with the rest of the feedback calculations early
   in control.c, not as part of the output generation code as it is now.
   Ideally, actualPos would always be calculated by applying forward
   kinematics to (6).  However, forward kinematics may not be available,
   or they may be unusable because one or more axes aren't homed.  In
   that case, the options are: A) fake it by copying (1), or B) admit
   that we don't really know the Cartesean coordinates, and simply
   don't update actualPos.  Whatever approach is used, I can see no
   reason not to do it the same way regardless of the operating mode.
   I would propose the following:  If there are forward kins, use them,
   unless they don't work because of unhomed axes or other problems,
   in which case do (B).  If no forward kins, do (A), since otherwise
   actualPos would _never_ get updated.

*/

static void compute_screw_comp(void)
{
    int joint_num;
    emcmot_joint_t *joint;
    emcmot_comp_t *comp;
    double dpos;
    double a_max, v_max, v, s_to_go, ds_stop, ds_vel, ds_acc, dv_acc;


    /* compute the correction */
    for (joint_num = 0; joint_num < ALL_JOINTS; joint_num++) {
        /* point to joint struct */
        joint = &joints[joint_num];
	if (!GET_JOINT_ACTIVE_FLAG(joint)) {
	    /* if joint is not active, skip it */
	    continue;
	}
	/* point to compensation data */
	comp = &(joint->comp);
	if ( comp->entries > 0 ) {
	    /* there is data in the comp table, use it */
	    /* first make sure we're in the right spot in the table */
	    while ( joint->pos_cmd < comp->entry->nominal ) {
		comp->entry--;
	    }
	    while ( joint->pos_cmd >= (comp->entry+1)->nominal ) {
		comp->entry++;
	    }
	    /* now interpolate */
	    dpos = joint->pos_cmd - comp->entry->nominal;
	    if (joint->vel_cmd > 0.0) {
	        /* moving "up". apply forward screw comp */
		joint->backlash_corr = comp->entry->fwd_trim + 
					comp->entry->fwd_slope * dpos;
	    } else if (joint->vel_cmd < 0.0) {
	        /* moving "down". apply reverse screw comp */
		joint->backlash_corr = comp->entry->rev_trim +
					comp->entry->rev_slope * dpos;
	    } else {
		/* not moving, use whatever was there before */
	    }
	} else {
	    /* no compensation data, just use +/- 1/2 of backlash */
	    /** FIXME: this can actually be removed - if the user space code
		sends a single compensation entry with any nominal value,
		and with fwd_trim = +0.5 times the backlash value, and 
		rev_trim = -0.5 times backlash, the above screw comp code
		will give exactly the same result as this code. */
	    /* determine which way the compensation should be applied */
	    if (joint->vel_cmd > 0.0) {
	        /* moving "up". apply positive backlash comp */
		joint->backlash_corr = 0.5 * joint->backlash;
	    } else if (joint->vel_cmd < 0.0) {
	        /* moving "down". apply negative backlash comp */
		joint->backlash_corr = -0.5 * joint->backlash;
	    } else {
		/* not moving, use whatever was there before */
	    }
	}
	/* at this point, the correction has been computed, but
	   the value may make abrupt jumps on direction reversal */
    /*
     * 07/09/2005 - S-curve implementation by Bas Laarhoven
     *
     * Implementation:
     *   Generate a ramped velocity profile for backlash or screw error comp.
     *   The velocity is ramped up to the maximum speed setting (if possible),
     *   using the maximum acceleration setting.
     *   At the end, the speed is ramped dowm using the same acceleration.
     *   The algorithm keeps looking ahead. Depending on the distance to go,
     *   the speed is increased, kept constant or decreased.
     *   
     * Limitations:
     *   Since the compensation adds up to the normal movement, total
     *   accelleration and total velocity may exceed maximum settings!
     *   Currently this is limited to 150% by implementation.
     *   To fix this, the calculations in get_pos_cmd should include
     *   information from the backlash corection. This makes things
     *   rather complicated and it might be better to implement the
     *   backlash compensation at another place to prevent this kind
     *   of interaction.
     *   More testing under different circumstances will show if this
     *   needs a more complicate solution.
     *   For now this implementation seems to generate smoother
     *   movements and less following errors than the original code.
     */

	/* Limit maximum accelleration and velocity 'overshoot'
	 * to 150% of the maximum settings.
	 * The TP and backlash shouldn't use more than 100%
	 * (together) but this requires some interaction that
	 * isn't implemented yet.
	 */ 
        v_max = 0.5 * joint->vel_limit * emcmotStatus->net_feed_scale;
        a_max = 0.5 * joint->acc_limit;
        v = joint->backlash_vel;
        if (joint->backlash_corr >= joint->backlash_filt) {
            s_to_go = joint->backlash_corr - joint->backlash_filt; /* abs val */
            if (s_to_go > 0) {
                // off target, need to move
                ds_vel  = v * servo_period;           /* abs val */
                dv_acc  = a_max * servo_period;       /* abs val */
                ds_stop = 0.5 * (v + dv_acc) *
		                (v + dv_acc) / a_max; /* abs val */
                if (s_to_go <= ds_stop + ds_vel) {
                    // ramp down
                    if (v > dv_acc) {
                        // decellerate one period
                        ds_acc = 0.5 * dv_acc * servo_period; /* abs val */
                        joint->backlash_vel  -= dv_acc;
                        joint->backlash_filt += ds_vel - ds_acc;
                    } else {
                        // last step to target
                        joint->backlash_vel  = 0.0;
                        joint->backlash_filt = joint->backlash_corr;
                    }
                } else {
                    if (v + dv_acc > v_max) {
                        dv_acc = v_max - v;                /* abs val */
                    }
                    ds_acc  = 0.5 * dv_acc * servo_period; /* abs val */
                    ds_stop = 0.5 * (v + dv_acc) *
                                    (v + dv_acc) / a_max;  /* abs val */
                    if (s_to_go > ds_stop + ds_vel + ds_acc) {
                        // ramp up
                       joint->backlash_vel  += dv_acc;
                       joint->backlash_filt += ds_vel + ds_acc;
                    } else {
                       // constant velocity
                       joint->backlash_filt += ds_vel;
                    }
                }
            } else if (s_to_go < 0) {
                // safely handle overshoot (should not occur)
               joint->backlash_vel = 0.0;
               joint->backlash_filt = joint->backlash_corr;
            }
        } else {  /* joint->backlash_corr < 0.0 */
            s_to_go = joint->backlash_filt - joint->backlash_corr; /* abs val */
            if (s_to_go > 0) {
                // off target, need to move
                ds_vel  = -v * servo_period;          /* abs val */
                dv_acc  = a_max * servo_period;       /* abs val */
                ds_stop = 0.5 * (v - dv_acc) *
			        (v - dv_acc) / a_max; /* abs val */
                if (s_to_go <= ds_stop + ds_vel) {
                    // ramp down
                    if (-v > dv_acc) {
                        // decellerate one period
                        ds_acc = 0.5 * dv_acc * servo_period; /* abs val */
                        joint->backlash_vel  += dv_acc;   /* decrease */
                        joint->backlash_filt -= ds_vel - ds_acc;
                    } else {
                        // last step to target
                        joint->backlash_vel = 0.0;
                        joint->backlash_filt = joint->backlash_corr;
                    }
                } else {
                    if (-v + dv_acc > v_max) {
                        dv_acc = v_max + v;               /* abs val */
                    }
                    ds_acc = 0.5 * dv_acc * servo_period; /* abs val */
                    ds_stop = 0.5 * (v - dv_acc) *
                                    (v - dv_acc) / a_max; /* abs val */
                    if (s_to_go > ds_stop + ds_vel + ds_acc) {
                        // ramp up
                        joint->backlash_vel  -= dv_acc;   /* increase */
                        joint->backlash_filt -= ds_vel + ds_acc;
                    } else {
                        // constant velocity
                        joint->backlash_filt -= ds_vel;
                    }
                }
            } else if (s_to_go < 0) {
                // safely handle overshoot (should not occur)
                joint->backlash_vel = 0.0;
                joint->backlash_filt = joint->backlash_corr;
            }
        }
        /* backlash (and motor offset) will be applied to output later */
        /* end of joint loop */
    }
}

/*! \todo FIXME - once the HAL refactor is done so that metadata isn't stored
   in shared memory, I want to seriously consider moving some of the
   structures into the HAL memory block.  This will eliminate most of
   this useless copying, and make nearly everything accessible to
   halscope and halmeter for debugging.
*/

static void output_to_hal(void)
{
    int joint_num, axis_num, spindle_num;
    emcmot_joint_t *joint;
    emcmot_axis_t *axis;
    joint_hal_t *joint_data;
    axis_hal_t *axis_data;
    static int old_motion_index[EMCMOT_MAX_SPINDLES] = {0};
    static int old_hal_index[EMCMOT_MAX_SPINDLES] = {0};

    /* output machine info to HAL for scoping, etc */
    *(emcmot_hal_data->motion_enabled) = GET_MOTION_ENABLE_FLAG();
    *(emcmot_hal_data->in_position) = GET_MOTION_INPOS_FLAG();
    *(emcmot_hal_data->coord_mode) = GET_MOTION_COORD_FLAG();
    *(emcmot_hal_data->teleop_mode) = GET_MOTION_TELEOP_FLAG();
    *(emcmot_hal_data->coord_error) = GET_MOTION_ERROR_FLAG();
    *(emcmot_hal_data->on_soft_limit) = emcmotStatus->on_soft_limit;

    switch (emcmotStatus->motionType) {
        case EMC_MOTION_TYPE_FEED: //fall thru
        case EMC_MOTION_TYPE_ARC:
            *(emcmot_hal_data->feed_upm) = emcmotStatus->tag.fields_float[GM_FIELD_FLOAT_FEED]
                                         * emcmotStatus->net_feed_scale;
            break;
        default:
            *(emcmot_hal_data->feed_upm) = 0;
    }

    for (spindle_num = 0; spindle_num < emcmotConfig->numSpindles; spindle_num++){
		if(emcmotStatus->spindle_status[spindle_num].css_factor) {
			double denom = fabs(emcmotStatus->spindle_status[spindle_num].xoffset
								- emcmotStatus->carte_pos_cmd.tran.x);
			double speed;
			double maxpositive;
			if(denom > 0) speed = emcmotStatus->spindle_status[spindle_num].css_factor / denom;
			else speed = emcmotStatus->spindle_status[spindle_num].speed;

			speed = speed * emcmotStatus->spindle_status[spindle_num].net_scale;
				maxpositive = fabs(emcmotStatus->spindle_status[spindle_num].speed);
				// cap speed to G96 D...
				if(speed < -maxpositive)
					speed = -maxpositive;
				if(speed > maxpositive)
					speed = maxpositive;

			*(emcmot_hal_data->spindle[spindle_num].spindle_speed_out) = speed;
			*(emcmot_hal_data->spindle[spindle_num].spindle_speed_out_rps) = speed/60.;
		} else {
			*(emcmot_hal_data->spindle[spindle_num].spindle_speed_out) =
					emcmotStatus->spindle_status[spindle_num].speed *
					emcmotStatus->spindle_status[spindle_num].net_scale;
			*(emcmot_hal_data->spindle[spindle_num].spindle_speed_out_rps) =
					emcmotStatus->spindle_status[spindle_num].speed *
					emcmotStatus->spindle_status[spindle_num].net_scale / 60.;
		}
		*(emcmot_hal_data->spindle[spindle_num].spindle_speed_out_abs) =
				fabs(*(emcmot_hal_data->spindle[spindle_num].spindle_speed_out));
		*(emcmot_hal_data->spindle[spindle_num].spindle_speed_out_rps_abs) =
				fabs(*(emcmot_hal_data->spindle[spindle_num].spindle_speed_out_rps));
		*(emcmot_hal_data->spindle[spindle_num].spindle_speed_cmd_rps) =
				emcmotStatus->spindle_status[spindle_num].speed / 60.;
		*(emcmot_hal_data->spindle[spindle_num].spindle_on) =
				((emcmotStatus->spindle_status[spindle_num].speed *
						emcmotStatus->spindle_status[spindle_num].net_scale) != 0) ? 1 : 0;
		*(emcmot_hal_data->spindle[spindle_num].spindle_forward) =
				(*emcmot_hal_data->spindle[spindle_num].spindle_speed_out > 0) ? 1 : 0;
		*(emcmot_hal_data->spindle[spindle_num].spindle_reverse) =
				(*emcmot_hal_data->spindle[spindle_num].spindle_speed_out < 0) ? 1 : 0;
		*(emcmot_hal_data->spindle[spindle_num].spindle_brake) =
				(emcmotStatus->spindle_status[spindle_num].brake != 0) ? 1 : 0;
    }

    *(emcmot_hal_data->program_line) = emcmotStatus->id;
    *(emcmot_hal_data->tp_reverse) = emcmotStatus->reverse_run;
    *(emcmot_hal_data->motion_type) = emcmotStatus->motionType;
    *(emcmot_hal_data->distance_to_go) = emcmotStatus->distance_to_go;
    if(GET_MOTION_COORD_FLAG()) {
        *(emcmot_hal_data->current_vel) = emcmotStatus->current_vel;
        *(emcmot_hal_data->requested_vel) = emcmotStatus->requested_vel;
    } else if (GET_MOTION_TELEOP_FLAG()) {
        int i;
        double v2 = 0.0;
        for(i=0; i < EMCMOT_MAX_AXIS; i++)
            if(axes[i].teleop_tp.active)
                v2 += axes[i].teleop_vel_cmd * axes[i].teleop_vel_cmd;
        if(v2 > 0.0)
            emcmotStatus->current_vel = (*emcmot_hal_data->current_vel) = sqrt(v2);
        else
            emcmotStatus->current_vel = (*emcmot_hal_data->current_vel) = 0.0;
        *(emcmot_hal_data->requested_vel) = 0.0;
    } else {
        int i;
        double v2 = 0.0;
        for(i=0; i < ALL_JOINTS; i++)
            if(GET_JOINT_ACTIVE_FLAG(&(joints[i])) && joints[i].free_tp.active)
                v2 += joints[i].vel_cmd * joints[i].vel_cmd;
        if(v2 > 0.0)
            emcmotStatus->current_vel = (*emcmot_hal_data->current_vel) = sqrt(v2);
        else
            emcmotStatus->current_vel = (*emcmot_hal_data->current_vel) = 0.0;
        *(emcmot_hal_data->requested_vel) = 0.0;
    }

    /* These params can be used to examine any internal variable. */
    /* Change the following lines to assign the variable you want to observe
       to one of the debug parameters.  You can also comment out these lines
       and copy elsewhere if you want to observe an automatic variable that
       isn't in scope here. */
    emcmot_hal_data->debug_bit_0 = joints[1].free_tp.active;
    emcmot_hal_data->debug_bit_1 = emcmotStatus->enables_new & AF_ENABLED;
    emcmot_hal_data->debug_float_0 = emcmotStatus->spindle_status[0].speed;
    emcmot_hal_data->debug_float_1 = emcmotStatus->spindleSync;
    emcmot_hal_data->debug_float_2 = emcmotStatus->vel;
    emcmot_hal_data->debug_float_3 = emcmotStatus->spindle_status[0].net_scale;
    emcmot_hal_data->debug_s32_0 = emcmotStatus->overrideLimitMask;
    emcmot_hal_data->debug_s32_1 = emcmotStatus->tcqlen;

    /* two way handshaking for the spindle encoder */
    for (spindle_num = 0; spindle_num < emcmotConfig->numSpindles; spindle_num++){
		if(emcmotStatus->spindle_status[spindle_num].spindle_index_enable
				&& !old_motion_index[spindle_num]) {
			*emcmot_hal_data->spindle[spindle_num].spindle_index_enable = 1;
			rtapi_print_msg(RTAPI_MSG_DBG, "setting index-enable on spindle %d\n", spindle_num);
		}

		if(!*emcmot_hal_data->spindle[spindle_num].spindle_index_enable
				&& old_hal_index[spindle_num]) {
			emcmotStatus->spindle_status[spindle_num].spindle_index_enable = 0;
		}

		old_motion_index[spindle_num] =
				emcmotStatus->spindle_status[spindle_num].spindle_index_enable;
		old_hal_index[spindle_num] =
				*emcmot_hal_data->spindle[spindle_num].spindle_index_enable;
    }

    *(emcmot_hal_data->tooloffset_x) = emcmotStatus->tool_offset.tran.x;
    *(emcmot_hal_data->tooloffset_y) = emcmotStatus->tool_offset.tran.y;
    *(emcmot_hal_data->tooloffset_z) = emcmotStatus->tool_offset.tran.z;
    *(emcmot_hal_data->tooloffset_a) = emcmotStatus->tool_offset.a;
    *(emcmot_hal_data->tooloffset_b) = emcmotStatus->tool_offset.b;
    *(emcmot_hal_data->tooloffset_c) = emcmotStatus->tool_offset.c;
    *(emcmot_hal_data->tooloffset_u) = emcmotStatus->tool_offset.u;
    *(emcmot_hal_data->tooloffset_v) = emcmotStatus->tool_offset.v;
    *(emcmot_hal_data->tooloffset_w) = emcmotStatus->tool_offset.w;

    /* output joint info to HAL for scoping, etc */
    for (joint_num = 0; joint_num < ALL_JOINTS; joint_num++) {
	/* point to joint struct */
	joint = &joints[joint_num];
	joint_data = &(emcmot_hal_data->joint[joint_num]);

	/* apply backlash and motor offset to output */
	joint->motor_pos_cmd =
	    joint->pos_cmd + joint->backlash_filt + joint->motor_offset;
	/* point to HAL data */
	/* write to HAL pins */
	*(joint_data->motor_offset) = joint->motor_offset;
	*(joint_data->motor_pos_cmd) = joint->motor_pos_cmd;
	*(joint_data->joint_pos_cmd) = joint->pos_cmd;
	*(joint_data->joint_pos_fb) = joint->pos_fb;
	*(joint_data->amp_enable) = GET_JOINT_ENABLE_FLAG(joint);

	*(joint_data->coarse_pos_cmd) = joint->coarse_pos;
	*(joint_data->joint_vel_cmd) = joint->vel_cmd;
	*(joint_data->joint_acc_cmd) = joint->acc_cmd;
	*(joint_data->backlash_corr) = joint->backlash_corr;
	*(joint_data->backlash_filt) = joint->backlash_filt;
	*(joint_data->backlash_vel) = joint->backlash_vel;
	*(joint_data->f_error) = joint->ferror;
	*(joint_data->f_error_lim) = joint->ferror_limit;

	*(joint_data->free_pos_cmd) = joint->free_tp.pos_cmd;
	*(joint_data->free_vel_lim) = joint->free_tp.max_vel;
	*(joint_data->free_tp_enable) = joint->free_tp.enable;
	*(joint_data->kb_jjog_active) = joint->kb_jjog_active;
	*(joint_data->wheel_jjog_active) = joint->wheel_jjog_active;

	*(joint_data->active) = GET_JOINT_ACTIVE_FLAG(joint);
	*(joint_data->in_position) = GET_JOINT_INPOS_FLAG(joint);
	*(joint_data->error) = GET_JOINT_ERROR_FLAG(joint);
	*(joint_data->phl) = GET_JOINT_PHL_FLAG(joint);
	*(joint_data->nhl) = GET_JOINT_NHL_FLAG(joint);
	*(joint_data->f_errored) = GET_JOINT_FERROR_FLAG(joint);
	*(joint_data->faulted) = GET_JOINT_FAULT_FLAG(joint);

        // conditionally remove outstanding requests to unlock rotaries:
        if  ( !GET_MOTION_ENABLE_FLAG() && (joint_is_lockable(joint_num))) {
             *(joint_data->unlock) = 0;
        }

	if (IS_EXTRA_JOINT(joint_num) && get_homed(joint_num)) {
	    // passthru posthome_cmd with motor_offset
	    // to hal pin: joint.N.motor-pos-cmd
	    extrajoint_hal_t *ejoint_data;
	    int e = joint_num - NO_OF_KINS_JOINTS;
	    ejoint_data = &(emcmot_hal_data->ejoint[e]);
	    *(joint_data->motor_pos_cmd) = *(ejoint_data->posthome_cmd)
	                                 + joint->motor_offset;
	    continue;
	}
    } // for joint_num

    /* output axis info to HAL for scoping, etc */
    for (axis_num = 0; axis_num < EMCMOT_MAX_AXIS; axis_num++) {
        /* point to axis struct */
        axis = &axes[axis_num];
        /* point to HAL data */
        axis_data = &(emcmot_hal_data->axis[axis_num]);
        /* write to HAL pins */
        *(axis_data->teleop_vel_cmd)    = axis->teleop_vel_cmd;
        *(axis_data->teleop_pos_cmd)    = axis->teleop_tp.pos_cmd;
        *(axis_data->teleop_vel_lim)    = axis->teleop_tp.max_vel;
        *(axis_data->teleop_tp_enable)  = axis->teleop_tp.enable;
        *(axis_data->kb_ajog_active)    = axis->kb_ajog_active;
        *(axis_data->wheel_ajog_active) = axis->wheel_ajog_active;

        // hal pins: axis.L.pos-cmd reported without applied offsets:
        *(axis_data->pos_cmd) = *pcmd_p[axis_num]
                              - axis->ext_offset_tp.curr_pos;
     }
}

static void update_status(void)
{
    int joint_num, axis_num, dio, aio;
    emcmot_joint_t *joint;
    emcmot_joint_status_t *joint_status;
    emcmot_axis_t *axis;
    emcmot_axis_status_t *axis_status;
#ifdef WATCH_FLAGS
    static int old_joint_flags[8];
    static int old_motion_flag;
#endif

    /* copy status info from private joint structure to status
       struct in shared memory */
    for (joint_num = 0; joint_num < ALL_JOINTS; joint_num++) {
	/* point to joint data */
	joint = &joints[joint_num];
	/* point to joint status */
	joint_status = &(emcmotStatus->joint_status[joint_num]);
	/* copy stuff */
#ifdef WATCH_FLAGS
	/*! \todo FIXME - this is for debugging */
	if ( old_joint_flags[joint_num] != joint->flag ) {
	    rtapi_print ( "Joint %d flag %04X -> %04X\n", joint_num, old_joint_flags[joint_num], joint->flag );
	    old_joint_flags[joint_num] = joint->flag;
	}
#endif
	joint_status->flag = joint->flag;
	joint_status->homing = get_homing(joint_num);
	joint_status->homed  = get_homed(joint_num);
	joint_status->pos_cmd = joint->pos_cmd;
	joint_status->pos_fb = joint->pos_fb;
	joint_status->vel_cmd = joint->vel_cmd;
	joint_status->acc_cmd = joint->acc_cmd;
	joint_status->ferror = joint->ferror;
	joint_status->ferror_high_mark = joint->ferror_high_mark;
	joint_status->backlash = joint->backlash;
	joint_status->max_pos_limit = joint->max_pos_limit;
	joint_status->min_pos_limit = joint->min_pos_limit;
	joint_status->min_ferror = joint->min_ferror;
	joint_status->max_ferror = joint->max_ferror;
    }

    for (axis_num = 0; axis_num < EMCMOT_MAX_AXIS; axis_num++) {
	/* point to axis data */
	axis = &axes[axis_num];
	/* point to axis status */
	axis_status = &(emcmotStatus->axis_status[axis_num]);

	axis_status->teleop_vel_cmd = axis->teleop_vel_cmd;
	axis_status->max_pos_limit = axis->max_pos_limit;
	axis_status->min_pos_limit = axis->min_pos_limit;
    }
    emcmotStatus->eoffset_pose.tran.x = (&axes[0])->ext_offset_tp.curr_pos;
    emcmotStatus->eoffset_pose.tran.y = (&axes[1])->ext_offset_tp.curr_pos;
    emcmotStatus->eoffset_pose.tran.z = (&axes[2])->ext_offset_tp.curr_pos;
    emcmotStatus->eoffset_pose.a      = (&axes[3])->ext_offset_tp.curr_pos;
    emcmotStatus->eoffset_pose.b      = (&axes[4])->ext_offset_tp.curr_pos;
    emcmotStatus->eoffset_pose.c      = (&axes[5])->ext_offset_tp.curr_pos;
    emcmotStatus->eoffset_pose.u      = (&axes[6])->ext_offset_tp.curr_pos;
    emcmotStatus->eoffset_pose.v      = (&axes[7])->ext_offset_tp.curr_pos;
    emcmotStatus->eoffset_pose.w      = (&axes[8])->ext_offset_tp.curr_pos;

    emcmotStatus->external_offsets_applied = *(emcmot_hal_data->eoffset_active);

    for (dio = 0; dio < emcmotConfig->numDIO; dio++) {
	emcmotStatus->synch_di[dio] = *(emcmot_hal_data->synch_di[dio]);
	emcmotStatus->synch_do[dio] = *(emcmot_hal_data->synch_do[dio]);
    }

    for (aio = 0; aio < emcmotConfig->numAIO; aio++) {
	emcmotStatus->analog_input[aio] = *(emcmot_hal_data->analog_input[aio]);
	emcmotStatus->analog_output[aio] = *(emcmot_hal_data->analog_output[aio]);
    }

    /*! \todo FIXME - the rest of this function is stuff that was apparently
       dropped in the initial move from emcmot.c to control.c.  I
       don't know how much is still needed, and how much is baggage.
    */

    /* motion emcmotDebug->coord_tp status */
    emcmotStatus->depth = tpQueueDepth(&emcmotDebug->coord_tp);
    emcmotStatus->activeDepth = tpActiveDepth(&emcmotDebug->coord_tp);
    emcmotStatus->id = tpGetExecId(&emcmotDebug->coord_tp);
    //KLUDGE add an API call for this
    emcmotStatus->reverse_run = emcmotDebug->coord_tp.reverse_run;
    emcmotStatus->tag = tpGetExecTag(&emcmotDebug->coord_tp);
    emcmotStatus->motionType = tpGetMotionType(&emcmotDebug->coord_tp);
    emcmotStatus->queueFull = tcqFull(&emcmotDebug->coord_tp.queue);

    /* check to see if we should pause in order to implement
       single emcmotDebug->stepping */

    if (emcmotDebug->stepping && emcmotDebug->idForStep != emcmotStatus->id) {
      tpPause(&emcmotDebug->coord_tp);
      emcmotDebug->stepping = 0;
      emcmotStatus->paused = 1;
    }
#ifdef WATCH_FLAGS
    /*! \todo FIXME - this is for debugging */
    if ( old_motion_flag != emcmotStatus->motionFlag ) {
	rtapi_print ( "Motion flag %04X -> %04X\n", old_motion_flag, emcmotStatus->motionFlag );
	old_motion_flag = emcmotStatus->motionFlag;
    }
#endif
}

static void sync_teleop_tp_to_carte_pos(int extfactor)
{
    int axis_num;
    emcmot_axis_t *axis;

    // expect extfactor =  -1 || 0 || +1
    for (axis_num = 0; axis_num < EMCMOT_MAX_AXIS; axis_num++) {
        axis = &axes[axis_num];
        axis->teleop_tp.curr_pos = *pcmd_p[axis_num]
                                 + extfactor * axis->ext_offset_tp.curr_pos;
    }
} //sync_teleop_tp_to_carte_pos()

static void sync_carte_pos_to_teleop_tp(int extfactor)
{
    int axis_num;
    emcmot_axis_t *axis;

    // expect extfactor =  -1 || 0 || +1
    for (axis_num = 0; axis_num < EMCMOT_MAX_AXIS; axis_num++) {
        axis = &axes[axis_num];
        *pcmd_p[axis_num] = axis->teleop_tp.curr_pos
                          + extfactor * axis->ext_offset_tp.curr_pos;
    }
} // sync_carte_pos_to_teleop_tp()

static void apply_ext_offsets_to_carte_pos(int extfactor)
{
    int axis_num;
    emcmot_axis_t *axis;

    // expect extfactor =  -1 || 0 || +1
    for (axis_num = 0; axis_num < EMCMOT_MAX_AXIS; axis_num++) {
        axis = &axes[axis_num];
        *pcmd_p[axis_num] = *pcmd_p[axis_num]
                          + extfactor * axis->ext_offset_tp.curr_pos;
    }
} // apply_ext_offsets_to_carte_pos()

static void initialize_external_offsets()
{
    int axis_num;
    emcmot_axis_t *axis;
    axis_hal_t *axis_data;
    for (axis_num = 0; axis_num < EMCMOT_MAX_AXIS; axis_num++) {
        axis = &axes[axis_num];
        axis_data = &(emcmot_hal_data->axis[axis_num]);

        *(axis_data->external_offset) = 0;
        *(axis_data->external_offset_requested) = 0;
        axis->ext_offset_tp.pos_cmd  = 0;
        axis->ext_offset_tp.curr_pos = 0;
        axis->ext_offset_tp.curr_vel = 0;
    }
} // initialize_external_offsets()

static void plan_external_offsets(void)
{
    static int first_pass = 1;
    int axis_num;
    emcmot_axis_t *axis;
    axis_hal_t *axis_data;
    int new_eoffset_counts, delta;
    static int last_eoffset_enable[EMCMOT_MAX_AXIS];

    *(emcmot_hal_data->eoffset_active) = 0; //set if any enabled

    for (axis_num = 0; axis_num < EMCMOT_MAX_AXIS; axis_num++) {
        axis = &axes[axis_num];
        // coord,teleop updates done in get_pos_cmds()
        axis->ext_offset_tp.max_vel = axis->ext_offset_vel_limit;
        axis->ext_offset_tp.max_acc = axis->ext_offset_acc_limit;

        axis_data = &(emcmot_hal_data->axis[axis_num]);

        new_eoffset_counts       = *(axis_data->eoffset_counts);
        delta                    = new_eoffset_counts - axis->old_eoffset_counts;
        axis->old_eoffset_counts = new_eoffset_counts;

        *(axis_data->external_offset)  = axis->ext_offset_tp.curr_pos;
        axis->ext_offset_tp.enable = 1;
        if ( first_pass ) {
            *(axis_data->external_offset) = 0;
            continue;
        }

        // Use stopping criterion of simple_tp.c:
        ext_offset_epsilon = TINY_DP(axis->ext_offset_tp.max_acc,servo_period);
        if (fabs(*(axis_data->external_offset)) > ext_offset_epsilon) {
           *(emcmot_hal_data->eoffset_active) = 1;
        }
        if ( !*(axis_data->eoffset_enable) ) {
            axis->ext_offset_tp.enable = 0;
            // Detect disabling of eoffsets:
            //   At very high accel, simple planner may terminate with
            //   a larger position value than occurs at more realistic accels.
            if (   last_eoffset_enable[axis_num]
                && (fabs(*(axis_data->external_offset)) > ext_offset_epsilon)
                && GET_MOTION_ENABLE_FLAG()
                && axis->ext_offset_tp.enable
               ) {
#if 1
               // to stdout only:
               rtapi_print_msg(RTAPI_MSG_NONE,
                           "*** Axis_%c External Offset=%.4g eps=%.4g\n"
                           "*** External Offset disabled while NON-zero\n"
                           "*** To clear: re-enable & zero or use Machine-Off\n",
                           "XYZABCUVW"[axis_num],
                           *(axis_data->external_offset),
                           ext_offset_epsilon);
#else
               // as error message:
               reportError("Axis_%c External Offset=%.4g eps=%.4g\n"
                           "External Offset disabled while NON-zero\n"
                           "To clear: re-enable & zero or use Machine-Off",
                           "XYZABCUVW"[axis_num],
                           *(axis_data->external_offset),
                           ext_offset_epsilon);
#endif
            }
            last_eoffset_enable[axis_num] = 0;
            continue; // Note: if   not eoffset_enable
                      //       then planner disabled and no pos_cmd updates
                      //       useful for eoffset_pid hold
        }
        last_eoffset_enable[axis_num] = 1;
        if (*(axis_data->eoffset_clear)) {
            axis->ext_offset_tp.pos_cmd             = 0;
            *(axis_data->external_offset_requested) = 0;
            continue;
        }
        if ( delta == 0 )                { continue; }
        if ( !checkAllHomed() )          { continue; }
        if ( !GET_MOTION_ENABLE_FLAG() ) { continue; }

        axis->ext_offset_tp.pos_cmd   += delta *  *(axis_data->eoffset_scale);
        *(axis_data->external_offset_requested) = axis->ext_offset_tp.pos_cmd;
    } // for axis_num
    first_pass = 0;
} // plan_external_offsets()

static int update_teleop_with_check(int axis_num,simple_tp_t *the_tp)
{
    // 'the_tp' is the planner to update
    // the tests herein apply to the sum of the offsets for both
    // planners (teleop_tp and ext_offset_tp)
    double save_curr_pos;
    emcmot_axis_t *axis = &axes[axis_num];

    save_curr_pos = the_tp->curr_pos;
    simple_tp_update(the_tp, servo_period );

    //workaround: axis letters not in [TRAJ]COORDINATES
    //            have min_pos_limit == max_pos_lim == 0
    if  ( (0 == axis->max_pos_limit) && (0 == axis->min_pos_limit) ) {
        return 0;
    }
    if  ( (axis->ext_offset_tp.curr_pos + axis->teleop_tp.curr_pos)
          >= axis->max_pos_limit) {
        // positive error, restore save_curr_pos
        the_tp->curr_pos = save_curr_pos;
        the_tp->curr_vel = 0;
        return 1;
    }
    if  ( (axis->ext_offset_tp.curr_pos + axis->teleop_tp.curr_pos)
           <= axis->min_pos_limit) {
        // negative error, restore save_curr_pos
        the_tp->curr_pos = save_curr_pos;
        the_tp->curr_vel = 0;
        return 1;
    }
    return 0;
} // update_teleop_with_check()

static int update_coord_with_bound(void)
{
    int axis_num;
    int ans = 0;
    emcmot_axis_t *axis;
    double save_pos_cmd[EMCMOT_MAX_AXIS];
    double save_offset_cmd[EMCMOT_MAX_AXIS];

    for (axis_num = 0; axis_num < EMCMOT_MAX_AXIS; axis_num++) {
        axis = &axes[axis_num];
        save_pos_cmd[axis_num]     = *pcmd_p[axis_num];
        save_offset_cmd[axis_num]  = axis->ext_offset_tp.pos_cmd;
        simple_tp_update(&(axis->ext_offset_tp), servo_period );
    }
    apply_ext_offsets_to_carte_pos(+1); // add external offsets

    for (axis_num = 0; axis_num < EMCMOT_MAX_AXIS; axis_num++) {
        axis = &axes[axis_num];
        //workaround: axis letters not in [TRAJ]COORDINATES
        //            have min_pos_limit == max_pos_lim == 0
        if ( (0 == axis->max_pos_limit) && (0 == axis->min_pos_limit) ) {
            continue;
        }
        if (axis->ext_offset_tp.curr_pos == 0) {
           continue; // don't claim violation if no offset
        }

        if (*pcmd_p[axis_num] >= axis->max_pos_limit) {
            // hold carte_pos_cmd at the limit:
            *pcmd_p[axis_num]  = axis->max_pos_limit;
            // stop growth of offsetting position:
            axis->ext_offset_tp.curr_pos = axis->max_pos_limit
                                         - save_pos_cmd[axis_num];
            if (axis->ext_offset_tp.pos_cmd > save_offset_cmd[axis_num]) {
                axis->ext_offset_tp.pos_cmd = save_offset_cmd[axis_num];
            }
            axis->ext_offset_tp.curr_vel = 0;
            ans++;
            continue;
        }
        if (*pcmd_p[axis_num] <= axis->min_pos_limit) {
            *pcmd_p[axis_num]  = axis->min_pos_limit;
            axis->ext_offset_tp.curr_pos = axis->min_pos_limit
                                         - save_pos_cmd[axis_num];
            if (axis->ext_offset_tp.pos_cmd < save_offset_cmd[axis_num]) {
                axis->ext_offset_tp.pos_cmd = save_offset_cmd[axis_num];
            }
            axis->ext_offset_tp.curr_vel = 0;
            ans++;
        }
    }
    if (ans > 0) { return 1; }
    return 0;
} // update_coord_with_bound()<|MERGE_RESOLUTION|>--- conflicted
+++ resolved
@@ -1190,12 +1190,8 @@
 	    if(joint->acc_limit > emcmotStatus->acc)
 		joint->acc_limit = emcmotStatus->acc;
 	    /* compute joint velocity limit */
-<<<<<<< HEAD
-            if ( get_home_is_idle(joint_num) ) {
-=======
             if (   (emcmotStatus->motion_state != EMCMOT_MOTION_FREE)
-                && joint->home_state == HOME_IDLE ) {
->>>>>>> 86321903
+                && get_home_is_idle(joint_num) ) {
                 /* velocity limit = joint limit * global scale factor */
                 /* the global factor is used for feedrate override */
                 vel_lim = joint->vel_limit * emcmotStatus->net_feed_scale;
