/********************************************************************
* Description: command.c
*   emcmotCommandhandler() takes commands passed from user space and
*   performs various functions based on the value in emcmotCommand->command.
*   For the full list, see the EMCMOT_COMMAND enum in motion.h
*
* pc says:
*
*   Most of the configs would be better off being passed via an ioctl
*   implimentation leaving pure realtime data to be handled by
*   emcmotCommandHandler() - This would provide a small performance
*   increase on slower systems.
*
* jmk says:
*
*   Using commands to set config parameters is "undesireable", because
*   of the large amount of code needed for each parameter.  Today you
*   need to do the following to add a single new parameter called foo:
*
*   1)  Add a member 'foo' to the config or joint structure in motion.h
*   2)  Add a command 'EMCMOT_SET_FOO" to the cmd_code_t enum in motion.h
*   3)  Add a field to the command_t struct for the value used by
*       the set command (if there isn't already one that can be used.)
*   4)  Add a case to the giant switch statement in command.c to
*       handle the 'EMCMOT_SET_FOO' command.
*   5)  Write a function emcSetFoo() in taskintf.cc to issue the command.
*   6)  Add a prototype for emcSetFoo() to emc.hh
*   7)  Add code to iniaxis.cc (or one of the other inixxx.cc files) to
*       get the value from the ini file and call emcSetFoo().  (Note
*       that each parameter has about 16 lines of code, but the code
*       is identical except for variable/parameter names.)
*   8)  Add more code to iniaxis.cc to write the new value back out
*       to the ini file.
*   After all that, you have the abililty to get a number from the
*   ini file to a structure in shared memory where the motion controller
*   can actually use it.  However, if you want to manipulate that number
*   using NML, you have to do more:
*   9)  Add a #define EMC_SET_FOO_TYPE to emc.hh
*   10) Add a class definition for EMC_SET_FOO to emc.hh
*   11) Add a case to a giant switch statement in emctaskmain.cc to
*       call emcSetFoo() when the NML command is received.  (Actually
*       there are about 6 switch statements that need at least a
*       case label added.
*   12) Add cases to two giant switch statements in emc.cc, associated
*       with looking up and formating the command.
*
*
*   Derived from a work by Fred Proctor & Will Shackleford
*
* Author:
* License: GPL Version 2
* System: Linux
*
* Copyright (c) 2004 All rights reserved.
********************************************************************/

#include <float.h>
#include "posemath.h"
#include "rtapi.h"
#include "hal.h"
#include "motion.h"
#include "motion_debug.h"
#include "motion_struct.h"
#include "mot_priv.h"
#include "rtapi_math.h"
#include "motion_types.h"
#include "homing.h"

#include "tp_debug.h"

#define ABS(x) (((x) < 0) ? -(x) : (x))

// Mark strings for translation, but defer translation to userspace
#define _(s) (s)

static int rehomeAll;

/* loops through the active joints and checks if any are not homed */
bool checkAllHomed(void)
{
    int joint_num;
    emcmot_joint_t *joint;

    for (joint_num = 0; joint_num < emcmotConfig->numJoints; joint_num++) {
	joint = &joints[joint_num];
	if (!GET_JOINT_ACTIVE_FLAG(joint)) {
	    /* if joint is not active, don't even look at its limits */
	    continue;
	}
	if (!get_homed(joint_num) ) {
	    /* if any of the joints is not homed return false */
	    return 0;
	}
    }
    /* return true if all active joints are homed*/
    return 1;
}

/* limits_ok() returns 1 if none of the hard limits are set,
   0 if any are set. Called on a linear and circular move. */
STATIC int limits_ok(void)
{
    int joint_num;
    emcmot_joint_t *joint;

    for (joint_num = 0; joint_num < emcmotConfig->numJoints; joint_num++) {
	/* point to joint data */
	joint = &joints[joint_num];
	if (!GET_JOINT_ACTIVE_FLAG(joint)) {
	    /* if joint is not active, don't even look at its limits */
	    continue;
	}

	if (GET_JOINT_PHL_FLAG(joint) || GET_JOINT_NHL_FLAG(joint)) {
	    return 0;
	}
    }

    return 1;
}

/* check the value of the joint and velocity against current position,
   returning 1 (okay) if the request is to jog off the limit, 0 (bad)
   if the request is to jog further past a limit. */
STATIC int joint_jog_ok(int joint_num, double vel)
{
    emcmot_joint_t *joint;
    int neg_limit_override, pos_limit_override;

    /* point to joint data */
    joint = &joints[joint_num];
    /* are any limits for this joint overridden? */
    neg_limit_override = emcmotStatus->overrideLimitMask & ( 1 << (joint_num*2));
    pos_limit_override = emcmotStatus->overrideLimitMask & ( 2 << (joint_num*2));
    if ( neg_limit_override && pos_limit_override ) {
	/* both limits have been overridden at the same time.  This
	   happens only when they both share an input, but means it
	   is impossible to know which direction is safe to move.  So
	   we skip the following tests... */
	return 1;
    }
    if (joint_num < 0 || joint_num >= emcmotConfig->numJoints) {
	reportError(_("Can't jog invalid joint number %d."), joint_num);
	return 0;
    }
    if (vel > 0.0 && GET_JOINT_PHL_FLAG(joint)) {
	reportError(_("Can't jog joint %d further past max hard limit."),
	    joint_num);
	return 0;
    }
    if (vel < 0.0 && GET_JOINT_NHL_FLAG(joint)) {
	reportError(_("Can't jog joint %d further past min hard limit."),
	    joint_num);
	return 0;
    }
    refresh_jog_limits(joint,joint_num);
    if ( vel > 0.0 && (joint->pos_cmd > joint->max_jog_limit) ) {
	reportError(_("Can't jog joint %d further past max soft limit."),
	    joint_num);
	return 0;
    }
    if ( vel < 0.0 && (joint->pos_cmd < joint->min_jog_limit) ) {
	reportError(_("Can't jog joint %d further past min soft limit."),
	    joint_num);
	return 0;
    }
    /* okay to jog */
    return 1;
}

/* Jogs limits change, based on whether the machine is homed or
   or not.  If not homed, the limits are relative to the current
   position by +/- the full range of travel.  Once homed, they
   are absolute.

   homing api requires joint_num
*/
void refresh_jog_limits(emcmot_joint_t *joint, int joint_num)
{
    double range;

    if (get_homed(joint_num) ) {
	/* if homed, set jog limits using soft limits */
	joint->max_jog_limit = joint->max_pos_limit;
	joint->min_jog_limit = joint->min_pos_limit;
    } else {
	/* not homed, set limits based on current position */
	range = joint->max_pos_limit - joint->min_pos_limit;
	joint->max_jog_limit = joint->pos_fb + range;
	joint->min_jog_limit = joint->pos_fb - range;
    }
}

static int check_axis_constraint(double target, int id, char *move_type,
                                 int axis_no, char axis_name) {
    int in_range = 1;
    double nl = axes[axis_no].min_pos_limit;
    double pl = axes[axis_no].max_pos_limit;

    double eps = 1e-308;

    if (    (fabs(target) < eps)
         && (fabs(axes[axis_no].min_pos_limit) < eps)
         && (fabs(axes[axis_no].max_pos_limit) < eps) ) { return 1;}

    if(target < nl) {
        in_range = 0;
        reportError(_("%s move on line %d would exceed %c's %s limit"),
                    move_type, id, axis_name, _("negative"));
    }

    if(target > pl) {
        in_range = 0;
        reportError(_("%s move on line %d would exceed %c's %s limit"),
                    move_type, id, axis_name, _("positive"));
    }

    return in_range;
}

/* inRange() returns non-zero if the position lies within the joint
   limits, or 0 if not.  It also reports an error for each joint limit
   violation.  It's possible to get more than one violation per move. */
STATIC int inRange(EmcPose pos, int id, char *move_type)
{
    double joint_pos[EMCMOT_MAX_JOINTS];
    int joint_num;
    emcmot_joint_t *joint;
    int in_range = 1;

    if(check_axis_constraint(pos.tran.x, id, move_type, 0, 'X') == 0) 
        in_range = 0;
    if(check_axis_constraint(pos.tran.y, id, move_type, 1, 'Y') == 0) 
        in_range = 0;
    if(check_axis_constraint(pos.tran.z, id, move_type, 2, 'Z') == 0) 
        in_range = 0;
    if(check_axis_constraint(pos.a, id, move_type, 3, 'A') == 0) 
        in_range = 0;
    if(check_axis_constraint(pos.b, id, move_type, 4, 'B') == 0) 
        in_range = 0;
    if(check_axis_constraint(pos.c, id, move_type, 5, 'C') == 0) 
        in_range = 0;
    if(check_axis_constraint(pos.u, id, move_type, 6, 'U') == 0) 
        in_range = 0;
    if(check_axis_constraint(pos.v, id, move_type, 7, 'V') == 0) 
        in_range = 0;
    if(check_axis_constraint(pos.w, id, move_type, 8, 'W') == 0) 
        in_range = 0;

    /* Now, check that the endpoint puts the joints within their limits too */

    /* fill in all joints with 0 */
    for (joint_num = 0; joint_num < emcmotConfig->numJoints; joint_num++) {
	joint_pos[joint_num] = 0.0;
    }

    /* now fill in with real values, for joints that are used */
    if (kinematicsInverse(&pos, joint_pos, &iflags, &fflags) < 0)
    {
	reportError(_("%s move on line %d fails kinematicsInverse"),
		    move_type, id);
	return 0;
    }

    for (joint_num = 0; joint_num < emcmotConfig->numJoints; joint_num++) {
	/* point to joint data */
	joint = &joints[joint_num];

	if (!GET_JOINT_ACTIVE_FLAG(joint)) {
	    /* if joint is not active, don't even look at its limits */
	    continue;
	}
	if(!isfinite(joint_pos[joint_num]))
	{
	    reportError(_("%s move on line %d gave non-finite joint location on joint %d"),
		    move_type, id, joint_num);
	    in_range = 0;
	    continue;
	}
	if (joint_pos[joint_num] > joint->max_pos_limit) {
            in_range = 0;
	    reportError(_("%s move on line %d would exceed joint %d's positive limit"),
			move_type, id, joint_num);
        }

        if (joint_pos[joint_num] < joint->min_pos_limit) {
	    in_range = 0;
	    reportError(_("%s move on line %d would exceed joint %d's negative limit"),
			move_type, id, joint_num);
	}
    }
    return in_range;
}

/* legacy note:
   clearHomes() will clear the homed flags for joints that have moved
   since homing, outside coordinated control, for machines with no
   forward kinematics. This is used in conjunction with the rehomeAll
   flag, which is set for any coordinated move that in general will
   result in all joints moving. The flag is consulted whenever a joint
   is jogged in joint mode, so that either its flag can be cleared if
   no other joints have moved, or all have to be cleared.

   NOTE: dubious usefulness (inverse-only kins etc.)
*/
void clearHomes(int joint_num)
{
    int n;
    if (emcmotConfig->kinType == KINEMATICS_INVERSE_ONLY) {
	if (rehomeAll) {
	    for (n = 0; n < emcmotConfig->numJoints; n++) {
                set_joint_homed(joint_num,0);
	    }
	} else {
            set_joint_homed(joint_num,0);
	}
    }
}

void emcmotSetRotaryUnlock(int jnum, int unlock) {
    if (NULL == emcmot_hal_data->joint[jnum].unlock) {
        reportError(
        "emcmotSetRotaryUnlock(): No unlock pin configured for joint %d\n"
        "   Use motmod parameter: unlock_joints_mask=%X",
        jnum,1<<jnum);
        return;
    }
    *(emcmot_hal_data->joint[jnum].unlock) = unlock;
}

int emcmotGetRotaryIsUnlocked(int jnum) {
    static int gave_message = 0;
    if (NULL == emcmot_hal_data->joint[jnum].unlock) {
        if (!gave_message) {
            reportError(
            "emcmotGetRotaryUnlocked(): No unlock pin configured for joint %d\n"
            "   Use motmod parameter: unlock_joints_mask=%X'",
            jnum,1<<jnum);
        }
        gave_message = 1;
        return 0;
    }
    return *(emcmot_hal_data->joint[jnum].is_unlocked);
}

/*! \function emcmotDioWrite()

  sets or clears a HAL DIO pin, 
  pins get exported at runtime
  
  index is valid from 0 to emcmotConfig->num_dio <= EMCMOT_MAX_DIO, defined in emcmotcfg.h
  
*/
void emcmotDioWrite(int index, char value)
{
    if ((index >= emcmotConfig->numDIO) || (index < 0)) {
	rtapi_print_msg(RTAPI_MSG_ERR, "ERROR: index out of range, %d not in [0..%d] (increase num_dio/EMCMOT_MAX_DIO=%d)\n", index, emcmotConfig->numDIO, EMCMOT_MAX_DIO);
    } else {
	if (value != 0) {
	    *(emcmot_hal_data->synch_do[index])=1;
	} else {
	    *(emcmot_hal_data->synch_do[index])=0;
	}
    }
}

/*! \function emcmotAioWrite()

  sets or clears a HAL AIO pin, 
  pins get exported at runtime
  
  index is valid from 0 to emcmotConfig->num_aio <= EMCMOT_MAX_AIO, defined in emcmotcfg.h
  
*/
void emcmotAioWrite(int index, double value)
{
    if ((index >= emcmotConfig->numAIO) || (index < 0)) {
	rtapi_print_msg(RTAPI_MSG_ERR, "ERROR: index out of range, %d not in [0..%d] (increase num_aio/EMCMOT_MAX_AIO=%d)\n", index, emcmotConfig->numAIO, EMCMOT_MAX_AIO);
    } else {
        *(emcmot_hal_data->analog_output[index]) = value;
    }
}

STATIC int is_feed_type(int motion_type)
{
    switch(motion_type) {
    case EMC_MOTION_TYPE_ARC:
    case EMC_MOTION_TYPE_FEED:
    case EMC_MOTION_TYPE_PROBING:
        return 1;
    default:
        rtapi_print_msg(RTAPI_MSG_ERR, "Internal error: unhandled motion type %d\n", motion_type);
    case EMC_MOTION_TYPE_TOOLCHANGE:
    case EMC_MOTION_TYPE_TRAVERSE:
    case EMC_MOTION_TYPE_INDEXROTARY:
        return 0;
    }
}

/*
  emcmotCommandHandler() is called each main cycle to read the
  shared memory buffer
  */
void emcmotCommandHandler(void *arg, long period)
{
    int joint_num, axis_num, spindle_num;
    int n;
    emcmot_joint_t *joint;
    emcmot_axis_t *axis;
    double tmp1;
    emcmot_comp_entry_t *comp_entry;
    char issue_atspeed = 0;
    int abort = 0;
    char* emsg = "";

    /* check for split read */
    if (emcmotCommand->head != emcmotCommand->tail) {
	emcmotDebug->split++;
	return;			/* not really an error */
    }
    if (emcmotCommand->commandNum != emcmotStatus->commandNumEcho) {
	/* increment head count-- we'll be modifying emcmotStatus */
	emcmotStatus->head++;
	emcmotDebug->head++;

	/* got a new command-- echo command and number... */
	emcmotStatus->commandEcho = emcmotCommand->command;
	emcmotStatus->commandNumEcho = emcmotCommand->commandNum;

	/* clear status value by default */
	emcmotStatus->commandStatus = EMCMOT_COMMAND_OK;
	
	/* ...and process command */

        joint = 0;
        axis  = 0;
        joint_num = emcmotCommand->joint;
        axis_num  = emcmotCommand->axis;

//-----------------------------------------------------------------------------
// joints_axes test for unexpected conditions
// example: non-cooperating guis
// example: attempt to jog locking indexer axis letter
        if (   emcmotCommand->command == EMCMOT_JOG_CONT
            || emcmotCommand->command == EMCMOT_JOG_INCR
            || emcmotCommand->command == EMCMOT_JOG_ABS
           ) {
           if (GET_MOTION_TELEOP_FLAG() && axis_num < 0) {
               emsg = "command.com teleop: unexpected negative axis_num";
               if (joint_num >= 0) {
                   emsg = "Mode is TELEOP, cannot jog joint";
               }
               abort = 1;
           }
           if (!GET_MOTION_TELEOP_FLAG() && joint_num < 0) {
               emsg = "command.com !teleop: unexpected negative joint_num";
               if (axis_num >= 0) {
                   emsg = "Mode is NOT TELEOP, cannot jog axis coordinate";
               }
               abort = 1;
           }
           if (   !GET_MOTION_TELEOP_FLAG()
               && (joint_num >= emcmotConfig->numJoints || joint_num <  0)
              ) {
               rtapi_print_msg(RTAPI_MSG_ERR,
                    "Joint jog requested for undefined joint number=%d (min=0,max=%d)",
                    joint_num,emcmotConfig->numJoints-1);
               return;
           }
           if (GET_MOTION_TELEOP_FLAG()) {
                axis = &axes[axis_num];
                if ( (axis_num >= 0) && (axis->locking_joint >= 0) ) {
                    rtapi_print_msg(RTAPI_MSG_ERR,
                    "Cannot jog a locking indexer AXIS_%c,joint_num=%d\n",
                    "XYZABCUVW"[axis_num],axis->locking_joint);
                    return;
                }
           }
        }
        if (abort) {
          switch (emcmotCommand->command) {
          case EMCMOT_JOG_CONT:
               rtapi_print_msg(RTAPI_MSG_ERR,"JOG_CONT %s\n",emsg);
               break;
          case EMCMOT_JOG_INCR:
               rtapi_print_msg(RTAPI_MSG_ERR,"JOG_INCR %s\n",emsg);
               break;
          case EMCMOT_JOG_ABS:
               rtapi_print_msg(RTAPI_MSG_ERR,"JOG_ABS %s\n",emsg);
               break;
          default: break;
          }
          return;
        }

        if (joint_num >= 0 && joint_num < emcmotConfig->numJoints) {
            joint = &joints[joint_num];
            if (   (   emcmotCommand->command == EMCMOT_JOG_CONT
                    || emcmotCommand->command == EMCMOT_JOG_INCR
                    || emcmotCommand->command == EMCMOT_JOG_ABS
                   )
                && !(GET_MOTION_TELEOP_FLAG())
<<<<<<< HEAD
                && (get_home_sequence(joint_num) < 0)
                && !get_homing_is_active()
=======
                && get_home_is_synchronized(joint_num)
                && !emcmotStatus->homing_active
>>>>>>> ba46e546
               ) {
                  if (emcmotConfig->kinType == KINEMATICS_IDENTITY) {
                      rtapi_print_msg(RTAPI_MSG_ERR,
                      "Homing is REQUIRED to jog requested coordinate\n"
<<<<<<< HEAD
                      "because joint (%d) in home_sequence is negative (%d)\n"
                      ,joint_num,get_home_sequence(joint_num));
                  } else {
                      rtapi_print_msg(RTAPI_MSG_ERR,
                      "Cannot jog joint %d because home_sequence is negative (%d)\n"
                      ,joint_num,get_home_sequence(joint_num));
=======
                      "because joint (%d) home_sequence is synchronized (%d)\n"
                      ,joint_num,joint->home_sequence);
                  } else {
                      rtapi_print_msg(RTAPI_MSG_ERR,
                      "Cannot jog joint %d because home_sequence is synchronized (%d)\n"
                      ,joint_num,joint->home_sequence);
>>>>>>> ba46e546
                  }
                  return;
            }
        }
        if (axis_num >= 0 && axis_num < EMCMOT_MAX_AXIS) {
            axis = &axes[axis_num];
        }
	switch (emcmotCommand->command) {
	case EMCMOT_ABORT:
	    /* abort motion */
	    /* can happen at any time */
	    /* this command attempts to stop all machine motion. it looks at
	       the current mode and acts accordingly, if in teleop mode, it
	       sets the desired velocities to zero, if in coordinated mode,
	       it calls the traj planner abort function (don't know what that
	       does yet), and if in free mode, it disables the free mode traj
	       planners which stops joint motion */
	    rtapi_print_msg(RTAPI_MSG_DBG, "ABORT");
	    rtapi_print_msg(RTAPI_MSG_DBG, " %d", joint_num);
	    /* check for coord or free space motion active */
	    if (GET_MOTION_TELEOP_FLAG()) {
		for (axis_num = 0; axis_num < EMCMOT_MAX_AXIS; axis_num++) {
		    /* point to joint struct */
		    axis = &axes[axis_num];
		    /* tell teleop planner to stop */
		    axis->teleop_tp.enable = 0;
                }
	    } else if (GET_MOTION_COORD_FLAG()) {
		tpAbort(&emcmotDebug->coord_tp);
	    } else {
		for (joint_num = 0; joint_num < emcmotConfig->numJoints; joint_num++) {
		    /* point to joint struct */
		    joint = &joints[joint_num];
		    /* tell joint planner to stop */
		    joint->free_tp.enable = 0;
		    /* stop homing if in progress */
		    if ( ! get_home_is_idle(joint_num)) {
			set_home_abort(joint_num);
		    }
		}
	    }
            SET_MOTION_ERROR_FLAG(0);
	    /* clear joint errors (regardless of mode) */
	    for (joint_num = 0; joint_num < emcmotConfig->numJoints; joint_num++) {
		/* point to joint struct */
		joint = &joints[joint_num];
		/* update status flags */
		SET_JOINT_ERROR_FLAG(joint, 0);
		SET_JOINT_FAULT_FLAG(joint, 0);
	    }
	    emcmotStatus->paused = 0;
	    break;

	case EMCMOT_JOINT_ABORT:
	    /* abort one joint */
	    /* can happen at any time */
	    rtapi_print_msg(RTAPI_MSG_DBG, "JOINT_ABORT");
	    rtapi_print_msg(RTAPI_MSG_DBG, " %d", joint_num);
	    if (GET_MOTION_TELEOP_FLAG()) {
		/* tell teleop planner to stop */
		if (axis != 0) axis->teleop_tp.enable = 0;
		/* do nothing in teleop mode */
	    } else if (GET_MOTION_COORD_FLAG()) {
		/* do nothing in coord mode */
	    } else {
		/* tell joint planner to stop */
		if (joint != 0) joint->free_tp.enable = 0;
		/* validate joint */
		if (joint == 0) { break; }
		/* stop homing if in progress */
		if ( !get_home_is_idle(joint_num) ) {
                    set_home_abort(joint_num);
		}
		/* update status flags */
		SET_JOINT_ERROR_FLAG(joint, 0);
	    }
	    break;

	case EMCMOT_FREE:
            for (axis_num = 0; axis_num < EMCMOT_MAX_AXIS; axis_num++) {
              axis = &axes[axis_num];
              if (axis != 0) { axis->teleop_tp.enable = 0; }
            }
	    /* change the mode to free mode motion (joint mode) */
	    /* can be done at any time */
	    /* this code doesn't actually make the transition, it merely
	       requests the transition by clearing a couple of flags */
	    /* reset the emcmotDebug->coordinating flag to defer transition
	       to controller cycle */
	    rtapi_print_msg(RTAPI_MSG_DBG, "FREE");
	    emcmotDebug->coordinating = 0;
	    emcmotDebug->teleoperating = 0;
	    break;

	case EMCMOT_COORD:
	    /* change the mode to coordinated axis motion */
	    /* can be done at any time */
	    /* this code doesn't actually make the transition, it merely
	       tests a condition and then sets a flag requesting the
	       transition */
	    /* set the emcmotDebug->coordinating flag to defer transition to
	       controller cycle */

	    rtapi_print_msg(RTAPI_MSG_DBG, "COORD");
	    emcmotDebug->coordinating = 1;
	    emcmotDebug->teleoperating = 0;
	    if (emcmotConfig->kinType != KINEMATICS_IDENTITY) {
		if (!checkAllHomed()) {
		    reportError
			(_("all joints must be homed before going into coordinated mode"));
		    emcmotDebug->coordinating = 0;
		    break;
		}
	    }
	    break;

	case EMCMOT_TELEOP:
	    rtapi_print_msg(RTAPI_MSG_DBG, "TELEOP");
            switch_to_teleop_mode();
	    break;

	case EMCMOT_SET_NUM_JOINTS:
	    /* set the global NUM_JOINTS, which must be between 1 and
	       EMCMOT_MAX_JOINTS, inclusive */
	    rtapi_print_msg(RTAPI_MSG_DBG, "SET_NUM_JOINTS");
	    rtapi_print_msg(RTAPI_MSG_DBG, " %d", emcmotCommand->joint);
	    if (( emcmotCommand->joint <= 0 ) ||
		( emcmotCommand->joint > EMCMOT_MAX_JOINTS )) {
		break;
	    }
	    emcmotConfig->numJoints = emcmotCommand->joint;
	    break;

	case EMCMOT_SET_NUM_SPINDLES:
	    /* set the global NUM_SPINDLES, which must be between 1 and
	       EMCMOT_MAX_SPINDLES, inclusive */
	    rtapi_print_msg(RTAPI_MSG_DBG, "SET_NUM_SPINDLES");
	    rtapi_print_msg(RTAPI_MSG_DBG, " %d", emcmotCommand->spindle);
	    if (( emcmotCommand->spindle <= 0 ) ||
		( emcmotCommand->spindle > EMCMOT_MAX_SPINDLES )) {
		break;
	    }
	    emcmotConfig->numSpindles = emcmotCommand->spindle;
	    break;

	case EMCMOT_SET_WORLD_HOME:
	    rtapi_print_msg(RTAPI_MSG_DBG, "SET_WORLD_HOME");
	    emcmotStatus->world_home = emcmotCommand->pos;
	    break;

	case EMCMOT_SET_JOINT_HOMING_PARAMS:
	    rtapi_print_msg(RTAPI_MSG_DBG, "SET_JOINT_HOMING_PARAMS");
	    rtapi_print_msg(RTAPI_MSG_DBG, " %d", joint_num);
	    emcmot_config_change();
	    if (joint == 0) {
		break;
	    }
	    set_joint_homing_params(joint_num,
	                            emcmotCommand->offset,
	                            emcmotCommand->home,
	                            emcmotCommand->home_final_vel,
	                            emcmotCommand->search_vel,
	                            emcmotCommand->latch_vel,
	                            emcmotCommand->flags,
	                            emcmotCommand->home_sequence,
	                            emcmotCommand->volatile_home
	                           );
	    break;

	case EMCMOT_UPDATE_JOINT_HOMING_PARAMS:
	    rtapi_print_msg(RTAPI_MSG_DBG, "UPDATE_JOINT_HOMING_PARAMS");
	    rtapi_print_msg(RTAPI_MSG_DBG, " %d", joint_num);
	    emcmot_config_change();
	    if (joint == 0) {
		break;
	    }
	    update_joint_homing_params(joint_num,
	                               emcmotCommand->offset,
	                               emcmotCommand->home,
	                               emcmotCommand->home_sequence
	                               );
	    break;

	case EMCMOT_OVERRIDE_LIMITS:
	    /* this command can be issued with joint < 0 to re-enable
	       limits, but they are automatically re-enabled at the
	       end of the next jog */
	    rtapi_print_msg(RTAPI_MSG_DBG, "OVERRIDE_LIMITS");
	    rtapi_print_msg(RTAPI_MSG_DBG, " %d", joint_num);
	    if (joint_num < 0) {
		/* don't override limits */
		rtapi_print_msg(RTAPI_MSG_DBG, "override off");
		emcmotStatus->overrideLimitMask = 0;
	    } else {
		rtapi_print_msg(RTAPI_MSG_DBG, "override on");
		emcmotStatus->overrideLimitMask = 0;
		for (joint_num = 0; joint_num < emcmotConfig->numJoints; joint_num++) {
		    /* point at joint data */
		    joint = &joints[joint_num];
		    /* only override limits that are currently tripped */
		    if ( GET_JOINT_NHL_FLAG(joint) ) {
			emcmotStatus->overrideLimitMask |= (1 << (joint_num*2));
		    }
		    if ( GET_JOINT_PHL_FLAG(joint) ) {
			emcmotStatus->overrideLimitMask |= (2 << (joint_num*2));
		    }
		}
	    }
	    emcmotDebug->overriding = 0;
	    for (joint_num = 0; joint_num < emcmotConfig->numJoints; joint_num++) {
		/* point at joint data */
		joint = &joints[joint_num];
		/* clear joint errors */
		SET_JOINT_ERROR_FLAG(joint, 0);
	    }
	    break;

	case EMCMOT_SET_JOINT_MOTOR_OFFSET:
	    rtapi_print_msg(RTAPI_MSG_DBG, "SET_JOINT_MOTOR_OFFSET");
	    rtapi_print_msg(RTAPI_MSG_DBG, " %d", joint_num);
	    if(joint == 0) {
		break;
	    }
	    joint->motor_offset = emcmotCommand->motor_offset;
	    break;

	case EMCMOT_SET_JOINT_POSITION_LIMITS:
	    /* set the position limits for the joint */
	    /* can be done at any time */
	    rtapi_print_msg(RTAPI_MSG_DBG, "SET_JOINT_POSITION_LIMITS");
	    rtapi_print_msg(RTAPI_MSG_DBG, " %d", joint_num);
	    emcmot_config_change();
	    if (joint == 0) {
		break;
	    }
	    joint->min_pos_limit = emcmotCommand->minLimit;
	    joint->max_pos_limit = emcmotCommand->maxLimit;
	    break;

	case EMCMOT_SET_JOINT_BACKLASH:
	    /* set the backlash for the joint */
	    /* can be done at any time */
	    rtapi_print_msg(RTAPI_MSG_DBG, "SET_JOINT_BACKLASH");
	    rtapi_print_msg(RTAPI_MSG_DBG, " %d", joint_num);
	    emcmot_config_change();
	    if (joint == 0) {
		break;
	    }
	    joint->backlash = emcmotCommand->backlash;
	    break;

	    /*
	       Max and min ferror work like this: limiting ferror is
	       determined by slope of ferror line, = maxFerror/limitVel ->
	       limiting ferror = maxFerror/limitVel * vel. If ferror <
	       minFerror then OK else if ferror < limiting ferror then OK
	       else ERROR */
	case EMCMOT_SET_JOINT_MAX_FERROR:
	    rtapi_print_msg(RTAPI_MSG_DBG, "SET_JOINT_MAX_FERROR");
	    rtapi_print_msg(RTAPI_MSG_DBG, " %d", joint_num);
	    emcmot_config_change();
	    if (joint == 0 || emcmotCommand->maxFerror < 0.0) {
		break;
	    }
	    joint->max_ferror = emcmotCommand->maxFerror;
	    break;

	case EMCMOT_SET_JOINT_MIN_FERROR:
	    rtapi_print_msg(RTAPI_MSG_DBG, "SET_JOINT_MIN_FERROR");
	    rtapi_print_msg(RTAPI_MSG_DBG, " %d", joint_num);
	    emcmot_config_change();
	    if (joint == 0 || emcmotCommand->minFerror < 0.0) {
		break;
	    }
	    joint->min_ferror = emcmotCommand->minFerror;
	    break;

	case EMCMOT_JOG_CONT:
	    /* do a continuous jog, implemented as an incremental jog to the
	       limit.  When the user lets go of the button an abort will
	       stop the jog. */
	    rtapi_print_msg(RTAPI_MSG_DBG, "JOG_CONT");
	    rtapi_print_msg(RTAPI_MSG_DBG, " %d", joint_num);
	    if (!GET_MOTION_ENABLE_FLAG()) {
		reportError(_("Can't jog joint when not enabled."));
		SET_JOINT_ERROR_FLAG(joint, 1);
		break;
	    }
	    if ( get_homing_is_active() ) {
		reportError(_("Can't jog any joints while homing."));
		SET_JOINT_ERROR_FLAG(joint, 1);
		break;
	    }
	    if (emcmotStatus->net_feed_scale < 0.0001) {
		/* don't jog if feedhold is on or if feed override is zero */
		break;
	    }
            if (!GET_MOTION_TELEOP_FLAG()) {
	        if (joint->wheel_jjog_active) {
		    /* can't do two kinds of jog at once */
		    break;
	        }
                if (get_home_needs_unlock_first(joint_num) ) {
                    reportError("Can't jog locking joint_num=%d",joint_num);
                    SET_JOINT_ERROR_FLAG(joint, 1);
                    break;
                }
	        /* don't jog further onto limits */
	        if (!joint_jog_ok(joint_num, emcmotCommand->vel)) {
		    SET_JOINT_ERROR_FLAG(joint, 1);
		    break;
	        }
	        /* set destination of jog */
	        refresh_jog_limits(joint,joint_num);
	        if (emcmotCommand->vel > 0.0) {
		    joint->free_tp.pos_cmd = joint->max_jog_limit;
	        } else {
		    joint->free_tp.pos_cmd = joint->min_jog_limit;
	        }
	        /* set velocity of jog */
	        joint->free_tp.max_vel = fabs(emcmotCommand->vel);
	        /* use max joint accel */
	        joint->free_tp.max_acc = joint->acc_limit;
	        /* lock out other jog sources */
	        joint->kb_jjog_active = 1;
	        /* and let it go */
	        joint->free_tp.enable = 1;
                for (axis_num = 0; axis_num < EMCMOT_MAX_AXIS; axis_num++) {
                    axis = &axes[axis_num];
                    if (axis != 0) { axis->teleop_tp.enable = 0; }
                }
	        /*! \todo FIXME - should we really be clearing errors here? */
	        SET_JOINT_ERROR_FLAG(joint, 0);
	        /* clear joints homed flag(s) if we don't have forward kins.
	           Otherwise, a transition into coordinated mode will incorrectly
	           assume the homed position. Do all if they've all been moved
	           since homing, otherwise just do this one */
	        clearHomes(joint_num);
            } else {
                // TELEOP  JOG_CONT
                if (GET_MOTION_ERROR_FLAG()) { break; }
                axis_hal_t *axis_data = &(emcmot_hal_data->axis[axis_num]);
                if (   axis->ext_offset_tp.enable
                    && (fabs(*(axis_data->external_offset)) > EOFFSET_EPSILON)) {
                    /* here: set pos_cmd to a big number so that with combined
                    *        teleop jog plus external offsets the soft limits
                    *        can always be reached
                    *  a fixed epsilon is used here for convenience
                    *  it is not the same as the epsilon used as a stopping 
                    *  criterion in control.c
                    */
                    if (emcmotCommand->vel > 0.0) {
                        axis->teleop_tp.pos_cmd =  1e12; // 1T halscope limit
                    } else {
                        axis->teleop_tp.pos_cmd = -1e12; // 1T halscope limit
                    }
                } else {
                    if (emcmotCommand->vel > 0.0) {
                        axis->teleop_tp.pos_cmd = axis->max_pos_limit;
                    } else {
                        axis->teleop_tp.pos_cmd = axis->min_pos_limit;
                    }
                }

	        axis->teleop_tp.max_vel = fabs(emcmotCommand->vel);
	        axis->teleop_tp.max_acc = axis->acc_limit;
	        axis->kb_ajog_active = 1;
                for (joint_num = 0; joint_num < emcmotConfig->numJoints; joint_num++) {
                    joint = &joints[joint_num];
                    if (joint != 0) { joint->free_tp.enable = 0; }
                }
	        axis->teleop_tp.enable = 1;
            }
	    break;

	case EMCMOT_JOG_INCR:
	    /* do an incremental jog */
	    rtapi_print_msg(RTAPI_MSG_DBG, "JOG_INCR");
	    rtapi_print_msg(RTAPI_MSG_DBG, " %d", joint_num);
	    if (!GET_MOTION_ENABLE_FLAG()) {
		reportError(_("Can't jog joint when not enabled."));
		SET_JOINT_ERROR_FLAG(joint, 1);
		break;
	    }
	    if ( get_homing_is_active() ) {
		reportError(_("Can't jog any joint while homing."));
		SET_JOINT_ERROR_FLAG(joint, 1);
		break;
	    }
	    if (emcmotStatus->net_feed_scale < 0.0001 ) {
		/* don't jog if feedhold is on or if feed override is zero */
		break;
	    }
            if (!GET_MOTION_TELEOP_FLAG()) {
	        if (joint->wheel_jjog_active) {
		    /* can't do two kinds of jog at once */
		    break;
	        }
                if (get_home_needs_unlock_first(joint_num) ) {
                    reportError("Can't jog locking joint_num=%d",joint_num);
                    SET_JOINT_ERROR_FLAG(joint, 1);
                    break;
                }
	        /* don't jog further onto limits */
	        if (!joint_jog_ok(joint_num, emcmotCommand->vel)) {
		    SET_JOINT_ERROR_FLAG(joint, 1);
		    break;
	        }
	        /* set target position for jog */
	        if (emcmotCommand->vel > 0.0) {
		    tmp1 = joint->free_tp.pos_cmd + emcmotCommand->offset;
	        } else {
		    tmp1 = joint->free_tp.pos_cmd - emcmotCommand->offset;
	        }
	        /* don't jog past limits */
	        refresh_jog_limits(joint,joint_num);
	        if (tmp1 > joint->max_jog_limit) {
		    break;
	        }
	        if (tmp1 < joint->min_jog_limit) {
		    break;
	        }
	        /* set target position */
	        joint->free_tp.pos_cmd = tmp1;
	        /* set velocity of jog */
	        joint->free_tp.max_vel = fabs(emcmotCommand->vel);
	        /* use max joint accel */
	        joint->free_tp.max_acc = joint->acc_limit;
	        /* lock out other jog sources */
	        joint->kb_jjog_active = 1;
	        /* and let it go */
	        joint->free_tp.enable = 1;
                for (axis_num = 0; axis_num < EMCMOT_MAX_AXIS; axis_num++) {
                    axis = &axes[axis_num];
                    if (axis != 0) { axis->teleop_tp.enable = 0; }
                }
	        SET_JOINT_ERROR_FLAG(joint, 0);
	        /* clear joint homed flag(s) if we don't have forward kins.
	           Otherwise, a transition into coordinated mode will incorrectly
	           assume the homed position. Do all if they've all been moved
	           since homing, otherwise just do this one */
	        clearHomes(joint_num);
            } else {
                // TELEOP JOG_INCR
                if (GET_MOTION_ERROR_FLAG()) { break; }
	        if (emcmotCommand->vel > 0.0) {
		    tmp1 = axis->teleop_tp.pos_cmd + emcmotCommand->offset;
	        } else {
		    tmp1 = axis->teleop_tp.pos_cmd - emcmotCommand->offset;
	        }
                axis_hal_t *axis_data = &(emcmot_hal_data->axis[axis_num]);
                // a fixed epsilon is used here for convenience
                // it is not the same as the epsilon used as a stopping 
                // criterion in control.c
                if (   axis->ext_offset_tp.enable
                    && (fabs(*(axis_data->external_offset)) > EOFFSET_EPSILON)) {
                    // external_offsets: soft limit enforcement is in control.c
                } else {
                    if (tmp1 > axis->max_pos_limit) { break; }
                    if (tmp1 < axis->min_pos_limit) { break; }
                }

	        axis->teleop_tp.pos_cmd = tmp1;
	        axis->teleop_tp.max_vel = fabs(emcmotCommand->vel);
	        axis->teleop_tp.max_acc = axis->acc_limit;
	        axis->kb_ajog_active = 1;
	        axis->teleop_tp.enable = 1;
                for (joint_num = 0; joint_num < emcmotConfig->numJoints; joint_num++) {
                    joint = &joints[joint_num];
                    if (joint != 0) { joint->free_tp.enable = 0; }
                }
            }
	    break;

	case EMCMOT_JOG_ABS:
	    /* do an absolute jog */
	    rtapi_print_msg(RTAPI_MSG_DBG, "JOG_ABS");
	    rtapi_print_msg(RTAPI_MSG_DBG, " %d", joint_num);
	    if (joint == 0) {
		break;
	    }
	    if (!GET_MOTION_ENABLE_FLAG()) {
		reportError(_("Can't jog joint when not enabled."));
		SET_JOINT_ERROR_FLAG(joint, 1);
		break;
	    }
	    if ( get_homing_is_active() ) {
		reportError(_("Can't jog any joints while homing."));
		SET_JOINT_ERROR_FLAG(joint, 1);
		break;
	    }
            if (!GET_MOTION_TELEOP_FLAG()) {
                // FREE JOG_ABS
                if (joint->wheel_jjog_active) {
                    /* can't do two kinds of jog at once */
                    break;
                }
                if (emcmotStatus->net_feed_scale < 0.0001 ) {
                    /* don't jog if feedhold is on or if feed override is zero */
                    break;
                }
                /* don't jog further onto limits */
                if (!joint_jog_ok(joint_num, emcmotCommand->vel)) {
                    SET_JOINT_ERROR_FLAG(joint, 1);
                    break;
                }
                /*! \todo FIXME-- use 'goal' instead */
                joint->free_tp.pos_cmd = emcmotCommand->offset;
                /* don't jog past limits */
                refresh_jog_limits(joint,joint_num);
                if (joint->free_tp.pos_cmd > joint->max_jog_limit) {
                    joint->free_tp.pos_cmd = joint->max_jog_limit;
                }
                if (joint->free_tp.pos_cmd < joint->min_jog_limit) {
                    joint->free_tp.pos_cmd = joint->min_jog_limit;
                }
                /* set velocity of jog */
                joint->free_tp.max_vel = fabs(emcmotCommand->vel);
                /* use max joint accel */
                joint->free_tp.max_acc = joint->acc_limit;
                /* lock out other jog sources */
                joint->kb_jjog_active = 1;
                /* and let it go */
                joint->free_tp.enable = 1;
                SET_JOINT_ERROR_FLAG(joint, 0);
                /* clear joint homed flag(s) if we don't have forward kins.
                   Otherwise, a transition into coordinated mode will incorrectly
                   assume the homed position. Do all if they've all been moved
                   since homing, otherwise just do this one */
                clearHomes(joint_num);
            } else {
                axis->kb_ajog_active = 1;
                // TELEOP JOG_ABS
                if (axis->wheel_ajog_active) { break; }
	        if (emcmotCommand->vel > 0.0) {
		    tmp1 = axis->teleop_tp.pos_cmd + emcmotCommand->offset;
	        } else {
		    tmp1 = axis->teleop_tp.pos_cmd - emcmotCommand->offset;
	        }
	        if (tmp1 > axis->max_pos_limit) { break; }
	        if (tmp1 < axis->min_pos_limit) { break; }
                axis->teleop_tp.pos_cmd = tmp1;
                axis->teleop_tp.max_vel = fabs(emcmotCommand->vel);
                axis->teleop_tp.max_acc = axis->acc_limit;
                axis->kb_ajog_active = 1;
                axis->teleop_tp.enable = 1;
                for (joint_num = 0; joint_num < emcmotConfig->numJoints; joint_num++) {
                   joint = &joints[joint_num];
                   if (joint != 0) { joint->free_tp.enable = 0; }
                }
                return;
            }
            break;

	case EMCMOT_SET_TERM_COND:
	    /* sets termination condition for motion emcmotDebug->coord_tp */
	    rtapi_print_msg(RTAPI_MSG_DBG, "SET_TERM_COND");
	    tpSetTermCond(&emcmotDebug->coord_tp, emcmotCommand->termCond, emcmotCommand->tolerance);
	    break;

	case EMCMOT_SET_SPINDLESYNC:
		tpSetSpindleSync(&emcmotDebug->coord_tp, emcmotCommand->spindle, emcmotCommand->spindlesync, emcmotCommand->flags);
		break;

	case EMCMOT_SET_LINE:
	    /* emcmotDebug->coord_tp up a linear move */
	    /* requires motion enabled, coordinated mode, not on limits */
	    rtapi_print_msg(RTAPI_MSG_DBG, "SET_LINE");
	    if (!GET_MOTION_COORD_FLAG() || !GET_MOTION_ENABLE_FLAG()) {
		reportError(_("need to be enabled, in coord mode for linear move"));
		emcmotStatus->commandStatus = EMCMOT_COMMAND_INVALID_COMMAND;
		SET_MOTION_ERROR_FLAG(1);
		break;
	    } else if (!inRange(emcmotCommand->pos, emcmotCommand->id, "Linear")) {
		reportError(_("invalid params in linear command"));
		emcmotStatus->commandStatus = EMCMOT_COMMAND_INVALID_PARAMS;
		tpAbort(&emcmotDebug->coord_tp);
		SET_MOTION_ERROR_FLAG(1);
		break;
	    } else if (!limits_ok()) {
		reportError(_("can't do linear move with limits exceeded"));
		emcmotStatus->commandStatus = EMCMOT_COMMAND_INVALID_PARAMS;
		tpAbort(&emcmotDebug->coord_tp);
		SET_MOTION_ERROR_FLAG(1);
		break;
	    }

		if(emcmotStatus->atspeed_next_feed && is_feed_type(emcmotCommand->motion_type) ) {
			issue_atspeed = 1;
			emcmotStatus->atspeed_next_feed = 0;
		}
		if(!is_feed_type(emcmotCommand->motion_type) &&
				emcmotStatus->spindle_status[emcmotCommand->spindle].css_factor) {
			emcmotStatus->atspeed_next_feed = 1;
		}

	    /* append it to the emcmotDebug->coord_tp */
	    tpSetId(&emcmotDebug->coord_tp, emcmotCommand->id);
        int res_addline = tpAddLine(&emcmotDebug->coord_tp, emcmotCommand->pos, emcmotCommand->motion_type, 
                                emcmotCommand->vel, emcmotCommand->ini_maxvel, 
                                emcmotCommand->acc, emcmotStatus->enables_new, issue_atspeed,
                                emcmotCommand->turn);
        //KLUDGE ignore zero length line
        if (res_addline < 0) {
            reportError(_("can't add linear move at line %d, error code %d"),
                    emcmotCommand->id, res_addline);
            emcmotStatus->commandStatus = EMCMOT_COMMAND_BAD_EXEC;
            tpAbort(&emcmotDebug->coord_tp);
            SET_MOTION_ERROR_FLAG(1);
            break;
        } else if (res_addline != 0) {
            //TODO make this hand-shake more explicit
            //KLUDGE Non fatal error, need to restore state so that the next
            //line properly handles at_speed
            if (issue_atspeed) {
                emcmotStatus->atspeed_next_feed = 1;
            }
        } else {
		SET_MOTION_ERROR_FLAG(0);
		/* set flag that indicates all joints need rehoming, if any
		   joint is moved in joint mode, for machines with no forward
		   kins */
		rehomeAll = 1;
	    }
	    break;

	case EMCMOT_SET_CIRCLE:
	    /* emcmotDebug->coord_tp up a circular move */
	    /* requires coordinated mode, enable on, not on limits */
	    rtapi_print_msg(RTAPI_MSG_DBG, "SET_CIRCLE");
	    if (!GET_MOTION_COORD_FLAG() || !GET_MOTION_ENABLE_FLAG()) {
		reportError(_("need to be enabled, in coord mode for circular move"));
		emcmotStatus->commandStatus = EMCMOT_COMMAND_INVALID_COMMAND;
		SET_MOTION_ERROR_FLAG(1);
		break;
	    } else if (!inRange(emcmotCommand->pos, emcmotCommand->id, "Circular")) {
		emcmotStatus->commandStatus = EMCMOT_COMMAND_INVALID_PARAMS;
		tpAbort(&emcmotDebug->coord_tp);
		SET_MOTION_ERROR_FLAG(1);
		break;
	    } else if (!limits_ok()) {
		reportError(_("can't do circular move with limits exceeded"));
		emcmotStatus->commandStatus = EMCMOT_COMMAND_INVALID_PARAMS;
		tpAbort(&emcmotDebug->coord_tp);
		SET_MOTION_ERROR_FLAG(1);
		break;
	    }
            if(emcmotStatus->atspeed_next_feed) {
                issue_atspeed = 1;
                emcmotStatus->atspeed_next_feed = 0;
            }
	    /* append it to the emcmotDebug->coord_tp */
	    tpSetId(&emcmotDebug->coord_tp, emcmotCommand->id);
	    int res_addcircle = tpAddCircle(&emcmotDebug->coord_tp, emcmotCommand->pos,
                            emcmotCommand->center, emcmotCommand->normal,
                            emcmotCommand->turn, emcmotCommand->motion_type,
                            emcmotCommand->vel, emcmotCommand->ini_maxvel,
                            emcmotCommand->acc, emcmotStatus->enables_new, issue_atspeed);
        if (res_addcircle < 0) {
            reportError(_("can't add circular move at line %d, error code %d"),
                    emcmotCommand->id, res_addcircle);
		emcmotStatus->commandStatus = EMCMOT_COMMAND_BAD_EXEC;
		tpAbort(&emcmotDebug->coord_tp);
		SET_MOTION_ERROR_FLAG(1);
		break;
        } else if (res_addcircle != 0) {
            //FIXME! This is a band-aid for a single issue, but there may be
            //other consequences of non-fatal errors from AddXXX functions. We
            //either need to fix the root cause (subtle position error after
            //homing), or have a full restore here.
            if (issue_atspeed) {
                emcmotStatus->atspeed_next_feed = 1;
            }
        } else {
		SET_MOTION_ERROR_FLAG(0);
		/* set flag that indicates all joints need rehoming, if any
		   joint is moved in joint mode, for machines with no forward
		   kins */
		rehomeAll = 1;
	    }
	    break;

	case EMCMOT_SET_VEL:
	    /* set the velocity for subsequent moves */
	    /* can do it at any time */
	    rtapi_print_msg(RTAPI_MSG_DBG, "SET_VEL");
	    emcmotStatus->vel = emcmotCommand->vel;
	    tpSetVmax(&emcmotDebug->coord_tp, emcmotStatus->vel, emcmotCommand->ini_maxvel);
	    break;

	case EMCMOT_SET_VEL_LIMIT:
	    rtapi_print_msg(RTAPI_MSG_DBG, "SET_VEL_LIMIT");
	    emcmot_config_change();
	    /* set the absolute max velocity for all subsequent moves */
	    /* can do it at any time */
	    emcmotConfig->limitVel = emcmotCommand->vel;
	    tpSetVlimit(&emcmotDebug->coord_tp, emcmotConfig->limitVel);
	    break;

	case EMCMOT_SET_JOINT_VEL_LIMIT:
	    /* set joint max velocity */
	    /* can do it at any time */
	    rtapi_print_msg(RTAPI_MSG_DBG, "SET_JOINT_VEL_LIMIT");
	    rtapi_print_msg(RTAPI_MSG_DBG, " %d", joint_num);
	    emcmot_config_change();
	    /* check joint range */
	    if (joint == 0) {
		break;
	    }
	    joint->vel_limit = emcmotCommand->vel;
	    break;

	case EMCMOT_SET_JOINT_ACC_LIMIT:
	    /* set joint max acceleration */
	    /* can do it at any time */
	    rtapi_print_msg(RTAPI_MSG_DBG, "SET_JOINT_ACC_LIMIT");
	    rtapi_print_msg(RTAPI_MSG_DBG, " %d", joint_num);
	    emcmot_config_change();
	    /* check joint range */
	    if (joint == 0) {
		break;
	    }
	    joint->acc_limit = emcmotCommand->acc;
	    break;

	case EMCMOT_SET_ACC:
	    /* set the max acceleration */
	    /* can do it at any time */
	    rtapi_print_msg(RTAPI_MSG_DBG, "SET_ACCEL");
	    emcmotStatus->acc = emcmotCommand->acc;
	    tpSetAmax(&emcmotDebug->coord_tp, emcmotStatus->acc);
	    break;

	case EMCMOT_PAUSE:
	    /* pause the motion */
	    /* can happen at any time */
	    rtapi_print_msg(RTAPI_MSG_DBG, "PAUSE");
	    tpPause(&emcmotDebug->coord_tp);
	    emcmotStatus->paused = 1;
	    break;

	case EMCMOT_REVERSE:
	    /* run motion in reverse*/
	    /* only allowed during a pause */
	    rtapi_print_msg(RTAPI_MSG_DBG, "REVERSE");
	    tpSetRunDir(&emcmotDebug->coord_tp, TC_DIR_REVERSE);
	    break;

	case EMCMOT_FORWARD:
	    /* run motion in reverse*/
	    /* only allowed during a pause */
	    rtapi_print_msg(RTAPI_MSG_DBG, "FORWARD");
	    tpSetRunDir(&emcmotDebug->coord_tp, TC_DIR_FORWARD);
	    break;

	case EMCMOT_RESUME:
	    /* resume paused motion */
	    /* can happen at any time */
	    rtapi_print_msg(RTAPI_MSG_DBG, "RESUME");
	    emcmotDebug->stepping = 0;
	    tpResume(&emcmotDebug->coord_tp);
	    emcmotStatus->paused = 0;
	    break;

	case EMCMOT_STEP:
	    /* resume paused motion until id changes */
	    /* can happen at any time */
            rtapi_print_msg(RTAPI_MSG_DBG, "STEP");
            if(emcmotStatus->paused) {
                emcmotDebug->idForStep = emcmotStatus->id;
                emcmotDebug->stepping = 1;
                tpResume(&emcmotDebug->coord_tp);
                emcmotStatus->paused = 1;
            } else {
		reportError(_("MOTION: can't STEP while already executing"));
	    }
	    break;

	case EMCMOT_FEED_SCALE:
	    /* override speed */
	    /* can happen at any time */
	    rtapi_print_msg(RTAPI_MSG_DBG, "FEED SCALE");
	    if (emcmotCommand->scale < 0.0) {
		emcmotCommand->scale = 0.0;	/* clamp it */
	    }
	    emcmotStatus->feed_scale = emcmotCommand->scale;
	    break;

	case EMCMOT_RAPID_SCALE:
	    /* override rapids */
	    /* can happen at any time */
	    rtapi_print_msg(RTAPI_MSG_DBG, "RAPID SCALE");
	    if (emcmotCommand->scale < 0.0) {
		emcmotCommand->scale = 0.0;	/* clamp it */
	    }
	    emcmotStatus->rapid_scale = emcmotCommand->scale;
	    break;

	case EMCMOT_FS_ENABLE:
	    /* enable/disable overriding speed */
	    /* can happen at any time */
	    if ( emcmotCommand->mode != 0 ) {
		rtapi_print_msg(RTAPI_MSG_DBG, "FEED SCALE: ON");
		emcmotStatus->enables_new |= FS_ENABLED;
            } else {
		rtapi_print_msg(RTAPI_MSG_DBG, "FEED SCALE: OFF");
		emcmotStatus->enables_new &= ~FS_ENABLED;
	    }
	    break;

	case EMCMOT_FH_ENABLE:
	    /* enable/disable feed hold */
	    /* can happen at any time */
	    if ( emcmotCommand->mode != 0 ) {
		rtapi_print_msg(RTAPI_MSG_DBG, "FEED HOLD: ENABLED");
		emcmotStatus->enables_new |= FH_ENABLED;
            } else {
		rtapi_print_msg(RTAPI_MSG_DBG, "FEED HOLD: DISABLED");
		emcmotStatus->enables_new &= ~FH_ENABLED;
	    }
	    break;

	case EMCMOT_SPINDLE_SCALE:
	    /* override spindle speed */
	    /* can happen at any time */
	    rtapi_print_msg(RTAPI_MSG_DBG, "SPINDLE SCALE");
	    if (emcmotCommand->scale < 0.0) {
		emcmotCommand->scale = 0.0;	/* clamp it */
	    }
	    emcmotStatus->spindle_status[emcmotCommand->spindle].scale = emcmotCommand->scale;
	    break;

	case EMCMOT_SS_ENABLE:
	    /* enable/disable overriding spindle speed */
	    /* can happen at any time */
	    if ( emcmotCommand->mode != 0 ) {
		rtapi_print_msg(RTAPI_MSG_DBG, "SPINDLE SCALE: ON");
		emcmotStatus->enables_new |= SS_ENABLED;
            } else {
		rtapi_print_msg(RTAPI_MSG_DBG, "SPINDLE SCALE: OFF");
		emcmotStatus->enables_new &= ~SS_ENABLED;
	    }
	    break;

	case EMCMOT_AF_ENABLE:
	    /* enable/disable adaptive feedrate override from HAL pin */
	    /* can happen at any time */
	    if ( emcmotCommand->flags != 0 ) {
		rtapi_print_msg(RTAPI_MSG_DBG, "ADAPTIVE FEED: ON");
		emcmotStatus->enables_new |= AF_ENABLED;
            } else {
		rtapi_print_msg(RTAPI_MSG_DBG, "ADAPTIVE FEED: OFF");
		emcmotStatus->enables_new &= ~AF_ENABLED;
	    }
	    break;

	case EMCMOT_DISABLE:
	    /* go into disable */
	    /* can happen at any time */
	    /* reset the emcmotDebug->enabling flag to defer disable until
	       controller cycle (it *will* be honored) */
	    rtapi_print_msg(RTAPI_MSG_DBG, "DISABLE");
	    emcmotDebug->enabling = 0;
	    if (emcmotConfig->kinType == KINEMATICS_INVERSE_ONLY) {
		emcmotDebug->teleoperating = 0;
		emcmotDebug->coordinating = 0;
	    }
	    break;

	case EMCMOT_ENABLE:
	    /* come out of disable */
	    /* can happen at any time */
	    /* set the emcmotDebug->enabling flag to defer enable until
	       controller cycle */
	    rtapi_print_msg(RTAPI_MSG_DBG, "ENABLE");
	    if ( *(emcmot_hal_data->enable) == 0 ) {
		reportError(_("can't enable motion, enable input is false"));
	    } else {
		emcmotDebug->enabling = 1;
		if (emcmotConfig->kinType == KINEMATICS_INVERSE_ONLY) {
		    emcmotDebug->teleoperating = 0;
		    emcmotDebug->coordinating = 0;
		}
	    }
	    break;

	case EMCMOT_JOINT_ACTIVATE:
	    /* make joint active, so that amps will be enabled when system is
	       enabled or disabled */
	    /* can be done at any time */
	    rtapi_print_msg(RTAPI_MSG_DBG, "JOINT_ACTIVATE");
	    rtapi_print_msg(RTAPI_MSG_DBG, " %d", joint_num);
	    if (joint == 0) {
		break;
	    }
	    SET_JOINT_ACTIVE_FLAG(joint, 1);
	    break;

	case EMCMOT_JOINT_DEACTIVATE:
	    /* make joint inactive, so that amps won't be affected when system
	       is enabled or disabled */
	    /* can be done at any time */
	    rtapi_print_msg(RTAPI_MSG_DBG, "JOINT_DEACTIVATE");
	    rtapi_print_msg(RTAPI_MSG_DBG, " %d", joint_num);
	    if (joint == 0) {
		break;
	    }
	    SET_JOINT_ACTIVE_FLAG(joint, 0);
	    break;
	case EMCMOT_JOINT_ENABLE_AMPLIFIER:
	    /* enable the amplifier directly, but don't enable calculations */
	    /* can be done at any time */
	    rtapi_print_msg(RTAPI_MSG_DBG, "JOINT_ENABLE_AMP");
	    rtapi_print_msg(RTAPI_MSG_DBG, " %d", joint_num);
	    if (joint == 0) {
		break;
	    }
	    break;

	case EMCMOT_JOINT_DISABLE_AMPLIFIER:
	    /* disable the joint calculations and amplifier, but don't disable
	       calculations */
	    /* can be done at any time */
	    rtapi_print_msg(RTAPI_MSG_DBG, "JOINT_DISABLE_AMP");
	    rtapi_print_msg(RTAPI_MSG_DBG, " %d", joint_num);
	    if (joint == 0) {
		break;
	    }
	    break;

	case EMCMOT_JOINT_HOME:
	    /* home the specified joint */
	    /* need to be in free mode, enable on */
	    /* this just sets the initial state, then the state machine in
	       homing.c does the rest */
	    rtapi_print_msg(RTAPI_MSG_DBG, "JOINT_HOME");
	    rtapi_print_msg(RTAPI_MSG_DBG, " %d", joint_num);

	    if (emcmotStatus->motion_state != EMCMOT_MOTION_FREE) {
		/* can't home unless in free mode */
		reportError(_("must be in joint mode to home"));
		return;
	    }
	    if (*(emcmot_hal_data->homing_inhibit)) {
	        reportError(_("Homing denied by motion.homing-inhibit joint=%d\n"),
	                   joint_num);
                return;
	    }

	    if (!GET_MOTION_ENABLE_FLAG()) {
		break;
	    }


	    if(joint_num == -1) { // -1 means home all
                if(get_home_sequence_state() == HOME_SEQUENCE_IDLE) {
                    set_home_sequence_state(HOME_SEQUENCE_START);
                } else {
                    reportError(_("homing sequence already in progress"));
                }
	        break;  // do home-all sequence
	    }

	    if (joint == NULL) { break; }
            joint->free_tp.enable = 0; /* abort movement (jog, etc) in progress */

            // ********************************************************
            // support for other homing modes (one sequence, one joint)
            if (get_home_sequence(joint_num) < 0) {
               int jj;
               set_home_sequence_state(HOME_SEQUENCE_DO_ONE_SEQUENCE);
               for (jj = 0; jj < emcmotConfig->numJoints; jj++) {
                  if (ABS(get_home_sequence(jj)) == ABS(get_home_sequence(joint_num))) {
                      // set home_state for all joints at same neg sequence
                      set_home_start(jj);
                  }
               }
               break;
            } else {
               set_home_sequence_state(HOME_SEQUENCE_DO_ONE_JOINT);
               set_home_start(joint_num); //one joint only
            }
	    break;

	case EMCMOT_JOINT_UNHOME:
            /* unhome the specified joint, or all joints if -1 */
            rtapi_print_msg(RTAPI_MSG_DBG, "JOINT_UNHOME");
            rtapi_print_msg(RTAPI_MSG_DBG, " %d", joint_num);
            
            if (   (emcmotStatus->motion_state != EMCMOT_MOTION_FREE)
                && (emcmotStatus->motion_state != EMCMOT_MOTION_DISABLED)) {
                reportError(_("must be in joint mode or disabled to unhome"));
                return;
            }

            if (joint_num < 0) {
                /* we want all or none, so these checks need to all be done first.
                 * but, let's only report the first error.  There might be several,
                 * for instance if a homing sequence is running. */
                for (n = 0; n < emcmotConfig->numJoints; n++) {
                    joint = &joints[n];
                    if(GET_JOINT_ACTIVE_FLAG(joint)) {
                        if (get_homing(n)) {
                            reportError(_("Cannot unhome while homing, joint %d"), n);
                            return;
                        }
                        if (!GET_JOINT_INPOS_FLAG(joint)) {
                            reportError(_("Cannot unhome while moving, joint %d"), n);
                            return;
                        }
                    }
                }
                /* we made it through the checks, so unhome them all */
                for (n = 0; n < emcmotConfig->numJoints; n++) {
                    joint = &joints[n];
                    if(GET_JOINT_ACTIVE_FLAG(joint)) {
/* legacy notes:
4aa4791cd1 (Chris Radek 2008-02-27 21:07:02 +0000 1310)

Unhome support, partly based on a patch by Bryant.  Allow unhoming one joint or
all (-1) via nml message.  A special unhome mode (-2) unhomes only the joints
marked as VOLATILE_HOME in the ini.  task could use this to unhome some joints,
based on policy, at various state changes.  This part is unimplemented so far.
*/
                        /* if -2, only unhome the volatile_home joints */
                        if( (joint_num != -2) || get_home_is_volatile(n) ) {
                            set_joint_homed(n, 0);
                        }

                    }
                }
            } else if (joint_num < emcmotConfig->numJoints) {
                /* request was for only one joint */
                if(GET_JOINT_ACTIVE_FLAG(joint)) {
                    if (get_homing(joint_num) ) {
                        reportError(_("Cannot unhome while homing, joint %d"), joint_num);
                        return;
                    }
                    if (!GET_JOINT_INPOS_FLAG(joint)) {
                        reportError(_("Cannot unhome while moving, joint %d"), joint_num);
                        return;
                    }
                    set_joint_homed(joint_num, 0);
                } else {
                    reportError(_("Cannot unhome inactive joint %d"), joint_num);
                }
            } else {
                /* invalid joint number specified */
                reportError(_("Cannot unhome invalid joint %d (max %d)"), joint_num, (emcmotConfig->numJoints-1));
                return;
            }

            break;

	case EMCMOT_CLEAR_PROBE_FLAGS:
	    rtapi_print_msg(RTAPI_MSG_DBG, "CLEAR_PROBE_FLAGS");
	    emcmotStatus->probing = 0;
            emcmotStatus->probeTripped = 0;
	    break;

	case EMCMOT_PROBE:
	    /* most of this is taken from EMCMOT_SET_LINE */
	    /* emcmotDebug->coord_tp up a linear move */
	    /* requires coordinated mode, enable off, not on limits */
	    rtapi_print_msg(RTAPI_MSG_DBG, "PROBE");
	    if (!GET_MOTION_COORD_FLAG() || !GET_MOTION_ENABLE_FLAG()) {
		reportError(_("need to be enabled, in coord mode for probe move"));
		emcmotStatus->commandStatus = EMCMOT_COMMAND_INVALID_COMMAND;
		SET_MOTION_ERROR_FLAG(1);
		break;
	    } else if (!inRange(emcmotCommand->pos, emcmotCommand->id, "Probe")) {
		emcmotStatus->commandStatus = EMCMOT_COMMAND_INVALID_PARAMS;
		tpAbort(&emcmotDebug->coord_tp);
		SET_MOTION_ERROR_FLAG(1);
		break;
	    } else if (!limits_ok()) {
		reportError(_("can't do probe move with limits exceeded"));
		emcmotStatus->commandStatus = EMCMOT_COMMAND_INVALID_PARAMS;
		tpAbort(&emcmotDebug->coord_tp);
		SET_MOTION_ERROR_FLAG(1);
		break;
	    } else if (!(emcmotCommand->probe_type & 1)) {
                // if suppress errors = off...

                int probeval = !!*(emcmot_hal_data->probe_input);
                int probe_whenclears = !!(emcmotCommand->probe_type & 2);

                if (probeval != probe_whenclears) {
                    // the probe is already in the state we're seeking.
                    if(probe_whenclears) 
                        reportError(_("Probe is already clear when starting G38.4 or G38.5 move"));
                    else
                        reportError(_("Probe is already tripped when starting G38.2 or G38.3 move"));

                    emcmotStatus->commandStatus = EMCMOT_COMMAND_BAD_EXEC;
                    tpAbort(&emcmotDebug->coord_tp);
                    SET_MOTION_ERROR_FLAG(1);
                    break;
                }
            }

	    /* append it to the emcmotDebug->coord_tp */
	    tpSetId(&emcmotDebug->coord_tp, emcmotCommand->id);
	    if (-1 == tpAddLine(&emcmotDebug->coord_tp, emcmotCommand->pos, emcmotCommand->motion_type, emcmotCommand->vel, emcmotCommand->ini_maxvel, emcmotCommand->acc, emcmotStatus->enables_new, 0, -1)) {
		reportError(_("can't add probe move"));
		emcmotStatus->commandStatus = EMCMOT_COMMAND_BAD_EXEC;
		tpAbort(&emcmotDebug->coord_tp);
		SET_MOTION_ERROR_FLAG(1);
		break;
	    } else {
		emcmotStatus->probing = 1;
                emcmotStatus->probe_type = emcmotCommand->probe_type;
		SET_MOTION_ERROR_FLAG(0);
		/* set flag that indicates all joints need rehoming, if any
		   joint is moved in joint mode, for machines with no forward
		   kins */
		rehomeAll = 1;
	    }
	    break;

	case EMCMOT_RIGID_TAP:
	    /* most of this is taken from EMCMOT_SET_LINE */
	    /* emcmotDebug->coord_tp up a linear move */
	    /* requires coordinated mode, enable off, not on limits */
	    rtapi_print_msg(RTAPI_MSG_DBG, "RIGID_TAP");
	    if (!GET_MOTION_COORD_FLAG() || !GET_MOTION_ENABLE_FLAG()) {
		reportError(_("need to be enabled, in coord mode for rigid tap move"));
		emcmotStatus->commandStatus = EMCMOT_COMMAND_INVALID_COMMAND;
		SET_MOTION_ERROR_FLAG(1);
		break;
	    } else if (!inRange(emcmotCommand->pos, emcmotCommand->id, "Rigid tap")) {
		emcmotStatus->commandStatus = EMCMOT_COMMAND_INVALID_PARAMS;
		tpAbort(&emcmotDebug->coord_tp);
		SET_MOTION_ERROR_FLAG(1);
		break;
	    } else if (!limits_ok()) {
		reportError(_("can't do rigid tap move with limits exceeded"));
		emcmotStatus->commandStatus = EMCMOT_COMMAND_INVALID_PARAMS;
		tpAbort(&emcmotDebug->coord_tp);
		SET_MOTION_ERROR_FLAG(1);
		break;
	    }

	    /* append it to the emcmotDebug->coord_tp */
	    tpSetId(&emcmotDebug->coord_tp, emcmotCommand->id);
	    int res_addtap = tpAddRigidTap(&emcmotDebug->coord_tp, emcmotCommand->pos, emcmotCommand->vel, emcmotCommand->ini_maxvel, emcmotCommand->acc, emcmotStatus->enables_new, emcmotCommand->scale);
        if (res_addtap < 0) {
            emcmotStatus->atspeed_next_feed = 0; /* rigid tap always waits for spindle to be at-speed */
            reportError(_("can't add rigid tap move at line %d, error code %d"),
                    emcmotCommand->id, res_addtap);
		tpAbort(&emcmotDebug->coord_tp);
		SET_MOTION_ERROR_FLAG(1);
		break;
	    } else {
		SET_MOTION_ERROR_FLAG(0);
	    }
	    break;

	case EMCMOT_SET_DEBUG:
	    rtapi_print_msg(RTAPI_MSG_DBG, "SET_DEBUG");
	    emcmotConfig->debug = emcmotCommand->debug;
	    emcmot_config_change();
	    break;

	/* needed for synchronous I/O */
	case EMCMOT_SET_AOUT:
	    rtapi_print_msg(RTAPI_MSG_DBG, "SET_AOUT");
	    if (emcmotCommand->now) { //we set it right away
		emcmotAioWrite(emcmotCommand->out, emcmotCommand->minLimit);
	    } else { // we put it on the TP queue, warning: only room for one in there, any new ones will overwrite
		tpSetAout(&emcmotDebug->coord_tp, emcmotCommand->out,
		    emcmotCommand->minLimit, emcmotCommand->maxLimit);
	    }
	    break;

	case EMCMOT_SET_DOUT:
	    rtapi_print_msg(RTAPI_MSG_DBG, "SET_DOUT");
	    if (emcmotCommand->now) { //we set it right away
		emcmotDioWrite(emcmotCommand->out, emcmotCommand->start);
	    } else { // we put it on the TP queue, warning: only room for one in there, any new ones will overwrite
		tpSetDout(&emcmotDebug->coord_tp, emcmotCommand->out,
		    emcmotCommand->start, emcmotCommand->end);
	    }
	    break;

	case EMCMOT_SPINDLE_ON:
	    rtapi_print_msg(RTAPI_MSG_DBG, "SPINDLE_ON: spindle %d/%d speed %d\n",
                        emcmotCommand->spindle, emcmotConfig->numSpindles, (int) emcmotCommand->vel);
	    spindle_num = emcmotCommand->spindle;
        if (spindle_num >= emcmotConfig->numSpindles){
            reportError(_("Attempt to start non-existent spindle"));
            emcmotStatus->commandStatus = EMCMOT_COMMAND_INVALID_COMMAND;
            break;
        }
	    if (*(emcmot_hal_data->spindle[spindle_num].spindle_orient))
		rtapi_print_msg(RTAPI_MSG_DBG, "SPINDLE_ORIENT cancelled by SPINDLE_ON\n");
	    if (*(emcmot_hal_data->spindle[spindle_num].spindle_locked))
		rtapi_print_msg(RTAPI_MSG_DBG, "spindle-locked cleared by SPINDLE_ON\n");
	    *(emcmot_hal_data->spindle[spindle_num].spindle_locked) = 0;
	    *(emcmot_hal_data->spindle[spindle_num].spindle_orient) = 0;
	    emcmotStatus->spindle_status[spindle_num].orient_state = EMCMOT_ORIENT_NONE;

	    /* if (emcmotStatus->spindle.orient) { */
	    /* 	reportError(_("cant turn on spindle during orient in progress")); */
	    /* 	emcmotStatus->commandStatus = EMCMOT_COMMAND_INVALID_COMMAND; */
	    /* 	tpAbort(&emcmotDebug->tp); */
	    /* 	SET_MOTION_ERROR_FLAG(1); */
	    /* } else {...} */
	    emcmotStatus->spindle_status[spindle_num].speed = emcmotCommand->vel;
	    emcmotStatus->spindle_status[spindle_num].css_factor = emcmotCommand->ini_maxvel;
	    emcmotStatus->spindle_status[spindle_num].xoffset = emcmotCommand->acc;
	    if (emcmotCommand->vel >= 0) {
		emcmotStatus->spindle_status[spindle_num].direction = 1;
	    } else {
		emcmotStatus->spindle_status[spindle_num].direction = -1;
	    }
	    emcmotStatus->spindle_status[spindle_num].brake = 0; //disengage brake
            emcmotStatus->atspeed_next_feed = emcmotCommand->wait_for_spindle_at_speed;

           // check wether it's passed correctly
           if (!emcmotStatus->atspeed_next_feed)
               rtapi_print_msg(RTAPI_MSG_DBG, "SPINDLE_ON without wait-for-atspeed");
	    break;

	case EMCMOT_SPINDLE_OFF:
	    rtapi_print_msg(RTAPI_MSG_DBG, "SPINDLE_OFF");
	    spindle_num = emcmotCommand->spindle;
        if (spindle_num >= emcmotConfig->numSpindles){
            reportError(_("Attempt to stop non-existent spindle"));
            emcmotStatus->commandStatus = EMCMOT_COMMAND_INVALID_COMMAND;
            break;
        }
	    emcmotStatus->spindle_status[spindle_num].speed = 0;
	    emcmotStatus->spindle_status[spindle_num].direction = 0;
	    emcmotStatus->spindle_status[spindle_num].brake = 1; // engage brake
	    if (*(emcmot_hal_data->spindle[spindle_num].spindle_orient))
		rtapi_print_msg(RTAPI_MSG_DBG, "SPINDLE_ORIENT cancelled by SPINDLE_OFF");
	    if (*(emcmot_hal_data->spindle[spindle_num].spindle_locked))
		rtapi_print_msg(RTAPI_MSG_DBG, "spindle-locked cleared by SPINDLE_OFF");
	    *(emcmot_hal_data->spindle[spindle_num].spindle_locked) = 0;
	    *(emcmot_hal_data->spindle[spindle_num].spindle_orient) = 0;
	    emcmotStatus->spindle_status[spindle_num].orient_state = EMCMOT_ORIENT_NONE;
	    break;

	case EMCMOT_SPINDLE_ORIENT:
	    rtapi_print_msg(RTAPI_MSG_DBG, "SPINDLE_ORIENT");
	    spindle_num = emcmotCommand->spindle;
        if (spindle_num >= emcmotConfig->numSpindles){
            reportError(_("Attempt to orient non-existent spindle"));
            emcmotStatus->commandStatus = EMCMOT_COMMAND_INVALID_COMMAND;
            break;
        }
	    if (spindle_num > emcmotConfig->numSpindles){
            rtapi_print_msg(RTAPI_MSG_ERR, "spindle number too high in M19");
            break;
	    }
	    if (*(emcmot_hal_data->spindle[spindle_num].spindle_orient)) {
		rtapi_print_msg(RTAPI_MSG_DBG, "orient already in progress");

		// mah:FIXME unsure wether this is ok or an error
		/* reportError(_("orient already in progress")); */
		/* emcmotStatus->commandStatus = EMCMOT_COMMAND_INVALID_COMMAND; */
		/* tpAbort(&emcmotDebug->tp); */
		/* SET_MOTION_ERROR_FLAG(1); */
	    }
	    emcmotStatus->spindle_status[spindle_num].orient_state = EMCMOT_ORIENT_IN_PROGRESS;
	    emcmotStatus->spindle_status[spindle_num].speed = 0;
	    emcmotStatus->spindle_status[spindle_num].direction = 0;
	    // so far like spindle stop, except opening brake
	    emcmotStatus->spindle_status[spindle_num].brake = 0; // open brake

	    *(emcmot_hal_data->spindle[spindle_num].spindle_orient_angle) = emcmotCommand->orientation;
	    *(emcmot_hal_data->spindle[spindle_num].spindle_orient_mode) = emcmotCommand->mode;
	    *(emcmot_hal_data->spindle[spindle_num].spindle_locked) = 0;
	    *(emcmot_hal_data->spindle[spindle_num].spindle_orient) = 1;

	    // mirror in spindle status
	    emcmotStatus->spindle_status[spindle_num].orient_fault = 0; // this pin read during spindle-orient == 1
	    emcmotStatus->spindle_status[spindle_num].locked = 0;
	    break;

	case EMCMOT_SPINDLE_INCREASE:
	    rtapi_print_msg(RTAPI_MSG_DBG, "SPINDLE_INCREASE");
	    spindle_num = emcmotCommand->spindle;
        if (spindle_num >= emcmotConfig->numSpindles){
            reportError(_("Attempt to increase non-existent spindle"));
            emcmotStatus->commandStatus = EMCMOT_COMMAND_INVALID_COMMAND;
            break;
        }
	    if (emcmotStatus->spindle_status[spindle_num].speed > 0) {
		emcmotStatus->spindle_status[spindle_num].speed += 100; //FIXME - make the step a HAL parameter
	    } else if (emcmotStatus->spindle_status[spindle_num].speed < 0) {
		emcmotStatus->spindle_status[spindle_num].speed -= 100;
	    }
	    break;

	case EMCMOT_SPINDLE_DECREASE:
	    rtapi_print_msg(RTAPI_MSG_DBG, "SPINDLE_DECREASE");
	    spindle_num = emcmotCommand->spindle;
        if (spindle_num >= emcmotConfig->numSpindles){
            reportError(_("Attempt to decreasenon-existent spindle"));
            emcmotStatus->commandStatus = EMCMOT_COMMAND_INVALID_COMMAND;
            break;
        }
	    if (emcmotStatus->spindle_status[spindle_num].speed > 100) {
		emcmotStatus->spindle_status[spindle_num].speed -= 100; //FIXME - make the step a HAL parameter
	    } else if (emcmotStatus->spindle_status[spindle_num].speed < -100) {
		emcmotStatus->spindle_status[spindle_num].speed += 100;
	    }
	    break;

	case EMCMOT_SPINDLE_BRAKE_ENGAGE:
	    rtapi_print_msg(RTAPI_MSG_DBG, "SPINDLE_BRAKE_ENGAGE");
	    spindle_num = emcmotCommand->spindle;
        if (spindle_num >= emcmotConfig->numSpindles){
            reportError(_("Attempt to engage brake of non-existent spindle"));
            emcmotStatus->commandStatus = EMCMOT_COMMAND_INVALID_COMMAND;
            break;
        }
	    emcmotStatus->spindle_status[spindle_num].speed = 0;
	    emcmotStatus->spindle_status[spindle_num].direction = 0;
	    emcmotStatus->spindle_status[spindle_num].brake = 1;
	    break;

	case EMCMOT_SPINDLE_BRAKE_RELEASE:
	    rtapi_print_msg(RTAPI_MSG_DBG, "SPINDLE_BRAKE_RELEASE");
	    spindle_num = emcmotCommand->spindle;
        if (spindle_num >= emcmotConfig->numSpindles){
            reportError(_("Attempt to release brake of non-existent spindle"));
            emcmotStatus->commandStatus = EMCMOT_COMMAND_INVALID_COMMAND;
            break;
        }
	    emcmotStatus->spindle_status[spindle_num].brake = 0;
	    break;

	case EMCMOT_SET_JOINT_COMP:
	    rtapi_print_msg(RTAPI_MSG_DBG, "SET_JOINT_COMP for joint %d", joint_num);
	    if (joint == 0) {
		break;
	    }
	    if (joint->comp.entries >= EMCMOT_COMP_SIZE) {
		reportError(_("joint %d: too many compensation entries"), joint_num);
		break;
	    }
	    /* point to last entry */
	    comp_entry = &(joint->comp.array[joint->comp.entries]);
	    if (emcmotCommand->comp_nominal <= comp_entry[0].nominal) {
		reportError(_("joint %d: compensation values must increase"), joint_num);
		break;
	    }
	    /* store data to new entry */
	    comp_entry[1].nominal = emcmotCommand->comp_nominal;
	    comp_entry[1].fwd_trim = emcmotCommand->comp_forward;
	    comp_entry[1].rev_trim = emcmotCommand->comp_reverse;
	    /* calculate slopes from previous entry to the new one */
	    if ( comp_entry[0].nominal != -DBL_MAX ) {
		/* but only if the previous entry is "real" */
		tmp1 = comp_entry[1].nominal - comp_entry[0].nominal;
		comp_entry[0].fwd_slope =
		    (comp_entry[1].fwd_trim - comp_entry[0].fwd_trim) / tmp1;
		comp_entry[0].rev_slope =
		    (comp_entry[1].rev_trim - comp_entry[0].rev_trim) / tmp1;
	    } else {
		/* previous entry is at minus infinity, slopes are zero */
		comp_entry[0].fwd_trim = comp_entry[1].fwd_trim;
		comp_entry[0].rev_trim = comp_entry[1].rev_trim;
	    }
	    joint->comp.entries++;
	    break;

        case EMCMOT_SET_OFFSET:
            emcmotStatus->tool_offset = emcmotCommand->tool_offset;
            break;

	case EMCMOT_SET_AXIS_POSITION_LIMITS:
	    /* set the position limits for axis */
	    /* can be done at any time */
	    rtapi_print_msg(RTAPI_MSG_DBG, "SET_AXIS_POSITION_LIMITS");
	    rtapi_print_msg(RTAPI_MSG_DBG, " %d", axis_num);
	    emcmot_config_change();
	    if (axis == 0) {
		break;
	    }
	    axis->min_pos_limit = emcmotCommand->minLimit;
	    axis->max_pos_limit = emcmotCommand->maxLimit;
	    break;

        case EMCMOT_SET_AXIS_VEL_LIMIT:
	    /* set the max axis vel */
	    /* can be done at any time */
	    rtapi_print_msg(RTAPI_MSG_DBG, "SET_AXIS_VEL_LIMITS");
	    rtapi_print_msg(RTAPI_MSG_DBG, " %d", axis_num);
	    emcmot_config_change();
	    if (axis == 0) {
		break;
	    }
	    axis->vel_limit = emcmotCommand->vel;
	    axis->ext_offset_vel_limit = emcmotCommand->ext_offset_vel;
            break;

        case EMCMOT_SET_AXIS_ACC_LIMIT:
 	    /* set the max axis acc */
	    /* can be done at any time */
	    rtapi_print_msg(RTAPI_MSG_DBG, "SET_AXIS_ACC_LIMITS");
	    rtapi_print_msg(RTAPI_MSG_DBG, " %d", axis_num);
	    emcmot_config_change();
	    if (axis == 0) {
		break;
	    }
	    axis->acc_limit = emcmotCommand->acc;
	    axis->ext_offset_acc_limit = emcmotCommand->ext_offset_acc;
            break;

        case EMCMOT_SET_AXIS_LOCKING_JOINT:
	    rtapi_print_msg(RTAPI_MSG_DBG, "SET_AXIS_ACC_LOCKING_JOINT");
	    rtapi_print_msg(RTAPI_MSG_DBG, " %d", axis_num);
	    emcmot_config_change();
	    if (axis == 0) {
		break;
	    }
	    axis->locking_joint = joint_num;
            break;

	default:
	    rtapi_print_msg(RTAPI_MSG_DBG, "UNKNOWN");
	    reportError(_("unrecognized command %d"), emcmotCommand->command);
	    emcmotStatus->commandStatus = EMCMOT_COMMAND_UNKNOWN_COMMAND;
	    break;
        case EMCMOT_SET_MAX_FEED_OVERRIDE:
            emcmotConfig->maxFeedScale = emcmotCommand->maxFeedScale;
            break;
        case EMCMOT_SETUP_ARC_BLENDS:
            emcmotConfig->arcBlendEnable = emcmotCommand->arcBlendEnable;
            emcmotConfig->arcBlendFallbackEnable = emcmotCommand->arcBlendFallbackEnable;
            emcmotConfig->arcBlendOptDepth = emcmotCommand->arcBlendOptDepth;
            emcmotConfig->arcBlendGapCycles = emcmotCommand->arcBlendGapCycles;
            emcmotConfig->arcBlendRampFreq = emcmotCommand->arcBlendRampFreq;
            emcmotConfig->arcBlendTangentKinkRatio = emcmotCommand->arcBlendTangentKinkRatio;
            break;
        case EMCMOT_SET_PROBE_ERR_INHIBIT:
            emcmotConfig->inhibit_probe_jog_error = emcmotCommand->probe_jog_err_inhibit;
            emcmotConfig->inhibit_probe_home_error = emcmotCommand->probe_home_err_inhibit;
            break;

	}			/* end of: command switch */
	if (emcmotStatus->commandStatus != EMCMOT_COMMAND_OK) {
	    rtapi_print_msg(RTAPI_MSG_DBG, "ERROR: %d",
		emcmotStatus->commandStatus);
	}
	rtapi_print_msg(RTAPI_MSG_DBG, "\n");
	/* synch tail count */
	emcmotStatus->tail = emcmotStatus->head;
	emcmotConfig->tail = emcmotConfig->head;
	emcmotDebug->tail = emcmotDebug->head;

    }
    /* end of: if-new-command */

    return;
}<|MERGE_RESOLUTION|>--- conflicted
+++ resolved
@@ -500,32 +500,18 @@
                     || emcmotCommand->command == EMCMOT_JOG_ABS
                    )
                 && !(GET_MOTION_TELEOP_FLAG())
-<<<<<<< HEAD
-                && (get_home_sequence(joint_num) < 0)
+                && get_home_is_synchronized(joint_num)
                 && !get_homing_is_active()
-=======
-                && get_home_is_synchronized(joint_num)
-                && !emcmotStatus->homing_active
->>>>>>> ba46e546
                ) {
                   if (emcmotConfig->kinType == KINEMATICS_IDENTITY) {
                       rtapi_print_msg(RTAPI_MSG_ERR,
                       "Homing is REQUIRED to jog requested coordinate\n"
-<<<<<<< HEAD
-                      "because joint (%d) in home_sequence is negative (%d)\n"
+                      "because joint (%d) home_sequence is synchronized (%d)\n"
                       ,joint_num,get_home_sequence(joint_num));
                   } else {
                       rtapi_print_msg(RTAPI_MSG_ERR,
-                      "Cannot jog joint %d because home_sequence is negative (%d)\n"
+                      "Cannot jog joint %d because home_sequence is synchronized (%d)\n"
                       ,joint_num,get_home_sequence(joint_num));
-=======
-                      "because joint (%d) home_sequence is synchronized (%d)\n"
-                      ,joint_num,joint->home_sequence);
-                  } else {
-                      rtapi_print_msg(RTAPI_MSG_ERR,
-                      "Cannot jog joint %d because home_sequence is synchronized (%d)\n"
-                      ,joint_num,joint->home_sequence);
->>>>>>> ba46e546
                   }
                   return;
             }
