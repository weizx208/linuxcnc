--- conflicted
+++ resolved
@@ -28,10 +28,6 @@
     LOG.error('Qtvcp Error with graphics - is python3-openGL installed?')
     LIB_GOOD = False
 
-<<<<<<< HEAD
-import gi
-from gi.repository import Pango as pango
-=======
 if sys.version_info.major > 2:
     import gi
     gi.require_version('Pango', '1.0')
@@ -41,7 +37,6 @@
     import pango
     import thread as _thread
     
->>>>>>> b07bf12f
 import glnav
 from rs274 import glcanon
 from rs274 import interpret
@@ -54,10 +49,6 @@
 import shutil
 import os
 
-<<<<<<< HEAD
-import _thread
-=======
->>>>>>> b07bf12f
 from qtvcp.widgets.fake_status import fakeStatus
 
 ###################################
