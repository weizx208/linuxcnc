--- conflicted
+++ resolved
@@ -244,14 +244,8 @@
             unitcode = "G%d" % (20 + (s.linear_units == 1))
             initcode = self.inifile.find("RS274NGC", "RS274NGC_STARTUP_CODE") or ""
             result, seq = self.load_preview(filename, canon, unitcode, initcode)
-<<<<<<< HEAD
-	    if result > gcode.MIN_ERROR:
-		self.report_gcode_error(result, seq, filename)
-=======
             if result > gcode.MIN_ERROR:
                 self.report_gcode_error(result, seq, filename)
->>>>>>> 7ba46644
-
         finally:
             shutil.rmtree(td)
 
@@ -357,43 +351,7 @@
         if not self.use_default_controls:return
         if event.direction == gtk.gdk.SCROLL_UP: self.zoomin()
         elif event.direction == gtk.gdk.SCROLL_DOWN: self.zoomout()
-
     def report_gcode_error(self, result, seq, filename):
-<<<<<<< HEAD
-	error_str = gcode.strerror(result)
-	sys.stderr.write("G-Code error in " + os.path.basename(filename) + "\n" + "Near line "
-	                 + str(seq) + " of\n" + filename + "\n" + error_str + "\n")
-
-    # These are for external controlling of the view
-
-    def zoom_in(self):
-        self.zoomin()
-
-    def zoom_out(self):
-        self.zoomout()
-
-    def start_continuous_zoom(self, y):
-        self.startZoom(y)
-
-    def continuous_zoom(self, y):
-        self.continueZoom(y)
-
-    def set_mouse_start(self, x, y):
-        self.recordMouse(x, y)
-
-    def set_prime(self, x, y):
-        if self.select_primed:
-            primedx, primedy = self.select_primed
-            distance = max(abs(x - primedx), abs(y - primedy))
-            if distance > 8: self.select_cancel()
-
-    def pan(self,x,y):
-        self.translateOrRotate(x, y)
-
-    def rotate_view(self,x,y):
-        self.rotateOrTranslate(x, y)
-=======
         error_str = gcode.strerror(result)
         sys.stderr.write("G-Code error in " + os.path.basename(filename) + "\n" + "Near line "
-                     + str(seq) + " of\n" + filename + "\n" + error_str + "\n")
->>>>>>> 7ba46644
+                     + str(seq) + " of\n" + filename + "\n" + error_str + "\n")