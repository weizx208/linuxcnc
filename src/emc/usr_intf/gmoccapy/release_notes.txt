--- conflicted
+++ resolved
@@ -1,4 +1,3 @@
-<<<<<<< HEAD
 ver. 2.0.1
 - when using hardware button to jog the axis, the 5th axis wath not 
   recognized, resulting in a jog of the 4th axis. I solved this bug
@@ -7,1328 +6,4 @@
 
 ver. 2.0.0
 - initial push of beta gmoccapy with 5 axis
-=======
-ver 1.5.6
-- deleted the alarm_entry log page, as it has not been used by users
-  to report bugs, and therefor it was designed.
-- changing DRO mode by click can be disabled on settings page
-- corercted and added information to the docs
-- added a new property to combi_dro to disable readout toggling
 
-ver. 1.5.5.5
-- if using gmoccapy jog hal pin in MDI mode a error was thrown on button release
-- Typo in settings page, corrected also the translation files
-
-ver. 1.5.5.4
-- corrected a error shown on start up, because I used greeen instead of green
-- glade file did contain a signal "on_gremlin_clicked", but gmoccapy did not offer a handler,
-  resulting in error messages in the terminal on start up. the unneeded signal has been errased
-- The horizontal buttons of gmoccapy will stay synconized with the iconview widget
- 
-ver. 1.5.5.3
-- deleted the working area limit pin, as this can be realized better
-  with standard hal pin and did not work well with gmoccapy
-- settings page, all previes settings are now in one frame
-- updated the documentation
-- new serbian translation files, and corrected the language code 
-  was rs.po instead sr.po
-
-ver. 1.5.5.2
-- unloading a tool with M61 Q0 did not reset the tool information 
-  because the tool number changed to "-1" and I tested only for "0"
-  To unload the tool with M61 Q0 the command has to be executed twice
-  because of a linuxcnc bug (IMHO)
-
-ver. 1.5.5.1
-- corrected the step by step behavior
-
-ver. 1.5.5
-- gmoccapy will take notice of the settings 
-  "DISPLAY", "POSITION_FEEDBACK" in the INI File and 
-  set the DRO accordingly (Code basis from Steffen)
-- Added keyboard shortcut F3 to change to manual mode
-- Added keyboard shortcut F5 to change to MDI Mode
-- Added keyboard shortcut "Enter" for MDI Mode to 
-  submit the selected command
-- Added keyboard shortcut "i" and "I" to switch 
-  jog increments forward and backwards like in axis
-
-ver. 1.5.4.1
-- changed fullsize preview button in manual mode to new position
-  to be the same place in auto and manual mode.
-
-ver. 1.5.4
-- changing in auto mode, being in fullsize preview to edit page leaded
-  to blank screen, I corrected that bug.
-
-ver. 1.5.3.1
-- solved a bug in widget handling, not enabling the ignore limits checkbox,
-  being on a limit switch
-
-ver. 1.5.3
-- added a gscreen patch to search also in the user dir for themes
-
-ver. 1.5.2.2
-- if a user did reduce spindle override to zero and switched on the 
-  spindle, gmoccapy produced a division by zero error. Fixed!
-  reported by "tekmobile"
-
-ver. 1.5.2.1
-- corrected a bug on btn_brake_macro, not beeing active if no virtual
-  keyboard has been installed
-  Thanks to Frans (franstrein) for reporting
-
-ver. 1.5.2
-- In Lathe mode and with startcode G7 the DRO has not been set
-  correctly, while starting in G8 was OK.
-- Some code clearance 
-
-ver. 1.5.1.4
-- Two missing self. leaded to errors if logging was active, 
-  Thanks to Frans (franstrein) for reporting
-
-ver. 1.5.1.3
-- As in full screen mode the GUI covers also the clock, I added a clock
-  and date label under the right buttons. 
-
-ver. 1.5.1.2
-- The handler from glade_status <on_change_line> got lost somehow, so 
-  some hal pin has not been updated correctly  
-- in the glade file the spindle at speed led changed its color to red,
-  I don't know how, I think glade is comming to its limit ;-)
-- changed spindle label handling, now the labels display actual values, 
-  not the read values.
-- The spindle buttons will now be sensitive in auto mode, but only the
-  one witch is active, so spindle direction is displayed clearly  
-
-ver. 1.5.1.1
-- some print commands has been commented out to avoid to much condole infos
-- there was a limit of 100 for tool sensor height, I extended to 999 mm
-
-ver. 1.5.1
-- solved a bug in counts handling, if only one MPG was used for 
-  all sliders and axis, there was a jump after changing the selection
-  Now it does not matter, if the user connect only one MPG or use for
-  each slider an own MPG 
-
-ver. 1.5.0
-- new hal pin, and some renaming of hal pin to reflect the
-  same names and behavior as halui-pin
-
-  * gmoccapy.jog-speed.counts
-  * gmoccapy.jog-speed.analog-enable
-  * gmoccapy.jog-speed.count-enable
-  * gmoccapy.jog-speed.direct-value
-
-  * gmoccapy.feed-override.counts
-  * gmoccapy.feed-override.analog-enable
-  * gmoccapy.feed-override.count-enable
-  * gmoccapy.feed-override.direct-value
-
-  * gmoccapy.spindle-override.counts
-  * gmoccapy.spindle-override.analog-enable
-  * gmoccapy.spindle-override.count-enable
-  * gmoccapy.spindle-override.direct-value
-
-  * gmoccapy.max-velocity.counts
-  * gmoccapy.max-velocity.count-enable
-  * gmoccapy.max-velocity.analog-enable
-  * gmoccapy.max-velocity.direct-value
-
-- gmoccapy will now react to some halui pin as counts or direct value
-  Be aware, that some of this may have side affects, it is strongly 
-  recomended to use the corresponding gmoccapy hal pin. 
-
-  * halui.spindle-override.counts
-  * halui.feed-override.counts
-  * halui.max-velocity.counts
-  * halui.abort
-  * halui.spindle.start
-  * halui.spindle.stop
-  * halui.spindle.reverse
-  * halui.spindle.increase
-  * halui.spindle.decrease
-  * halui.program.run
-  * halui.program.stop
-  * halui.program.pause
-  * halui.mode.manual
-  * halui.mode.mdi
-  * halui.mode.auto
-  * halui.mist.on
-  * halui.mist.off
-  * halui.flood.on
-  * halui.flood.off
-  * halui.machine.on
-  * halui.machine.off
-  * halui.home-all
-  * halui.estop.activate
-  * halui.estop.reset
-
-- to reflect the new hal pin connections I introduced a new sim config 
-  gmoccapy_pendant.ini, demonstrating the connection of a remote pendant 
-  with selection switches
-
-- deleted gmoccapy_jog_wheels.ini, as pendant.ini demonstrates it better
-
-ver. 1.4.2
-- removed the save and run button from the edit page, 
-  because of security reasons
-- removed the integrated terminal, as it was not real usefull
-  and all terminal work can be done from normal terminal
-- translations for German and Spanish has been updated
-
-ver. 1.4.1
-- corrected brocken layout style, as the jog-increment buttons has not 
-  been modified to change there background color, getting only dark grey 
-  instead of yellow, if they where active. No the follow the gmoccapy style.
-- the number of digits of the DRO can now be set on the settings page, so 
-  users of fragil machines can reduce the digits.
-
-ver. 1.4.0
-- introduced turtle jog, allowing two scales for the 
-  jog vel adjustment
-- new hal pin "gmoccapy.turtle-jog" to switch from rabbit-jog 
-  (fast mode) to turtle-jog (slow mode) using a hardware switch
-- new hal pin for analog input 
-  * gmoccapy.analog-enable (must be True to activate the analog inputs)
-  * gmoccapy.spindle-override-value
-  * gmoccapy.max-vel-value
-  * gmoccapy.jog-speed-value
-  * gmoccapy.feed-override-value
-  all four taking a float input as percentage, 
-  meaning a value from 0.0 to 1.0, setting the corresponding slider
-  directly to the given value
-- some code rework, mainly in the _init_hal_pin section and on 
-  encoder counts handling 
-
-ver. 1.3.5.1
-- forgot to reset the gcode error, resulting in showing it only once,
-  it ws not shown again if a good file was loaded and than again the 
-  wrong one, now the load and edit button do reset the error code. 
-
-ver. 1.3.5
-- added the new signal from hal_gremlin to gmoccapy so we do get 
-  a message of gcode errors when loading a file and not only when
-  the interpreter does read the wrong line. A warning box will inform 
-  about the error details.
-
-ver. 1.3.4
-- if no virtual keyboard was installed (nor onboard or matchbox),
-  the checkboxes on the settings page has not been sensitized and the
-  settings has not been reseted correctly from the preference file
-  Thanks to Roland (concierge) for finding this one
-
-ver. 1.3.3
-- the combobox for the mouse button mode has not been initialized
-  correct, if it had the default value of the glade file. It is a 
-  bug in glade. The work around is not to set a default value in glade
-  but in the python code.
-
-ver. 1.3.2
-- fixed a small bug PAUSE button did not get active on M01
-  Thanks to Rick (LAIR82) for pointing on it.
-
-ver. 1.3.1
-- fixed very serious bug PAUSE / RESUME / STOP issue
-  Program jumped to strange positions if STOP has been pressed 
-  while PAUSE was active.
-  Thanks to Mael (papaours) for finding it.
-
-ver. 1.3.0.1
-- corrected a bug, toolchange velocity hal pin have not been
-  preseted with values, if the user worked with the
-  default values, so a probing with vel = 0 was posible, 
-  resulting in an error
-- correctet an error in notifications.py, as the text to be
-  displayed has not been checked for correct pango format, a
-  message like "vel <= 0" resulted in an error. Now the necessary 
-  check is done
-
-ver. 1.3.0
-- added replace function to the edit page
-- added ignore case to allow case sensitive search
-- added reload button on edit page, so if you 
-  mixed up to much, you are able to reload the
-  original file
-- corrected an error at start up, giving a button
-  a label, conflicting with a button label
-- changed a wrong icon on the button go up one directory
-
-ver. 1.2.2
-- changed the way the window size and position is 
-  handled, as bevore the default values did apear 
-  several times in the code
-- If no virtual keyboard could be initialized, we 
-  disable now the coresponding part on the settings
-  page and the related button. Check will be done
-  for <onboard> and <matchbox-keyboard>
-- starting gmoccapy did throw an error to the terminal
-  that a widget could not get default. Finally I found 
-  the reason, the glade file did contain a property
-  "has_default" and that is not allowed by builder.
-
-ver. 1.2.1
-- due to the behavior of XFCE of the new hybrid.iso I 
-  had to change the width settings of several button
-  to stretch them to fit some text and images
-- The same reason forced to set new default startposition
-  of the main window and the notification messages.
-
-ver. 1.2.0
-- changed GetIniInfo to return also user message setups
-- notification now supports pango markup in the messages
-- added hal user messages similar to gsreeen to gmoccapy
-  see gmoccapy_messages.ini for usage information
-- updated the translation files for German and Spanish 
-
-ver. 1.1.5.9
-- prepared yesno_dialog for user message, 
-  it does accept now pango markup
-- wrong values in axis offset didn't show a message
-  to the user, I fixed that
-
-ver. 1.1.5.8
-- message at start because of
-  return(PlasmaClass(halcomp, builder, useropts))
-  instedt off
-  return[PlasmaClass(halcomp, builder, useropts)]
-  resulting in iteration over none object
-
-ver. 1.1.5.7
-- init dynamic tab now in try except to avoid python exception
-  on user typos in ini file
-- loading a tool using remap, leaded to an error if no file has been 
-  loaded before the change, we do check for that now to avoid the error
-
-ver. 1.1.5.6
-- introduced three new hal-pin to signal program progress informations
-  gmoccapy.program.length = S32, OUT (total number of program lines)
-  gmoccapy.program.current-line =S32, OUT (current executed line)
-  gmoccapy.program.progress = FLOAT, OUT (progress in %)
-
-  This pin do not work very perfect when using subroutines or remap procedures
-
-ver. 1.1.5.5
-- if using remap, an error has been launched, if the user used the buttons of 
-  the tool edit widget to change the tools (not posible to change to auto mode)
-  I moved the resting procedure of self.tool_change to hal_status_intp_idle
-  to solve the wrong behavior
-
-ver. 1.1.5.4
-- solved a bug showing screen2 at start up. Screen2 was initialized to early
-  resulting in a runtime error
-
-ver. 1.1.5.3
-- solved a bug if the user have NO_FORCE_HOMING in his INI and did a homing
-  of an axis, resulting in some widgets being unsensitive.
-  Thanks to Marius for reportinmg that one
-- after a tool touch off no G43 was commited even if that code was active 
-  so I added that command to be executed
-  Thanks to Rene to report that one
-- some minor changes to lathe.ini, having HOME two times in the AXIS config
-
-ver. 1.1.5.2
-- solved a bug, on clear G92 offsets handling, switching the GUI to MDI Mode,
-  due to a strange behavior of the offsetpage widget, not going back to the 
-  previous mode.
-
-ver. 1.1.5.1
-- solved a bug related to the gmoccapy error pin. This pin has not been reseted
-  if the user used the mouse or touch screen and errased the message by clicking
-  the message button. It was only done right if the delete-message pin was used.
-  I modified notification.py to emit a signal if a message has been deleted and 
-  conected this signal to gmoccapy. 
-- corrected also a small mistake in _show_errors, it was posible to get messages
-  without text, added a default text. 
-
-ver. 1.1.5
-- added a option to hide the 4'th axis, this is useful if that axis is used
-  to control a tool changer, as than the axis DRO and jog button are not needed.
-  This has to be activated on the settings page, axis 4 is shown by default.
-  This needed some code rework (moving code around)
-- solved the problem of pin_value changes on start up / initializing, because I
-  introduced a new intern variable self.initialized, leaving defs if not True
-- introduced a adjustment widget on the settings page to allow the user to set
-  the font size of the DRO, it will be reduced by 3/4 if 4 axis are used
-
-ver. 1.1.4
-- added again the gcode.lang file, it got lost, after changing gmoccapy to be
-  stand alone
-- the show screen2 button is now only sensitive if a file gmoccapy2.glade does
-  exist in the config dir. 
-
-ver. 1.1.3
-- it was possible to push btn_set_selected on offset page to set a coordinate
-  system with G92 selected, or being in edit offset mode, this is now avoided.
-
-ver. 1.1.2
-- after changing units according to G20 / G21 the scales to be applied to
-  the jog wheel pin (jog_vel and max_vel has not been changed, resulting in
-  very large jumps after changing from metric to imperial, i.e. one count
-  should move the slider 100 increments in metric, but did that amount also 
-  in imperial, insteadt only advancing 4 steps.
-- all sliders and vel infos are now changing according to G20/G21 beeing active.
-- There is still work to do on the offsetpage widget, IMHO it is buggy
-
-ver. 1.1.1
-- small bug in macro button handling, if a macro was not found, gmoccapy
-  raised an exception, because wrong variable name.
-
-ver. 1.1
-- this is the "final" version, ready to be included in a release candidate
-  I did not change anything related to the last push, but after 1.10.2, I 
-  made a mistake with the release number, this push correct the error.
-
-ver. 1.0.3.2
-- includes version number also in settings page as label in the botton button bar
-
-ver. 1.0.3.1
-- previous changes to NO_FORCE_HOMING resulted in automatic starting from
-  line if a line has been selected in preview, I changed that so the line
-  is just presetted, but not taken in care if run is pressed. The other way
-  was to dangerous.
-
-ver. 1.0.3
-- solved some bugs in NO_FORCE_HOMING not handled the correct way
-  with start button and mode changes after setup page
-- get rid of hal_toggleaction_run and hal_action_stop, as the run widget
-  caused one of the problems
-
-ver. 1.0.2.1
-- spindle feedback bar changes will not effect any more the
-  speed label value. It was doble information and at the same
-  time confusing for users. The spindle feedback bar will 
-  indicate the real spindle speed and the feed label will show 
-  the programmed value.
-
-ver. 1.0.2
-- solved a bug in getting active gcodes, because I took also the first 
-  element of linuxcnc.stat.gcodes, but that seems not to be a gcode, but 
-  some kind of control number or something like that, so it causes wrong 
-  code and changed gmoccapy behavior in an erroneous way
-- In this bug finding I also needed to change the gladevcp widget combiDRO
-  to get the correct results
-
-ver. 1.0.10.2
-- solved a smal bug with _set_spindle in auto mode
-
-ver. 1.0.10.1
-- gremlin mouse button mode has not been initialized at start up
-
-ver. 1.0.10
-- changed the behavior of the spindle feedback bar and the speed labels
-  we do not change the bar limits from negative to positive, we use
-  from now on only abs values! That is the reason I did include a additional 
-  abs in the postgui hal file
-- corrected an error, not allowing to switch spindle on / off while program paused
-
-ver. 1.0.9
-- the ignore limits has not been called, due to a missing signal from the
-  glade file, also the checkbox was hidden if machine off, so it could
-  not be activated after hitting a limit switch.
-
-ver. 1.0.8
-- Thanks to Steffen Noack we got new gremlin function for the mouse button 
-  behavior. Gmoccapy allows selecting the button mode from the settings page
-
-ver. 1.0.7.1
-- when a external ESTOP was active and the tbtn_estop has been clicked 
-  it changed its color, but should not do so, solved
-- when external estop was active, it was possible to click the on button
-  and the GUI changed state making several widgets sensitive, that behavior
-  was wrong, solved that.
-- If you feed override has been changed and the machine went into estop, 
-  a estop reset also reseted feed override to 100 % , now it will remain with 
-  the value it had bevore estop.
-- If a user activate logging actions, the logging was lost after shutting
-  down the GUI, now the conmtent of alarm_history will be written to a 
-  file called gmoccapy.log in your config dir. The file will be overwritten 
-  on each shutdown of gmoccapy with the new content.
-- EXIT Button is now only sensitive, when machine is switched off, so it is
-  not longer possible to accidently shut down the machine.
-- pressing estop from MDI mode with spindle on, resulted in an error, solved.
-
-ver. 1.0.7
-- Reworked the emergency button behavior as well as the 
-  on/off button, as it was possible to set the GUI in an ESTOP_RESET
-  state, even if an external SWITCH was in ESTOP State. The important
-  bug has been found by Steffen, he also suplied the initial patch,
-  witch has been adapted to my coding style ;-)
-- Next changed the error handling, separated the error reporting from
-  periodic to an own function, so we are able to lauch also our own 
-  errors over the same chanel, and get error pin height and also 
-  the sound will be played.
-- Deleted some unneeded or doble code.
-
-ver. 1.0.6.3
-- Bug turning on flood with M8 and logging actions on,
-  found by Stephen, solved that one
-
-ver. 1.0.6.2
-- changed the standard setting of box_custom_? from
-  expand = True to expand=False, so the panel will fit better
-  found from verser building Z_compensation
-
-ver. 1.0.6.1
-- forgot to set error pin height if an error ocures ;-)
-
-ver. 1.0.6
-- Stefan found an error in getiniinfo, getting the PROGRAM_PREFIX from 
-  INI file, if the entry does not exist. Solved!
-
-ver. 1.0.6
-- introduced new locations for EMBEDDED_TABS, it is possible to use 
-  in addition to the previous ones now also:
-
-  * box_cooling (will hide the cooling frame and introduce your glade file)
-  * box_spindle (will hide the spindle frame and introduce your glade file)
-  * box_vel_info  (will hide the velocity frames and introduce your glade file)
-  * box_custom_1 (will introduce your glade file left of vel_frame)
-  * box_custom_2 (will introduce your glade file left of cooling_frame)
-  * box_custom_3 (will introduce your glade file left of spindle_frame)
-  * box_custom_4 (will introduce your glade file right of spindle_frame)
-
-  requested from verser
-
-ver. 1.0.5 
-- because of wrong steps in initializing the increment pins
-  has not been made, I changed the init order and now they 
-  are there again ;-)
-
-ver. 1.0.4 - only plasma
-- make the gmoccapy_plasma glade pannels react to theme changes
-  after the theme change, a restart of the GUI is necessary
-
-ver. 1.0.4
-- corrected the way of excecuting a program step by step 
-
-ver. 1.0.3
-- pressing the OFF button will bring you back to manual
-  mode, because there is the "EXIT" button
-
-ver. 1.0.2
-- solved a spindle button issue and included a check so it
-  is no possible to exceed the limits of the spindle with 
-  override values. i.e. a spindle has a max of 6000 rpm and
-  the user enters S 5500 M3 now he can increase the spindle 
-  override, but it will be limited by 109 %, because otherwise
-  he would ask the spindle to run faster than allowed.
-
-ver. 1.0.1
-- solved a bug, because I forgot to include some signals 
-  in glade file, so no jogging with button was possible
-
-ver. 1.0
-- we reached the stable state! 
-  gmoccapy get completely separated from gsvreen, resultng 
-  in a faster reaction and easieer support and maintanance,
-  as there is now less influence from the other gui.
-
-ver. 0.9.9.9.16
-- a manual entry in the preference file logo = True in
-  combination with logofile = "absolute path to logofile"
-  will hide the jog button, jog increments and ignore limits
-  and display the logo instead.
-
-ver. 0.9.9.9.15
-- new hal pin gscreen.error as bit out, to show an error to the
-  hardware, so a light can lit or even stop the machine. It will
-  reseted with the pin gscreen.delete-message. This command will
-  delete the first error and reset the gscreen.error pin to False 
-  after the last error has been cleared. Messages or user infos
-  will not affect this pin!  
-
-ver. 0.9.9.9.14
-- The usage of  "EMBED_TAB_LOCATION = box_coolant_and_spindle"
-  will not hide the velocity widgets any more, plasma handles
-  that one now over tool_info_panel 
-
-ver. 0.9.9.9.13
-- solved a bug switching on/off the spindle if also log_actions
-  was active, 
-
-ver. 0.9.9.9.12
-- added two hal pin to reset feed and spindle override
-  gscreen.reset-feed-override
-  gscreen.reset-spindle-override 
-
-ver. 0.9.9.9.11
-- solved startup bug, window not starting in position and 
-  dimensions as set in settings page
-- set new limits to size adjustments
-
-ver. 0.9.9.9.10
-- added a refresh command to iconview, otherwise adding a file
-  and reopeninmg the view, would not refresh the view, so the 
-  added file could not be selected
-
-ver. 0.9.9.9.9
-- I added three new hal pin. This pin do allow to reduce or 
-  enlarge the soft limits, so a pin is able to protect your 
-  rotary table from colision, because if you do not use it, 
-  you just reduce your soft limits, or you got a tool changer
-  in the working area, you do not want a collision during normal
-  work, but you are forced to enter the tool change area to change 
-  a tool, so during tool change you enlarge the soft limits.
-  The pins are documented in the WIKI. You will get an error if you
-  reduce the limits and you are outside the area!
-
-ver. 0.9.9.9.8
-- toggle button setup was not handled correct by hardware 
-  momentary switches, fixed that
-
-ver. 0.9.9.9.7
-- add gcode highlight by clicking in the preview
-  clicking a line in the preview will highlight the
-  corresponding line in gcode listing
-
-ver. 0.9.9.9.6
-- solved show tool edit after program run
-  after running a program and changing back to manual mode it was not 
-  possible to enter again the tool edit tab, as we where taken to MDI mode
-  this was mainly caused by the check for G43 beeing active.
-
-ver. 0.9.9.9.5
-- changed override behavior:
-  feed override reduce the max velocity and the feed velocity, 
-  but the jog vel slider will remain with it's value, 
-  the override value will reduce the jog vel also!
-
-ver. 0.9.9.9.4
-- added a new pin to delete the last message
-
-ver. 0.9.9.9.3
-- scl_feed_override bug at start up,
-  did not handle G0 Override correct, 
-  thanks to Marius for reporting that bug 
-
-ver. 0.9.9.9.2
-- scl_feed_override did not take influence on G0 velocities
-  now it will take influence G1 and G0 velocities
-
-ver. 0.9.9.9.1
-- there was a bug in tool touch off, discovered by Jim
-  solved that
-
-ver. 0.9.9.9
-- gmoccapy is now able to do auto tool measurement after an manual tool change
-- introduced a ini config to simulate that
-- still to do: If user clickes on aboart while the tool change message window is still open
-  or he closes the window with the small X on the right upper corner, the hal pin will
-  not be reste propery
-
-ver. 0.9.9.8.2
-- gmoccapy_plasma, changed pin names to follow the pin naming convention
-- included THC Button state in persistaence (plasma.var)
-
-ver. 0.9.9.8.1
-- self.data.jog_increments now is self.jog_increments
-  changed the increments handling a little bit
-  so there is no need any more for self.no_increments
-- changed code from self.gscreen.halcomp to self.halcomp, because it is the same ;-)
-- prepared to be able to get an gmoccapy hal component
-
-ver. 0.9.9.8
-- bug in jogging with buttons and SHIFT hold down, as that would
-  result in a move at max velocity, not taking in care the max vel slider
-- renamed self.data.ob to self.onboard_kb to make code clearer
-- self.data.plot_view was a relict from gscreen, because gscreen needs to toggle 
-  through the views, we can select them directly, so this data is gone now
-- self.data.hide_cursor is now self.hide_cursor so this is different to gscreen, so 
-  both GUI should not influence each other
-- self.data.key_event_last changed to self.last_key_event (distinguish from gscreen)
-- corrected some typo in release notes
-- self.data.file replaced with self.stat.file, as it is not necessary to hold that on data
-- self.data.estopped replaced with self.stat.task_state
-- self.data.machine_on replaced with self.stat.task_state
-- self.data.all_homed is now self.all_homed so I know that this value is not set from gscreen
-- self.data.spindle_speed and self.data.spindle_direction replaced with self.stat statemenets
-- self.data.flood and self.data.mist replaced with stat statements
-- self.data.active_feed replaced with stat statements, resulting in auto units change also for
-  the speed labels
-- self.data.diameter_mode is now self.diameter_mode so its clear it come from gmoccapy
-- gremlin does react now on auto_units behavior of Combi_DRO
-- all sliders (scales) change according to active Gcode G20 / G21
-- executing an MDI command will change the keyboard button to allow linuxcnc.aboart()
-
-ver. 0.9.9.7.6
-- solved the bug wrong units on start up without the preference file
-  I needed to replace gscreen.status with my my own status, because gscreen 
-  does deliver wrong values!
-- changed some more gscreen.data stuff to self.stat..., 
-  because IMHO it is not necessary to use data to store something what is available
-  through stat module
-- replaced the preference file handling from gscreen to an own one, expecting that
-  gscreen does not mess my files up, if no preference file will be given in the INI,
-  we will use gmoccapy.pref stored in the config folder, so there could be different 
-  configs with different settings 
-- don't need gscreen.emc any more, all is done now directly with the linuxcnc python bindings
-- I do not use any more the gscreen.ini, we use now the linuxcnc.ini version from the python module
-
-ver. 0.9.9.7.5
-- typo in initialize_preferences 
-- deleted the statusbar widget
-- no more option to use gscreen error handling
-- no more option to use desktop notify
-- the optional stops button worked opposite it should
-- renamed some stuff from emc to linuxcnc or shortened the names
-- onboard keyboard showing in edit mode corrected
-- plasma.py changed order of getting widgets from builder, 
-  to avoid errors at load time
-- notification change line wrap mode to character, 
-  so longer file names will not be cut
-
-ver. 0.9.9.7.4
-- the default tool change dialog now shows 
-  the tool number and the tool description
-- after deleting the preferences file you get an error starting the GUI, 
-  because it tried to load a file " ", I deleted the SPACE to solve that
-
-ver. 0.9.9.7.3
-- plasma screen now hide also the vel_info_box
-- minimal changes on the glade files
-- modified the plasma.py file to support persistence variables
-  the settings will be stored in plasma.var in your config dir
-- I set the plasma.py file under GPL license
-
-ver. 0.9.9.7.2
-- introduced an better gcode highlight for sourceview
-
-ver. 0.9.9.7.1
-- replaced the hal_scale_jog_vel with a normal scale,
-  as there is no need for a additional hal pin
-- renamed hal pin 
-  gscreen.hal_hbar_spindle_feedback to be gscreen.spindle_feedback_bar
-  gscreen.hal_led_spindle_at_speed to be gscreen.spindle_at_speed_led
-  This way all spindle pins are together in halshow 
-
-ver. 0.9.9.7
-- make gmoccapy react to external mode changes, i.e. start program with
-  net start halui.mode.auto => halui.program.run <= hardware.button
-
-ver. 0.9.9.6.3
-- changed again the plasma layout, as Marius still want more widgets
-- most hal labels are not needed any more, so I changed them to gtk.label
-
-ver- 0.9.9.6.2
-- added a lot of hal pin to gmoccapy_plasma, with the new 
-  plasma.py file 
-- reworked the plasma.glade file to fit Marius needs
-- new order of configs, many files have been moved by Dewey Garret
-
-ver. 0.9.9.6.1
-- solved a bug in plasma.py, having a call without function
-
-ver. 0.9.9.6
-- made a new config folder to show gmoccapy as plasma screen
-- included some minor changes to be able to place user glade panels 
-  over the coolant and spindle frame, hiding the original widgets
-  so plasma screen can easy be realized
-  This will hide also the spindle speed label in gcode info frame.
-- the tool info frame can also be hidden by a user glade file, because tool
-  info is not needed for plasma.
-- corrected an error in handling python calls in / for user glade screens,
-  as example introduced plasma.glade plasma.hal and plasma.py demonstrating
-  all possible communications
-
-ver. 0.9.9.5
-- added color chooser for homed and unhomed colors, as recommended
-  by BigJohnT to help people suffering from protanopia (red/green weakness)
-- corrected an error updating the DRO colors in lathe mode
-
-ver. 0.9.9.4
-- initializing some warnings at start up, corrected that
-- deleted some unneeded print messages
-
-ver. 0.9.9.3
-- if the user tried to make a new file and there where no 
-  RS274NGC_STARTUP_CODE in the INI file, an exception has been thrown
-  fixed that bug
-- if the user tried to make a new file, after he made already one,
-  an exception has been thrown, because the file was loaded already
-  fixed that bug
-
-ver. 0.9.9.2
-- solved a bug, entering the edit mode from auto mode, caused by 
-  a typo in a widget name
-
-ver. 0.9.9.1
-- solved a bug showing the gremlin DRO, caused by a typo in a widget name
-- some buttons and widgets did not have tooltip text, added that ones
-- corrected German translation
-- corrected Spanish translation
-
-ver. 0.9.9
-- introduced a new DRO, showing all three positions (Abs, Rel, DTG) at ones
-  user can toggle the DRO by clicking on them
-- The new DRO also indicates the actual coordinate system
-- The new DRO will change its units according to the active gcode (G20 / G21)
-- There are still the three buttons, but they are hidden by default,
-  this can be changed on the settings page, but when the buttons are visible,
-  the user looses the auto units feature of the DRO
-  Hope too get the permission from the users to delete that button as soon as possible
-- made the documentation for IconViewFileSelection
-- made the documentation for Combi_DRO
-- This change saved some lines of code in gmoccapy.py and made the code
-  a lot easier to understand
-- updated German translation
-- updated Spanish translation
-
-ver. 0.9.8.4
-- diameter dro does not show imperial units, even if machine units are imperial, fixed.
-- tool info only with three digits in imperial mode, now 4 digits
-- active feed and active vel label not in machine units, if in imperial mode, fixed
-- cosmetic changes to gmoccapy_lathe.ini
-- introduced a imperial lathe ini
-
-ver 0.9.8.3
-- BUG: forget to update the coordinate system after changing the error system,
-  causing the ABS/REL button not showing the correct label, fixed
-- BUG: inserted Jog Increment continuous instead of 0, so could cause an exception
-  on translated GUI, fixed
-- BUG: when changing the mode from outside, i.e. starting a program with an external button, 
-  the GUI did not change the style to auto mode, so it was not consistent, fixed
-- deleted unnecessary icon and introduced new icon for machine on off and for the
-  mode button (Thanks to Dejan/probamo)
-
-ver. 0.9.8.2
-- make the design from spindle and coolant frames more beautiful
-- added both to a hbox, so later this box may be replaced by user controls,
-  i.e. plasma cutters
-
-ver. 0.9.8.1
-- introduced new Serbian translation
-
-ver. 0.9.8
-- introduced notification as gmoccapy error messaging system
-- rebuild the settings page to make the message system settings available
-- new default startup position
-- changed DRO textcolor label to DRO background color label, because that is what you change
-- jogging with keyboard will jog full speed if SHIFT is hold down
-- <Super_L> key will delete the last message of gmoccapy message system
-- <STRG>+<SPACE> delete all gmoccapy messages at once
-- switching on the machine will reset the GUI to manual mode
-- the setup button is no longer a member of the mode radiobuttons
-  it is now a toggle button, so pressing it twice will bring
-  you to manual mode
-
-ver. 0.9.7.5.1
-- missed to change the version number in gmoccapy_handler.py
-  corrected that
-
-ver. 0.9.7.5
-- translation of the Continuous Jog Button now possible
-- solved a bug, when selecting the continuous jog button when it was translated
-- added ABS, DTG and GTD to translation file
-- added "show or hide tool path" to translation
-- corrected a bug changing spindle bar min and max values changed the widget only on restart
-- added to translation the complete gscreen.py file, even if there are a lot of things 
-  nobody need to translate, but that gives the possibility to translate the entry dialogs 
-  and some button labels
-
-ver. 0.9.7.4
-- added the Serbian translation
-- corrected some mistakes in Spanish translation
-- moved some files to get them in the corresponding locale folder
-- modified .gitignore files so my locale folder will not be ignored any more
-
-ver. 0.9.7.3.1
-- removed some print/debug lines
-- new order of the button in Auto Mode (requested from svenakela)
-- corrected some translation errors
-- changed the order of the jog button and the DRO, now when jogging on a touch screen, the
-  right hand will not cover the DRO. Better handling?!
-- deleted the button reload from auto to get space for fullsize_preview, so the user can switch to
-  fullsize preview, while the program runs.
-- errased the close button in bottom button list edit, because the back button does the same 
-- corrected the hardware button behavior, was needed because of the new order and 
-  the reason that not "clicked" is emitted, but "pressed"
-- button edit offsets now shows automatically the offset page
-- the buttons for fullsize preview on auto and edit offsets getting yellow when active
-- pressing the button new in edit mode will make a new file in /tmp with the content from
-  [RS274NGC] "RS274NGC_STARTUP_CODE" followed by 3 linefeed and an M2
-
-ver. 0.9.7.3
-- the buttons tbtn_view_dimension and tbtn_view_tool_path of the gremlin view
-  was in an undefined state after the start of gmoccapy. Now the state will be 
-  set according to the state when leaving the GUI, default is show both
-- the state view of gremlin was by default "p" no the state on leaving the gui 
-  will be restored after restarting the GUI
-- corrected an error entering the settings page, and aborting the dialog, then the
-  message appears two times, because the signal used was clicked and that is emitted twice
-  on a rbt when changing the state of the buttons in the group
-
-ver. 0.9.7.2
-- check for NO_FORCE_HOMING included
-
-ver. 0.9.7.1
-- changed the structure of the files, so the user do not need to copy files after an update
-  he only needs to adapt his config files, this follows the new gscreen structure and 
-  all files should be present after installing linuxcnc
-- corrected some typos in code
-- changed my way to show the entry dialog as integer only to the gscreen way
-- added a file chooser to settings page to select the jump to dir for IconFileSelection
-- file extensions are now taken from INI file and converted from raw data to correct
-  format in an own function, taken in care in IconFileSelection and file to load chooser
-- solved an error in IconFileSelection, crashing the GUI if button up was pressed being in the root dir
-
-ver. 0.9.7
-- added a file selection dialog, for touch screen use
-- in MDI mode it is now possible to add more commands, even if the interpreter is running
-- do not block any more the spindle buttons while the interpreter is running,
-  so spindle can be switched on and of at any time
-- added a selection for show keyboard on file selection in settings page
-- changes button home_4 to show different icon, depending on INI settings of 4th axis
-- moved some code "G95 related" from periodic to _update_vel
-- corrected some align values in glade file
-- removed units from max_vel_label (glade file)
-- corrected hardware button behavior
-- added again a sim hardware ini file
-- uniform usage of "" instead of sometime '' (just to clear python style)
-- user can select on settings page, if he want the offsettab or the preview tab 
-  to be displayed as default, the ntb_tabs are shown, so changing is possible at any time
-- prepared to get later our own error handling, introduced Notification Class, at the moment disabled
-- corrected an error if setting the coordinate system after setting axis values in touch off dialog
-
-ver. 0.9.6.1
-- fixed a bug editing a tool while G43 is active!
-- added a feature, that will update G43 after a toolchange if it was active on toolchange start
-- tooloffset in Information frame does now show the real pin values motion.tooloffset.z if
-  connected to gscreen.tooloffset_z in postgui.hal file (for lathe also x values)
-- cleared the code from some unnecessary ".gscreen." 
-
-ver. 0.9.6
-- included the 4-th axis, buttons will change according to INI file settings
-- corrected not taken care of PROGRAM_PREFIX path set in the INI file
-- G95 Bug solved, it was caused from sim_spindle_encoder.hal, using now a modificated hal from axis
-- cleared a warning of missing handler
-
-ver. 0.9.5.1
-- bug in spindle switching while in LOG Mode
-- ESC and F1 keys will work now, even if use Keyboard shortcuts is not activated
-- solved a bug in run_from_line, the start line was not reseted after program stop, 
-  and I missed to reset self.data.restart_dialog to None
-
-ver. 0.9.5
-- Keyboard shortcuts, now ESCAPE only aborts and F1 emit estop
-- spindle can be switched on and off while program is paused, without getting an error
-- sourceview now with search and do / redo, while in edit mode
-- added an offset page in ntb_preview with the possibility 
-  * to select directly an coordinate system
-  * edit the coordinates of every system
-  * give the systems human names
-- fixed a bug in tooledit, trying to touch of a tool not in spindle, I must check if this should be allowed
-  or if it better only allowing touch off with the tool in spindle
-- changed gmoccapy keyboard to "onboard", if the layout is not correct, the following command will correct it
-  setxkbmap -layout <your contry letters>       
-  gb for Great Britan, de for germany, etc.
-- changes in gscreen broke gmoccapy cycle start seems that hal_action run is not any longer permitted,
-  now hal toggle action is needed, corrected this
-- changed the entry dialog, so in some cases it is only possible to enter integer values
-- added a button to select a tool by its number, it is easier, if you have a lot of tools
-- cleared the code a lot
-- settings page, it is possible to select if you want to use the onbord keyboard also in tooledit page 
-  and in offset page editing
-- deleted the hardware button simulation ini, because it will not work as it should and I was not able
-  to find a solution. 
-
-ver. 0.9.4
-- corrected a lot of typo, thanks to David for his help
-- renamed some widgets from "cero" to "zero"
-- deleted one increment in every INI file, so the GUI fits better to smalest screen size
-- translation to german included and prepared for more langauges
-- there was still an error in key handling with incremental jogging, hope I solved it now for final
-- changed the dialog "run_from_line" to use gscreens default, resulting in the need to rename
-  "hal_sourceview" to "gcode_view"
-- renamed all pins and definitions from "overide" to "override" because of typo
-- avoid getting to the touch off button, while the machine is not homed
-- hide Y touch off buttons in lathe mode
-- solved a bug executing a command constantly related with feed and periodic
-- Tool change from tool editor now works like it should even with T1 M6 as with M61 Q1
-- the tool in spindle will be checkt if you enter the tool editor.
-
-ver. 0.9.3.2
-- alligned the jog_button and jog_rates frame on the top (just cosmetic)
-- The Page-up and Page_Down keyboard keys moved the Z axis in oposide directions
-- Feed values will only be shown with digit if G95 is active
-- added classicladder button to the list of buttons to be able to handle it with hardware button
-- changed hardware button handling to fit also to lathe mode
-- included a test to avoid speeding the spindle over its limit using the spindle speed overide
-  i.e. max = 6000 but S = 5500 and overide = 120 % would result in 6600, but only 6000 is possible
-- also check spindle speed if the commands are given trough MDI and overide is to high will reduce
-  the overide value to max allowed
-
-ver. 0.9.3.1
-- A message window will warn the user in case he try to use G95
-- Changed the requiered screen size to fit on 979 x 750 
-
-ver. 0.9.3
-- included the patch for key_jogging from Chris
-- support now also back tool lathes
-- after M61 Q tool change, the Gui didn't leave the MDI modem resulting in problems
-- the btn_view_Y2 has now a yellow background
-- changing the max vel slider had no efekt, I fixed this
-
-ver. 0.9.2
-- added lathe mode
-- added classicladder button
-- added button for tool touchoff in X and Z axis
-- corrected the key handling, now also F1 and F2 works and ESC emit emc.aboart()
-
-ver. 0.9.1.2
-- trying to jog the machine with the keyboard
-  a python error was lauched, because Chris renamed the
-  data.event_up to data.event_last
-  solved this renaming the data also in gmoccapy
-
-ver. 0.9.1.2
-- missed renaming one widget in code, due to the changes
-  on the settings page, resulting in an exception
-  solved this renaming the widget in gmoccapy
-
-ver. 0.9.1
-- show offsets and show dtg for gremlin are only sensitive if show gremlin DRO 
-  is actice, other behavior makes no sense
-- settings page can be reached now also in estop state
-- desktop notify can be disabled in settings page, makes the gui faster
-- file to load on start up can be selected on settings page
-- in init_file_to_load added a selection of filters given in INI File
-- button save and run has now a tool tip text, it wasn't shown, because it was set
-  translatable and no translation was availible
-- check on macro excecution for errors before starting the macro
-- added a checkbox to select the use of keyboard shortcuts
-- reconnected the sim spindle to gmoccapy
-- in MDI Mode giving S0 now switch the spindle off
-- from INI [DISPLAY] min_spindle_overide is used to set the slider limits
-- spindle settings moved from INI to the settings page and preference file
-- def init_gremlin now in gmoccapy, to avoid widget name conflicts
-- DRO settings changed in settings page, checkboxes instead of toggle button
-  and all settings related to DRO in one frame
-- added scale settings for the hardware mpg encoders to move the sliders,
-  otherwise for max vel beeing 14000 the changes was to small, counting one by one
-- hardware keyboard now works also in settings page and debug page
-- Screen2 can be shown now, but I noticed, that if the screen is very complax, 
-  the application will crash!
-
-ver. 0.9.01
-- fixed a bug in keyhandling mentioned by Chris
-  * changing the jog velocity while jogging in continious caused by focus 
-    jumping from widget to widget when holding down a key
-  * Keyboard autorepeat caused moving the machine by several 
-    increments insteat of only one. 
-
-ver. 0.9.0
-- unlock settings now with tool tip text
-- I forgot an letter in hal pin feed-overide-counts
-- The button Rel/Abs changes its label according to the active coordinate system
-  and its background color does change if G54 is not active
-- solved the estop error not showing the correct sate on start up
-- solved a bug giving value 0 to macro, the entry widget checkt this value as False
-- merged with new master and also with gscreen with new widget names
-- gscreen fired a error when there is no keyhandling in gmoccapy, 
-  i introduced a dummy
-- after start some buttons wasn't set in correct state, 
-  it was possible to eneter MDI Mode without homing before.
-- avoid switching screens to MDI and back to manual on tool change
-- cooling mist and lube can be switched on and off everytime you want
-- you can jog the machine in 3 axis with the keyboard button, but only in manual mode
-  this is just a test, I don't now if I leave this feature in gmoccapy
-- as run from line is not very secure and also not working yet correctly,
-  I made it selectable in the settings page
-- in settings you can select now qwertz or qwerty keyboard layout
-- in settings you can select whether the On Screen keyboard are shown by default or not
-  for mode MDI and mode EDIT separetly
-
-ver. 0.8.9
-- new icon for btn_user_tabs
-- new icon for btn_fullsize_preview
-- all dialogs do react to keyboard input now
-- System theme has not been set properly on start up, fixed this.
-- added a new place for user tabs, within ntb_preview, showing then the tabs
-- added a test to show actual velocity in machine units.
-- added hal pins to be able to connect a hardware selection switch to jog_increment radio button
-- entering the edit mode sets the focus in the hal_sourceview widget, so working with keyboard
-  is possible without any cklick
-- After edditing the tool offsets in table, the button "Apply" will not only aply the changes to
-  tool table, but also to the tool in spindle, but only if G43 is in active g-codes
-- speeded up the tool change screen refresh, by adding self.on_hal_status_interp_idle(self)
-  in the button press event
-- added hal pins for joging the axis with hardware buttons for each axis in self.data.axis_list
-- deleted the metric button from settings page
-- changed hal_pin_names to use "-" insteadt of "_"
-- on tool table page I missed to add tool tip text to the buttons, I added them now
-- added a hal pin to unlock the settings page, so a key-switch can be used to unlock the page
-
-ver. 0.8.8
-- there was an error getting the increments from the INI file
-  I begin counting from 1 instead of 0, that is why the first increment was missing
-- solved a problem while switching flood or mist on/off with MDI commands, the buttons got active
-  like they should, but the icon didn't change from on/off, solved that changin _update_coolant
-- when the tool was changed using M61Q, the screen has not been set back to manual mode properly,
-  this was caused by asking if tool:, but as at the beginning toolnumber is cero, this decision was 
-  taken wrong, after changing it to if tool or tool == 0: it does work
-- running a macro changed the image and function of the keyboard button, 
-  but the tool tip text didn't change, I fixed this.
-- it was possible to reduce the max_vel of the machine less than the jog_velocity,
-  so it was possible to jog faster than the max velocity you set with the corresponding slider
-  I fixed this, if you reduce max-vel lower than jog_vel, jog vel will be reduced too
-- spindle bar won't grow with negative values (spindle reverse); I know it worked allready, why
-  did I have to fix this again?
-- entereing the MDI Mode sets the focus directly to the enty of hal_mdihistory
- 
-ver. 0.8.7
-- changed the button to delete status bar messages from text to icon
-- changed the INI files to display the side panels viceversa
-- made vcp_box.glade fit better in the screen
-
-ver. 0.8.6
-- all buttons on settings now with active back color "yellow"
-- added a button to set logging or not, will add later a option to 
-  store the logging in a hidden file
-- solved a bug switching fullscreen views, I missed to add 
-  a size request to window1 in glade file, 
-  smalest window possible = 979 x 782 
-- added a button to clear the statusbar information
-- new hal-pin jog_increment as float out pin
-- copied init increments from gscreen to gmoccapy and modified it
-  to not get added an contious at the end, I want it with first upper
-  letter and as first position, to not get problems while creating the 
-  buttons dynamecaly
-- removed some print commands
-- changed the test for gremlin DRO from preferences file to button state
-- made hal pins to conect MPG Wheels to the sliders
-	* gscreen.spindle_overide_counts
-	* gscreen.feed_overide_counts
-	* gscreen.max_vel_counts
-	* gscreen.jog_speed_counts
-  Does anyone know, why the connection in postgui hal change the jog counts by one and 
-  modify this way the scale from 100 to 101?
-
-ver. 0.8.5
-- included a button to toggle gremlin fullview
-  but getting out of the fullscreen mode will hide the DRO not
-  taking care of preferences, I do not not why
-- implemented a function to set gremlin grid
-  Grid is set in INCH, not taking care of the preferences file
-
-ver. 0.8.4
-- thanks to Chris the software starts now on a new installation with
-  "Follow System Theme" theme
-- Keyboard now with upper and lower letters (SHIFT Key included)
-
-ver. 0.8.3
-- there was still a problem with DTG and DRO switching,
-  now everythink is working like it should
-- now not the gscreen colors are used, on first start every color
-  is set to black, after that the colors are handled as they are 
-  in gscreen.
-- Delete MDI is working, but until now only for the running session
-- I deleted some lines of code in 0.7.05, resulting in demaging the tool editor, fixed this
-- reorganized the order from buttons to be modified during INIT, now they
-  are in alphabetic order
-- made several INI Files to show the behavior with side panels and user tabs
-  and simulated hardware button
-- included the following buttons in settings page
-  - enable gremlin DRO
-  - Show gremlin DTG 
-  - show gremlin offsets
-- check if tool in spindle == tool to change, then give message and return
-
-ver. 0.8.2
-- solved the error related to the DTG Button
-- clearing the code
-- added a SPINDLE section to INI to get the min and max spindle speed
-- change the spindle bar propertys by code to show also negative revolutions
-- spindle speed label shows also negativ values if spindle runs reverse
-- solved a bug in macro excecution, when wrong values has been given
-
-ver. 0.8.1
-- clearing the code
-- unlock code now in the hiddeen preference file, but I still need
-  to include an change function in the settings page
-- emergency exit is now default on start
-- there is still an error changing from DTG to GTD in ABS and REL changing
-
-ver. 0.8.0
-- colorselection for the diferent dro states now works, but there is 
-  still a small error, after changing a color, it will not show the 
-  eventboxes in propper color. After a new start of gmoccapy it works
-  like it should. I searched allready three days for a solution, but I 
-  couldn't find any.
-- removed some unused print() commands
-- gmoccapy.glade is now able to add side panels, 
-  on the left and right
-- user tabs are working, I need to make some dokumentation
-
-ver. 0.7.09
-- changed tool change dialog from axis dialog to gscreen dialog,
-  you can switch back if you like by comenting the tool change lines in 
-  postgui.hal file.
-- btn not implemented clicked now logs the button
-
-ver. 0.7.08
-- merged with /origin/master instead of mah/master
-- using now hide_buttonbox from tooledit widget instedt of hiding the box by an own method
-- solved a problem reported by Chris, blinking coolant button. The behavior was caused
-  from _update_coolant()
-- renamed tbtn_coolant to tbtn_flood
-- bugfix on macro goto position caused from self.on_btn_macro_pressed()
-- finshed the hal connections also for the vertical buttons
-  to test with simulated buttons, you have to uncomment the coresponing lines in INI and postgui.hal
-  then two buttonlist will aperear
-- There was a problem excecuting the macros with the hardware button, 
-  user where able to start a second macro while the first was still running, solved that
-- Running macros can be aborted, the show_keyboard button will change it's image and 
-  get an other function
- 
-ver. 0.7.07
-- solved a problem switchung main button list, wait on tool change has not
-  been reseted properly
-- now I hide the hbuttonbox of tooledit widget instead of every button,
-  this saved 6 lines of code :-)
-
-ver. 0.7.06
-- finshed the h_button hardware pin connection
-- macros can be run by hardware button
-
-  to test the features, just uncomment 3 lines in INI File DISPLAY section, see comments there
-  and uncomment the connections made in gmoccapy_postgui.hal
-  I need someone to test this with real hardware, as with gladevcp buttons there seems to be
-  a problem with the mode settings, change a tool with M61 will not bring you back in manual mode 
-  using the software keys, due to gladevcp in my opinion.
-
-ver. 0.7.05
-- made the tooledit button work on my layout
-- all bottom button have there own hal pins, witch can be connected to hardwre 
-  button so no touch screen is needed. v_button still to do and macros not working jet.
-- added an icon for tool-change
-
-ver. 0.7.04
-- added preference file path to INI file
-- added the release notes file
-- hide the button of tooledit widget
-- all tool change thinks are now done with the tool_edit_widget
-  by selecting the tool from the list
-
-ver. 0.7.03
-- added Release Number to title bar,
-  so it is easer for users to see if they got
-  the latest release
-
-ver. 0.7.02
-- added the capability to launch macros with variable parameters
-- MDI and Auto mode can now only be reached if state all_homed = True
-- added sample macros
-
-ver. 0.7.01
-- changed the foldername to use only lower letters
-- cleared the directory gmoccapy, all hal files are now again
-  symbolic links
-- renamed the scripts folder to subroutines and moved it in the
-  nc_files folder
-- icons folder not touched at the moment
-- changed INI File to use other paths and renamed SCRIPTS to nacros, next it will be
-  changed to be the same as in touchy
-
-ver. 0.7.00
-- finished the keyboard, it does now scroll in EditMode
-  as well as in MDI Mode
-- Solved a problem with the index tool button, it stays unsensitive after
-  an machine off, now it is working like it should
-- smaler changes in the icon folder
-
-ver. 0.6.09
-- some more new icon
-- merged with master
-- added some new icon
-- changed the position from the right button
-- in emergency state the button to close gmoccapy was disabled,
-  so it wasn't possible to close the application in fullscreen mode.
-
-ver. 0.6.08
-- Virtual Keyboard included and working on MDI and AUTO Mode
-  unfortunately the coresponding windows will not scroll as they should
-- bug found in setting G54 origin, solved!
-
-ver. 0.6.07
-- I finished the keyboard, in editing mode it is working fine
-  in MDI mode I have to find out, how to move the selected row in the
-  hal_mdi_history using the cursor buttons!
-
-ver. 0.6.06
-- Edit program works
-- make new programs works too
-- new keyboard with nearly all keys
-- Attention: On editing a program the keyboard need some more
-  fine polishing, to allow editing text in the middle and I have to
-  include cursor keys
-
-ver. 0.6.05
-- begin to include the edit mode for g-code programs
-  not working jet, still work to do
-  The grafics part is finished, just the icon are not very nice
-
-ver. 0.6.04
-- changed hal pin connections to control homing to gscreen matter
-  so nearly all conections to postgui hal are not needed any more
-- all messages prepared to get translated _(message)
-- Run from line is now included, but at the moment without control
-  of previos lines, this is still to do.
-- settings page begin to work
-  + fullscreen is included
-  + hide cursor is working
-  + sounds are selectable
-  + spindle start rpm is working
-
-ver. 0.6.03
-- optional blocks now working
-- optional stops working too
-- added missing button in MDI Keypad (I missed I ; J ; K )
-- cooling and spindle buttons react to emc stat, so setting an M7 will
-  toggle the corresponding button, so will an M3 or an M5
-  This is not working in AUTO MODE with interpreter running to avoid error
-  messages.
-- changed the test files to have optional blocks and stops.
-
-ver. 0.6.02
-- all icons moved to icon folder
-- implemented get toolinfo, tool frame now shows correct data
-- implemented user mdi command through gscreen, so there is no need
-  any more to import linuxcnc
-- added some more icon
-
-ver. 0.6.01
-- solved the problme that widgets don't get sensitized after a pause
-  and a later resume.
-- there will apear an error if in Pause you push coolant or spindle button
-  because the command mode will be changed, the programm will run later as usual
-
-ver. 0.6.00
-- mostly I changed the name to Gmoccapy as invented by Chris
-- some minor changes in code
-
-ver. 0.5.08
-- program label at start up was wrong
-- after pushing manual button staying in settings, main button list was not changed back to manual
-- max velocity now again in units per minute, seems Chris changed it back
-
-ver. 0.5.07
-- axis setting to an value with preferences is working fine
-- DRO labels changing colors like they should
-- Added a button to set tool with M61 Q?
-- Commented a little bit more the code
-- prepared INI File for scripts execution
-- Fullscreen is included now
-- HalScope Button added
-- Prepared to execute MDI commands,
-  will later read them also from the INI File as HALUI_COMMAND
-
-ver. 0.5.06
-- added hal scope
-- cleared the code a little bit more
-- removed unused jog-increment-out pin
-
-ver. 0.5.05
--cleaned up and solved merge conflicts
- This is a version for first tests by users!
->>>>>>> 170bb5a8
