<<<<<<< HEAD
ver. 2.1.5
- halui spindle override bug, caused by a race conflict
  Thanks to pippin88 and dinkata to help solving his one

ver. 2.1.4
- lathe wear offsets has been displayed by default, IMHO that
  disturbs most users, as the wear offsets do only work with
  remaped code. That part is only weak documented.
- If the user wants to use wear offsets, he will have to include
  in [DISPLAY] LATHE_WEAR_OFFSETS = 1, otherwise the additional tabs
  will be hidden.

ver. 2.1.3
- mode change was possible with keyboard shortcuts, even if the 
  interpreter was running.
- if the user changed with keyboard shortcut a mode and after that to
  an other mode with button, it was not possible to change to the 
  previous mode with the keyboard shortcut, as the last key event 
  is recorded. Now the hal status event will reset the key event
 
ver. 2.1.2
- spindle label besides the 100 % button has not been updated

ver. 2.1.1
- starting with estop-reset, caused some errors, because it is not 
  possible to JOG_STOP with machine in OFF state

ver. 2.1.0
- reworked Combi_DRO to fit the needs of JA requierements
- some configs must be adapted to the new hal pin names, as they are
  put together in groups, so all stuff with jog is in that group
- Hiding the jog button in world mode is possible with a command line argument
- reorderd some code to be more understandable
- deleted a lot of debug prints
- still having problems with matchbox-keyboard, it is found, but not shown
  on every config, need more testing.

ver.2.0.26
- bugfix: if toggle button user tabs was active and the user changed the mode
  (Manual,MDI or AUTO) the user tabs button staid active, but the screen
  layout changed to the corresponding mode, letting the button pressed.
- if embedded tabs was set in the INI file, the toggle button user tabs
  got active, even if no tab was configured for "ntb_user_tabs", changed this
  and sorted the code to be together with the rest of user tabs
- error in getiniinfo.get_increments, default values contained "," insteadt "."

ver.2.0.25.1
- some changes to support new homing by joints, not by axis
  still work to do!
- do not allow any more the change to mdi or auto in Joint Mode!
 
ver.2.0.25
- introduced hal pin to jog joints, make sure not to
  allow joint jogging in world mode and vice versa
- renamed most hal pin, so they are better organized, 
  kept together in groups
- big bug in all homed signal of hal_glib avoid pushing to master

ver. 2.0.24
- reduced digits of velocity label to 2 digits for imperial

ver. 2.0.23
- bug in _update_slider, caused by units change and the needed
  recalculation of jog_vel

ver. 2.0.22
- corrected the reading of preferences, under some circumstances
  as bool written settings, couldn't be read correct from file,
  leading to wrong settings. This is a known bug in ConfigParser.
  I went over to write all bool settings as string, this way it 
  works like a charm. At the same time all bool values must be 
  read with type = bool!

ver. 2.0.21
- added Joint Jog Button, _init_joints_btn will show only 
  the needed button, so from now on gmoccapy supports 8 Joints
  and 5 axis
- still problems with the initialization of optional stops
- some button renaming to distinguish joints and axis jog button
  due to special case 4th and 5th axis
- reworked on_jog_btn_pressed and released to support joint jogging
  could be done better, will need some additional rework
- deleted some print messages

ver. 2.0.20
- small bug in _reset_override in rapid handling, 
  as it would reset to 100 % on change to any state, 
  instead only on pin.get()

ver. 2.0.19
- deleted the settings to hide axis 4 if used as tool changer
  as that is not longer needed on Joint Axis branch
- corrected a DRO display issue on 4 axis config
- deleted unneeded handlers for axis touch off to zero

ver. 2.0.18
- deleted adj_jog_vel and use spc_jog_vel
- If a user uses analog input signals 
  (i.e. gmoccapy.jog-speed.analog-enable) the 100 % button will be hidden
  as pushing this buttons will lead to unsynchronized state between GUI and
  hardware. Also the turtle and rabbit jog velocities can not be different
  in there percentage, as the can be using a jog wheel.
  we will also hide the plus and minus button of the widgets, as they also
  can not be used together with analog input
- changed pin name from jog-speed to jog-velocity
- changed back the override frames to original order

ver. 2.0.17
- deleted adj_feed and use spc_feed
- corrected a strange way of updating spindle override values
- corrected a lot of typos within this file and gmoccapy.py

ver. 2.0.16
- deleted adj_rapid_override and use spc_rapid

ver. 2.0.15
- finally found a way to avoid jumping DRO size of axis 4 and 5
  if the amount of numbers change, i.e. from 99.999 to 100.001
  as it need more space.
- added a togglebutton to switch from joint to teleop, this button 
  will be hidden on identity kinematics machines
- small bug in spc_spinlde handling 
  (to many get and set leaded to jumping values)

ver. 2.0.14
- deleted adj_spinlde and changes the code to use directly the settings
  of the SpeedControl widget. This way we save resources, because we
  need one adjustment less. I will change the code also for the rest of
  the sliders.

ver. 2.0.13
- updated debug server to use newest version on my computer

ver. 2.0.12
- bug in touchscreen slider if machine units and display units not equal
- corrected some strange entries in ini files

ver. 2.0.11
- some small changes in INI configs
- changed the DRO Size settings depending on number of axis
- set the init_colors of the combi DRO to hex values instead of names
  like green, as different desktops do interpret the names with 
  different color values
 
ver. 2.0.10
- jog vel touchscreen slider was not initialized with the correct 
  increment due to a type in a variable
- changed some default values in the INI file of 4 axis gmoccapy.ini

ver. 2.0.9
- added some 5 axis IDENTITY kinematics sim configs

ver. 2.0.8
- 4 axis config did not hide y replace label, leading to 
  touch of button being to nerow

ver. 2.0.7
- bug in key handling of F12 (switch mode)
  as mode was also changed in IDENTITY kinematics
- bug in _init_extra_axes

ver. 2.0.6
- corrected some small bugs, avoiding gremlin to switch 
  to full-size preview,
- got back some missing handlers in the glade file

ver. 2.0.5
- merged with the touchscreen slider version
- deleted unneeded INI entries
- Attention: Hal pin names have changed during change from 1.n to 2.0

ver. 2.0.4
- merged with the gmoccapy JA version

ver. 2.0.3
- bug in DRO size handling

ver. 2.0.2
- added user mode as command line argument
- added logo as command line argument

ver. 2.0.1
- when using hardware button to jog the axis, the 5th axis wath not 
  recognized, resulting in a jog of the 4th axis. I solved this bug
  and introduced a new config to test this.
  Thanks to Ludwig for reporting the bug

ver. 2.0.0
- initial push of beta gmoccapy with 5 axis

ver. 1.6.0
- changed the initial sound files to fit freedesktop path
  was set to ubuntu till now
- first steps to support teleop mode
  Homing is possible as gantry and as identity kinematics
  Jogging is possible in both modes
  Mode change can be done pressing F12 or $
  the mode is displayed with the gremlin view DRO, combi DRO will not change jet.
- ToDo: * Add widget to change motion mode
        * Init GUI to have a jog button per joint and not only per axis
        * change GUI appearance according to motion mode
=======
ver. 1.5.6.5
- merged the bug fix from 2.6 branch gmoccapy 1.5.6.2.2
>>>>>>> 22a053e7

ver. 1.5.6.4
- bugfix: if toggle button user tabs was active and the user changed the mode
  (Manual,MDI or AUTO) the user tabs button staid active, but the screen
  layout changed to the corresponding mode, letting the button pressed.
- if embedded tabs was set in the INI file, the toggle button user tabs 
  got active, even if no tab was configured for "ntb_user_tabs", changed this
  and sorted the code to be together with the rest of user tabs

ver. 1.5.6.3
- bugfix: In _init_IconFileSelection the icon size was fixed with 48 
  so changes the user makes to the glade file was not been taken care of
- In glade file a signal on_btn_load_state_changed was set, but no handler present, 
  leading to a error message on start in the terminal, erased the signal

ver. 1.5.6.2.2
- halui spindle override bug, caused by a race conflict
  Thanks to pippin88 and dinkata to help solving his one

ver. 1.5.6.2.1
- bug in initialize optional stops

ver. 1.5.6.2
- bugfix: run from line was trying to set an entry in the alarm page, whitch
  I dropped in 1.5.6 
  I cleared the code from unneeded imports and comments

ver. 1.5.6.1
- bugfix: If a user did jog with keyboard and while jogging changed the increments
  pressing "i" on the keyboard the jog move would never stop. I do check now for
  self.stat.state and do avoid that way the increment changes
  if the user changes the jog-increment using the hal pin, the increment will change
  to the new value, but the jog command will be aborted.
- corrected some typos 

ver. 1.5.6
- deleted the alarm_entry log page, as it has not been used by users
  to report bugs, and therefor it was designed.
- changing DRO mode by click can be disabled on settings page
- corrected and added information to the docs
- added a new property to combi_dro to disable readout toggling

ver. 1.5.5.5
- if using gmoccapy jog hal pin in MDI mode a error was thrown on button release
- Typo in settings page, corrected also the translation files

ver. 1.5.5.4
- corrected a error shown on start up, because I used greeen instead of green
- glade file did contain a signal "on_gremlin_clicked", but gmoccapy did not offer a handler,
  resulting in error messages in the terminal on start up. the unneeded signal has been erased
- The horizontal buttons of gmoccapy will stay synchronized with the iconview widget
 
ver. 1.5.5.3
- deleted the working area limit pin, as this can be realized better
  with standard hal pin and did not work well with gmoccapy
- settings page, all previous settings are now in one frame
- updated the documentation
- new serbian translation files, and corrected the language code 
  was rs.po instead sr.po

ver. 1.5.5.2
- unloading a tool with M61 Q0 did not reset the tool information 
  because the tool number changed to "-1" and I tested only for "0"
  To unload the tool with M61 Q0 the command has to be executed twice
  because of a linuxcnc bug (IMHO)

ver. 1.5.5.1
- corrected the step by step behavior

ver. 1.5.5
- gmoccapy will take notice of the settings 
  "DISPLAY", "POSITION_FEEDBACK" in the INI File and 
  set the DRO accordingly (Code basis from Steffen)
- Added keyboard shortcut F3 to change to manual mode
- Added keyboard shortcut F5 to change to MDI Mode
- Added keyboard shortcut "Enter" for MDI Mode to 
  submit the selected command
- Added keyboard shortcut "i" and "I" to switch 
  jog increments forward and backwards like in axis

ver. 1.5.4.1
- changed full-size preview button in manual mode to new position
  to be the same place in auto and manual mode.

ver. 1.5.4
- changing in auto mode, being in full-size preview to edit page leaded
  to blank screen, I corrected that bug.

ver. 1.5.3.1
- solved a bug in widget handling, not enabling the ignore limits checkbox,
  being on a limit switch

ver. 1.5.3
- added a gscreen patch to search also in the user dir for themes

ver. 1.5.2.2
- if a user did reduce spindle override to zero and switched on the 
  spindle, gmoccapy produced a division by zero error. Fixed!
  reported by "tekmobile"

ver. 1.5.2.1
- corrected a bug on btn_brake_macro, not being active if no virtual
  keyboard has been installed
  Thanks to Frans (franstrein) for reporting

ver. 1.5.2
- In Lathe mode and with startcode G7 the DRO has not been set
  correctly, while starting in G8 was OK.
- Some code clearance 

ver. 1.5.1.4
- Two missing self. leaded to errors if logging was active, 
  Thanks to Frans (franstrein) for reporting

ver. 1.5.1.3
- As in full screen mode the GUI covers also the clock, I added a clock
  and date label under the right buttons. 

ver. 1.5.1.2
- The handler from glade_status <on_change_line> got lost somehow, so 
  some hal pin has not been updated correctly  
- in the glade file the spindle at speed led changed its color to red,
  I don't know how, I think glade is coming to its limit ;-)
- changed spindle label handling, now the labels display actual values, 
  not the read values.
- The spindle buttons will now be sensitive in auto mode, but only the
  one witch is active, so spindle direction is displayed clearly  

ver. 1.5.1.1
- some print commands has been commented out to avoid to much condole infos
- there was a limit of 100 for tool sensor height, I extended to 999 mm

ver. 1.5.1
- solved a bug in counts handling, if only one MPG was used for 
  all sliders and axis, there was a jump after changing the selection
  Now it does not matter, if the user connect only one MPG or use for
  each slider an own MPG 

ver. 1.5.0
- new hal pin, and some renaming of hal pin to reflect the
  same names and behavior as halui-pin

  * gmoccapy.jog-speed.counts
  * gmoccapy.jog-speed.analog-enable
  * gmoccapy.jog-speed.count-enable
  * gmoccapy.jog-speed.direct-value

  * gmoccapy.feed-override.counts
  * gmoccapy.feed-override.analog-enable
  * gmoccapy.feed-override.count-enable
  * gmoccapy.feed-override.direct-value

  * gmoccapy.spindle-override.counts
  * gmoccapy.spindle-override.analog-enable
  * gmoccapy.spindle-override.count-enable
  * gmoccapy.spindle-override.direct-value

  * gmoccapy.max-velocity.counts
  * gmoccapy.max-velocity.count-enable
  * gmoccapy.max-velocity.analog-enable
  * gmoccapy.max-velocity.direct-value

- gmoccapy will now react to some halui pin as counts or direct value
  Be aware, that some of this may have side affects, it is strongly 
  recomended to use the corresponding gmoccapy hal pin. 

  * halui.spindle-override.counts
  * halui.feed-override.counts
  * halui.max-velocity.counts
  * halui.abort
  * halui.spindle.start
  * halui.spindle.stop
  * halui.spindle.reverse
  * halui.spindle.increase
  * halui.spindle.decrease
  * halui.program.run
  * halui.program.stop
  * halui.program.pause
  * halui.mode.manual
  * halui.mode.mdi
  * halui.mode.auto
  * halui.mist.on
  * halui.mist.off
  * halui.flood.on
  * halui.flood.off
  * halui.machine.on
  * halui.machine.off
  * halui.home-all
  * halui.estop.activate
  * halui.estop.reset

- to reflect the new hal pin connections I introduced a new sim config 
  gmoccapy_pendant.ini, demonstrating the connection of a remote pendant 
  with selection switches

- deleted gmoccapy_jog_wheels.ini, as pendant.ini demonstrates it better

ver. 1.4.2
- removed the save and run button from the edit page, 
  because of security reasons
- removed the integrated terminal, as it was not real usefull
  and all terminal work can be done from normal terminal
- translations for German and Spanish has been updated

ver. 1.4.1
- corrected broken layout style, as the jog-increment buttons has not 
  been modified to change there background color, getting only dark grey 
  instead of yellow, if they where active. No the follow the gmoccapy style.
- the number of digits of the DRO can now be set on the settings page, so 
  users of fragile machines can reduce the digits.

ver. 1.4.0
- introduced turtle jog, allowing two scales for the 
  jog vel adjustment
- new hal pin "gmoccapy.turtle-jog" to switch from rabbit-jog 
  (fast mode) to turtle-jog (slow mode) using a hardware switch
- new hal pin for analog input 
  * gmoccapy.analog-enable (must be True to activate the analog inputs)
  * gmoccapy.spindle-override-value
  * gmoccapy.max-vel-value
  * gmoccapy.jog-speed-value
  * gmoccapy.feed-override-value
  all four taking a float input as percentage, 
  meaning a value from 0.0 to 1.0, setting the corresponding slider
  directly to the given value
- some code rework, mainly in the _init_hal_pin section and on 
  encoder counts handling 

ver. 1.3.5.1
- forgot to reset the gcode error, resulting in showing it only once,
  it ws not shown again if a good file was loaded and than again the 
  wrong one, now the load and edit button do reset the error code. 

ver. 1.3.5
- added the new signal from hal_gremlin to gmoccapy so we do get 
  a message of gcode errors when loading a file and not only when
  the interpreter does read the wrong line. A warning box will inform 
  about the error details.

ver. 1.3.4
- if no virtual keyboard was installed (nor onboard or matchbox),
  the checkboxes on the settings page has not been sensitized and the
  settings has not been reseted correctly from the preference file
  Thanks to Roland (concierge) for finding this one

ver. 1.3.3
- the combobox for the mouse button mode has not been initialized
  correct, if it had the default value of the glade file. It is a 
  bug in glade. The work around is not to set a default value in glade
  but in the python code.

ver. 1.3.2
- fixed a small bug PAUSE button did not get active on M01
  Thanks to Rick (LAIR82) for pointing on it.

ver. 1.3.1
- fixed very serious bug PAUSE / RESUME / STOP issue
  Program jumped to strange positions if STOP has been pressed 
  while PAUSE was active.
  Thanks to Mael (papaours) for finding it.

ver. 1.3.0.1
- corrected a bug, toolchange velocity hal pin have not been
  preseted with values, if the user worked with the
  default values, so a probing with vel = 0 was possible, 
  resulting in an error
- corrected an error in notifications.py, as the text to be
  displayed has not been checked for correct pango format, a
  message like "vel <= 0" resulted in an error. Now the necessary 
  check is done

ver. 1.3.0
- added replace function to the edit page
- added ignore case to allow case sensitive search
- added reload button on edit page, so if you 
  mixed up to much, you are able to reload the
  original file
- corrected an error at start up, giving a button
  a label, conflicting with a button label
- changed a wrong icon on the button go up one directory

ver. 1.2.2
- changed the way the window size and position is 
  handled, as before the default values did appear 
  several times in the code
- If no virtual keyboard could be initialized, we 
  disable now the corresponding part on the settings
  page and the related button. Check will be done
  for <onboard> and <matchbox-keyboard>
- starting gmoccapy did throw an error to the terminal
  that a widget could not get default. Finally I found 
  the reason, the glade file did contain a property
  "has_default" and that is not allowed by builder.

ver. 1.2.1
- due to the behavior of XFCE of the new hybrid.iso I 
  had to change the width settings of several button
  to stretch them to fit some text and images
- The same reason forced to set new default start position
  of the main window and the notification messages.

ver. 1.2.0
- changed GetIniInfo to return also user message setups
- notification now supports pango markup in the messages
- added hal user messages similar to gsreeen to gmoccapy
  see gmoccapy_messages.ini for usage information
- updated the translation files for German and Spanish 

ver. 1.1.5.9
- prepared yesno_dialog for user message, 
  it does accept now pango markup
- wrong values in axis offset didn't show a message
  to the user, I fixed that

ver. 1.1.5.8
- message at start because of
  return(PlasmaClass(halcomp, builder, useropts))
  instedt off
  return[PlasmaClass(halcomp, builder, useropts)]
  resulting in iteration over none object

ver. 1.1.5.7
- init dynamic tab now in try except to avoid python exception
  on user typos in ini file
- loading a tool using remap, leaded to an error if no file has been 
  loaded before the change, we do check for that now to avoid the error

ver. 1.1.5.6
- introduced three new hal-pin to signal program progress informations
  gmoccapy.program.length = S32, OUT (total number of program lines)
  gmoccapy.program.current-line =S32, OUT (current executed line)
  gmoccapy.program.progress = FLOAT, OUT (progress in %)

  This pin do not work very perfect when using subroutines or remap procedures

ver. 1.1.5.5
- if using remap, an error has been launched, if the user used the buttons of 
  the tool edit widget to change the tools (not possible to change to auto mode)
  I moved the resting procedure of self.tool_change to hal_status_intp_idle
  to solve the wrong behavior

ver. 1.1.5.4
- solved a bug showing screen2 at start up. Screen2 was initialized to early
  resulting in a runtime error

ver. 1.1.5.3
- solved a bug if the user have NO_FORCE_HOMING in his INI and did a homing
  of an axis, resulting in some widgets being unsensitized.
  Thanks to Marius for reporting that one
- after a tool touch off no G43 was committed even if that code was active 
  so I added that command to be executed
  Thanks to Rene to report that one
- some minor changes to lathe.ini, having HOME two times in the AXIS config

ver. 1.1.5.2
- solved a bug, on clear G92 offsets handling, switching the GUI to MDI Mode,
  due to a strange behavior of the offsetpage widget, not going back to the 
  previous mode.

ver. 1.1.5.1
- solved a bug related to the gmoccapy error pin. This pin has not been reseted
  if the user used the mouse or touch screen and erased the message by clicking
  the message button. It was only done right if the delete-message pin was used.
  I modified notification.py to emit a signal if a message has been deleted and 
  connected this signal to gmoccapy. 
- corrected also a small mistake in _show_errors, it was possible to get messages
  without text, added a default text. 

ver. 1.1.5
- added a option to hide the 4'th axis, this is useful if that axis is used
  to control a tool changer, as than the axis DRO and jog button are not needed.
  This has to be activated on the settings page, axis 4 is shown by default.
  This needed some code rework (moving code around)
- solved the problem of pin_value changes on start up / initializing, because I
  introduced a new intern variable self.initialized, leaving defs if not True
- introduced a adjustment widget on the settings page to allow the user to set
  the font size of the DRO, it will be reduced by 3/4 if 4 axis are used

ver. 1.1.4
- added again the gcode.lang file, it got lost, after changing gmoccapy to be
  stand alone
- the show screen2 button is now only sensitive if a file gmoccapy2.glade does
  exist in the config dir. 

ver. 1.1.3
- it was possible to push btn_set_selected on offset page to set a coordinate
  system with G92 selected, or being in edit offset mode, this is now avoided.

ver. 1.1.2
- after changing units according to G20 / G21 the scales to be applied to
  the jog wheel pin (jog_vel and max_vel has not been changed, resulting in
  very large jumps after changing from metric to imperial, i.e. one count
  should move the slider 100 increments in metric, but did that amount also 
  in imperial, instead only advancing 4 steps.
- all sliders and vel infos are now changing according to G20/G21 being active.
- There is still work to do on the offsetpage widget, IMHO it is buggy

ver. 1.1.1
- small bug in macro button handling, if a macro was not found, gmoccapy
  raised an exception, because wrong variable name.

ver. 1.1
- this is the "final" version, ready to be included in a release candidate
  I did not change anything related to the last push, but after 1.10.2, I 
  made a mistake with the release number, this push correct the error.

ver. 1.0.3.2
- includes version number also in settings page as label in the bottom button bar

ver. 1.0.3.1
- previous changes to NO_FORCE_HOMING resulted in automatic starting from
  line if a line has been selected in preview, I changed that so the line
  is just preselected, but not taken in care if run is pressed. The other way
  was to dangerous.

ver. 1.0.3
- solved some bugs in NO_FORCE_HOMING not handled the correct way
  with start button and mode changes after setup page
- get rid of hal_toggleaction_run and hal_action_stop, as the run widget
  caused one of the problems

ver. 1.0.2.1
- spindle feedback bar changes will not effect any more the
  speed label value. It was double information and at the same
  time confusing for users. The spindle feedback bar will 
  indicate the real spindle speed and the feed label will show 
  the programmed value.

ver. 1.0.2
- solved a bug in getting active gcodes, because I took also the first 
  element of linuxcnc.stat.gcodes, but that seems not to be a gcode, but 
  some kind of control number or something like that, so it causes wrong 
  code and changed gmoccapy behavior in an erroneous way
- In this bug finding I also needed to change the gladevcp widget combiDRO
  to get the correct results

ver. 1.0.10.2
- solved a small bug with _set_spindle in auto mode

ver. 1.0.10.1
- gremlin mouse button mode has not been initialized at start up

ver. 1.0.10
- changed the behavior of the spindle feedback bar and the speed labels
  we do not change the bar limits from negative to positive, we use
  from now on only abs values! That is the reason I did include a additional 
  abs in the postgui hal file
- corrected an error, not allowing to switch spindle on / off while program paused

ver. 1.0.9
- the ignore limits has not been called, due to a missing signal from the
  glade file, also the checkbox was hidden if machine off, so it could
  not be activated after hitting a limit switch.

ver. 1.0.8
- Thanks to Steffen Noack we got new gremlin function for the mouse button 
  behavior. Gmoccapy allows selecting the button mode from the settings page

ver. 1.0.7.1
- when a external ESTOP was active and the tbtn_estop has been clicked 
  it changed its color, but should not do so, solved
- when external estop was active, it was possible to click the on button
  and the GUI changed state making several widgets sensitive, that behavior
  was wrong, solved that.
- If you feed override has been changed and the machine went into estop, 
  a estop reset also reseted feed override to 100 % , now it will remain with 
  the value it had before estop.
- If a user activate logging actions, the logging was lost after shutting
  down the GUI, now the content of alarm_history will be written to a 
  file called gmoccapy.log in your config dir. The file will be overwritten 
  on each shutdown of gmoccapy with the new content.
- EXIT Button is now only sensitive, when machine is switched off, so it is
  not longer possible to accidentally shut down the machine.
- pressing estop from MDI mode with spindle on, resulted in an error, solved.

ver. 1.0.7
- Reworked the emergency button behavior as well as the 
  on/off button, as it was possible to set the GUI in an ESTOP_RESET
  state, even if an external SWITCH was in ESTOP State. The important
  bug has been found by Steffen, he also supplied the initial patch,
  witch has been adapted to my coding style ;-)
- Next changed the error handling, separated the error reporting from
  periodic to an own function, so we are able to launch also our own 
  errors over the same channel, and get error pin height and also 
  the sound will be played.
- Deleted some unneeded or double code.

ver. 1.0.6.3
- Bug turning on flood with M8 and logging actions on,
  found by Stephen, solved that one

ver. 1.0.6.2
- changed the standard setting of box_custom_? from
  expand = True to expand=False, so the panel will fit better
  found from verser building Z_compensation

ver. 1.0.6.1
- forgot to set error pin height if an error occurs ;-)

ver. 1.0.6
- Stefan found an error in getiniinfo, getting the PROGRAM_PREFIX from 
  INI file, if the entry does not exist. Solved!

ver. 1.0.6
- introduced new locations for EMBEDDED_TABS, it is possible to use 
  in addition to the previous ones now also:

  * box_cooling (will hide the cooling frame and introduce your glade file)
  * box_spindle (will hide the spindle frame and introduce your glade file)
  * box_vel_info  (will hide the velocity frames and introduce your glade file)
  * box_custom_1 (will introduce your glade file left of vel_frame)
  * box_custom_2 (will introduce your glade file left of cooling_frame)
  * box_custom_3 (will introduce your glade file left of spindle_frame)
  * box_custom_4 (will introduce your glade file right of spindle_frame)

  requested from verser

ver. 1.0.5 
- because of wrong steps in initializing the increment pins
  has not been made, I changed the init order and now they 
  are there again ;-)

ver. 1.0.4 - only plasma
- make the gmoccapy_plasma glade panels react to theme changes
  after the theme change, a restart of the GUI is necessary

ver. 1.0.4
- corrected the way of executing a program step by step 

ver. 1.0.3
- pressing the OFF button will bring you back to manual
  mode, because there is the "EXIT" button

ver. 1.0.2
- solved a spindle button issue and included a check so it
  is no possible to exceed the limits of the spindle with 
  override values. i.e. a spindle has a max of 6000 rpm and
  the user enters S 5500 M3 now he can increase the spindle 
  override, but it will be limited by 109 %, because otherwise
  he would ask the spindle to run faster than allowed.

ver. 1.0.1
- solved a bug, because I forgot to include some signals 
  in glade file, so no jogging with button was possible

ver. 1.0
- we reached the stable state! 
  gmoccapy get completely separated from gscreen, resulting 
  in a faster reaction and easier support and maintenance,
  as there is now less influence from the other gui.

ver. 0.9.9.9.16
- a manual entry in the preference file logo = True in
  combination with logofile = "absolute path to logofile"
  will hide the jog button, jog increments and ignore limits
  and display the logo instead.

ver. 0.9.9.9.15
- new hal pin gscreen.error as bit out, to show an error to the
  hardware, so a light can lit or even stop the machine. It will
  reseted with the pin gscreen.delete-message. This command will
  delete the first error and reset the gscreen.error pin to False 
  after the last error has been cleared. Messages or user infos
  will not affect this pin!  

ver. 0.9.9.9.14
- The usage of  "EMBED_TAB_LOCATION = box_coolant_and_spindle"
  will not hide the velocity widgets any more, plasma handles
  that one now over tool_info_panel 

ver. 0.9.9.9.13
- solved a bug switching on/off the spindle if also log_actions
  was active, 

ver. 0.9.9.9.12
- added two hal pin to reset feed and spindle override
  gscreen.reset-feed-override
  gscreen.reset-spindle-override 

ver. 0.9.9.9.11
- solved startup bug, window not starting in position and 
  dimensions as set in settings page
- set new limits to size adjustments

ver. 0.9.9.9.10
- added a refresh command to iconview, otherwise adding a file
  and reopening the view, would not refresh the view, so the 
  added file could not be selected

ver. 0.9.9.9.9
- I added three new hal pin. This pin do allow to reduce or 
  enlarge the soft limits, so a pin is able to protect your 
  rotary table from collision, because if you do not use it, 
  you just reduce your soft limits, or you got a tool changer
  in the working area, you do not want a collision during normal
  work, but you are forced to enter the tool change area to change 
  a tool, so during tool change you enlarge the soft limits.
  The pins are documented in the WIKI. You will get an error if you
  reduce the limits and you are outside the area!

ver. 0.9.9.9.8
- toggle button setup was not handled correct by hardware 
  momentary switches, fixed that

ver. 0.9.9.9.7
- add gcode highlight by clicking in the preview
  clicking a line in the preview will highlight the
  corresponding line in gcode listing

ver. 0.9.9.9.6
- solved show tool edit after program run
  after running a program and changing back to manual mode it was not 
  possible to enter again the tool edit tab, as we where taken to MDI mode
  this was mainly caused by the check for G43 being active.

ver. 0.9.9.9.5
- changed override behavior:
  feed override reduce the max velocity and the feed velocity, 
  but the jog vel slider will remain with it's value, 
  the override value will reduce the jog vel also!

ver. 0.9.9.9.4
- added a new pin to delete the last message

ver. 0.9.9.9.3
- scl_feed_override bug at start up,
  did not handle G0 Override correct, 
  thanks to Marius for reporting that bug 

ver. 0.9.9.9.2
- scl_feed_override did not take influence on G0 velocities
  now it will take influence G1 and G0 velocities

ver. 0.9.9.9.1
- there was a bug in tool touch off, discovered by Jim
  solved that

ver. 0.9.9.9
- gmoccapy is now able to do auto tool measurement after an manual tool change
- introduced a ini config to simulate that
- still to do: If user click on abort while the tool change message window is still open
  or he closes the window with the small X on the right upper corner, the hal pin will
  not be rested properly

ver. 0.9.9.8.2
- gmoccapy_plasma, changed pin names to follow the pin naming convention
- included THC Button state in persistence (plasma.var)

ver. 0.9.9.8.1
- self.data.jog_increments now is self.jog_increments
  changed the increments handling a little bit
  so there is no need any more for self.no_increments
- changed code from self.gscreen.halcomp to self.halcomp, because it is the same ;-)
- prepared to be able to get an gmoccapy hal component

ver. 0.9.9.8
- bug in jogging with buttons and SHIFT hold down, as that would
  result in a move at max velocity, not taking in care the max vel slider
- renamed self.data.ob to self.onboard_kb to make code clearer
- self.data.plot_view was a relict from gscreen, because gscreen needs to toggle 
  through the views, we can select them directly, so this data is gone now
- self.data.hide_cursor is now self.hide_cursor so this is different to gscreen, so 
  both GUI should not influence each other
- self.data.key_event_last changed to self.last_key_event (distinguish from gscreen)
- corrected some typo in release notes
- self.data.file replaced with self.stat.file, as it is not necessary to hold that on data
- self.data.estopped replaced with self.stat.task_state
- self.data.machine_on replaced with self.stat.task_state
- self.data.all_homed is now self.all_homed so I know that this value is not set from gscreen
- self.data.spindle_speed and self.data.spindle_direction replaced with self.stat statements
- self.data.flood and self.data.mist replaced with stat statements
- self.data.active_feed replaced with stat statements, resulting in auto units change also for
  the speed labels
- self.data.diameter_mode is now self.diameter_mode so its clear it come from gmoccapy
- gremlin does react now on auto_units behavior of Combi_DRO
- all sliders (scales) change according to active Gcode G20 / G21
- executing an MDI command will change the keyboard button to allow linuxcnc.abort()

ver. 0.9.9.7.6
- solved the bug wrong units on start up without the preference file
  I needed to replace gscreen.status with my my own status, because gscreen 
  does deliver wrong values!
- changed some more gscreen.data stuff to self.stat..., 
  because IMHO it is not necessary to use data to store something what is available
  through stat module
- replaced the preference file handling from gscreen to an own one, expecting that
  gscreen does not mess my files up, if no preference file will be given in the INI,
  we will use gmoccapy.pref stored in the config folder, so there could be different 
  configs with different settings 
- don't need gscreen.emc any more, all is done now directly with the linuxcnc python bindings
- I do not use any more the gscreen.ini, we use now the linuxcnc.ini version from the python module

ver. 0.9.9.7.5
- typo in initialize_preferences 
- deleted the statusbar widget
- no more option to use gscreen error handling
- no more option to use desktop notify
- the optional stops button worked opposite it should
- renamed some stuff from emc to linuxcnc or shortened the names
- onboard keyboard showing in edit mode corrected
- plasma.py changed order of getting widgets from builder, 
  to avoid errors at load time
- notification change line wrap mode to character, 
  so longer file names will not be cut

ver. 0.9.9.7.4
- the default tool change dialog now shows 
  the tool number and the tool description
- after deleting the preferences file you get an error starting the GUI, 
  because it tried to load a file " ", I deleted the SPACE to solve that

ver. 0.9.9.7.3
- plasma screen now hide also the vel_info_box
- minimal changes on the glade files
- modified the plasma.py file to support persistence variables
  the settings will be stored in plasma.var in your config dir
- I set the plasma.py file under GPL license

ver. 0.9.9.7.2
- introduced an better gcode highlight for sourceview

ver. 0.9.9.7.1
- replaced the hal_scale_jog_vel with a normal scale,
  as there is no need for a additional hal pin
- renamed hal pin 
  gscreen.hal_hbar_spindle_feedback to be gscreen.spindle_feedback_bar
  gscreen.hal_led_spindle_at_speed to be gscreen.spindle_at_speed_led
  This way all spindle pins are together in halshow 

ver. 0.9.9.7
- make gmoccapy react to external mode changes, i.e. start program with
  net start halui.mode.auto => halui.program.run <= hardware.button

ver. 0.9.9.6.3
- changed again the plasma layout, as Marius still want more widgets
- most hal labels are not needed any more, so I changed them to gtk.label

ver- 0.9.9.6.2
- added a lot of hal pin to gmoccapy_plasma, with the new 
  plasma.py file 
- reworked the plasma.glade file to fit Marius needs
- new order of configs, many files have been moved by Dewey Garret

ver. 0.9.9.6.1
- solved a bug in plasma.py, having a call without function

ver. 0.9.9.6
- made a new config folder to show gmoccapy as plasma screen
- included some minor changes to be able to place user glade panels 
  over the coolant and spindle frame, hiding the original widgets
  so plasma screen can easy be realized
  This will hide also the spindle speed label in gcode info frame.
- the tool info frame can also be hidden by a user glade file, because tool
  info is not needed for plasma.
- corrected an error in handling python calls in / for user glade screens,
  as example introduced plasma.glade plasma.hal and plasma.py demonstrating
  all possible communications

ver. 0.9.9.5
- added color chooser for homed and unhomed colors, as recommended
  by BigJohnT to help people suffering from protanopia (red/green weakness)
- corrected an error updating the DRO colors in lathe mode

ver. 0.9.9.4
- initializing some warnings at start up, corrected that
- deleted some unneeded print messages

ver. 0.9.9.3
- if the user tried to make a new file and there where no 
  RS274NGC_STARTUP_CODE in the INI file, an exception has been thrown
  fixed that bug
- if the user tried to make a new file, after he made already one,
  an exception has been thrown, because the file was loaded already
  fixed that bug

ver. 0.9.9.2
- solved a bug, entering the edit mode from auto mode, caused by 
  a typo in a widget name

ver. 0.9.9.1
- solved a bug showing the gremlin DRO, caused by a typo in a widget name
- some buttons and widgets did not have tooltip text, added that ones
- corrected German translation
- corrected Spanish translation

ver. 0.9.9
- introduced a new DRO, showing all three positions (Abs, Rel, DTG) at ones
  user can toggle the DRO by clicking on them
- The new DRO also indicates the actual coordinate system
- The new DRO will change its units according to the active gcode (G20 / G21)
- There are still the three buttons, but they are hidden by default,
  this can be changed on the settings page, but when the buttons are visible,
  the user looses the auto units feature of the DRO
  Hope too get the permission from the users to delete that button as soon as possible
- made the documentation for IconViewFileSelection
- made the documentation for Combi_DRO
- This change saved some lines of code in gmoccapy.py and made the code
  a lot easier to understand
- updated German translation
- updated Spanish translation

ver. 0.9.8.4
- diameter dro does not show imperial units, even if machine units are imperial, fixed.
- tool info only with three digits in imperial mode, now 4 digits
- active feed and active vel label not in machine units, if in imperial mode, fixed
- cosmetic changes to gmoccapy_lathe.ini
- introduced a imperial lathe ini

ver 0.9.8.3
- BUG: forget to update the coordinate system after changing the error system,
  causing the ABS/REL button not showing the correct label, fixed
- BUG: inserted Jog Increment continuous instead of 0, so could cause an exception
  on translated GUI, fixed
- BUG: when changing the mode from outside, i.e. starting a program with an external button, 
  the GUI did not change the style to auto mode, so it was not consistent, fixed
- deleted unnecessary icon and introduced new icon for machine on off and for the
  mode button (Thanks to Dejan/probamo)

ver. 0.9.8.2
- make the design from spindle and coolant frames more beautiful
- added both to a hbox, so later this box may be replaced by user controls,
  i.e. plasma cutters

ver. 0.9.8.1
- introduced new Serbian translation

ver. 0.9.8
- introduced notification as gmoccapy error messaging system
- rebuild the settings page to make the message system settings available
- new default startup position
- changed DRO textcolor label to DRO background color label, because that is what you change
- jogging with keyboard will jog full speed if SHIFT is hold down
- <Super_L> key will delete the last message of gmoccapy message system
- <STRG>+<SPACE> delete all gmoccapy messages at once
- switching on the machine will reset the GUI to manual mode
- the setup button is no longer a member of the mode radiobuttons
  it is now a toggle button, so pressing it twice will bring
  you to manual mode

ver. 0.9.7.5.1
- missed to change the version number in gmoccapy_handler.py
  corrected that

ver. 0.9.7.5
- translation of the Continuous Jog Button now possible
- solved a bug, when selecting the continuous jog button when it was translated
- added ABS, DTG and GTD to translation file
- added "show or hide tool path" to translation
- corrected a bug changing spindle bar min and max values changed the widget only on restart
- added to translation the complete gscreen.py file, even if there are a lot of things 
  nobody need to translate, but that gives the possibility to translate the entry dialogs 
  and some button labels

ver. 0.9.7.4
- added the Serbian translation
- corrected some mistakes in Spanish translation
- moved some files to get them in the corresponding locale folder
- modified .gitignore files so my locale folder will not be ignored any more

ver. 0.9.7.3.1
- removed some print/debug lines
- new order of the button in Auto Mode (requested from svenakela)
- corrected some translation errors
- changed the order of the jog button and the DRO, now when jogging on a touch screen, the
  right hand will not cover the DRO. Better handling?!
- deleted the button reload from auto to get space for fullsize_preview, so the user can switch to
  full-size preview, while the program runs.
- erased the close button in bottom button list edit, because the back button does the same 
- corrected the hardware button behavior, was needed because of the new order and 
  the reason that not "clicked" is emitted, but "pressed"
- button edit offsets now shows automatically the offset page
- the buttons for full-size preview on auto and edit offsets getting yellow when active
- pressing the button new in edit mode will make a new file in /tmp with the content from
  [RS274NGC] "RS274NGC_STARTUP_CODE" followed by 3 linefeed and an M2

ver. 0.9.7.3
- the buttons tbtn_view_dimension and tbtn_view_tool_path of the gremlin view
  was in an undefined state after the start of gmoccapy. Now the state will be 
  set according to the state when leaving the GUI, default is show both
- the state view of gremlin was by default "p" no the state on leaving the gui 
  will be restored after restarting the GUI
- corrected an error entering the settings page, and aborting the dialog, then the
  message appears two times, because the signal used was clicked and that is emitted twice
  on a rbt when changing the state of the buttons in the group

ver. 0.9.7.2
- check for NO_FORCE_HOMING included

ver. 0.9.7.1
- changed the structure of the files, so the user do not need to copy files after an update
  he only needs to adapt his config files, this follows the new gscreen structure and 
  all files should be present after installing linuxcnc
- corrected some typos in code
- changed my way to show the entry dialog as integer only to the gscreen way
- added a file chooser to settings page to select the jump to dir for IconFileSelection
- file extensions are now taken from INI file and converted from raw data to correct
  format in an own function, taken in care in IconFileSelection and file to load chooser
- solved an error in IconFileSelection, crashing the GUI if button up was pressed being in the root dir

ver. 0.9.7
- added a file selection dialog, for touch screen use
- in MDI mode it is now possible to add more commands, even if the interpreter is running
- do not block any more the spindle buttons while the interpreter is running,
  so spindle can be switched on and of at any time
- added a selection for show keyboard on file selection in settings page
- changes button home_4 to show different icon, depending on INI settings of 4th axis
- moved some code "G95 related" from periodic to _update_vel
- corrected some align values in glade file
- removed units from max_vel_label (glade file)
- corrected hardware button behavior
- added again a sim hardware ini file
- uniform usage of "" instead of sometime '' (just to clear python style)
- user can select on settings page, if he want the offsettab or the preview tab 
  to be displayed as default, the ntb_tabs are shown, so changing is possible at any time
- prepared to get later our own error handling, introduced Notification Class, at the moment disabled
- corrected an error if setting the coordinate system after setting axis values in touch off dialog

ver. 0.9.6.1
- fixed a bug editing a tool while G43 is active!
- added a feature, that will update G43 after a toolchange if it was active on toolchange start
- tooloffset in Information frame does now show the real pin values motion.tooloffset.z if
  connected to gscreen.tooloffset_z in postgui.hal file (for lathe also x values)
- cleared the code from some unnecessary ".gscreen." 

ver. 0.9.6
- included the 4-th axis, buttons will change according to INI file settings
- corrected not taken care of PROGRAM_PREFIX path set in the INI file
- G95 Bug solved, it was caused from sim_spindle_encoder.hal, using now a modified hal from axis
- cleared a warning of missing handler

ver. 0.9.5.1
- bug in spindle switching while in LOG Mode
- ESC and F1 keys will work now, even if use Keyboard shortcuts is not activated
- solved a bug in run_from_line, the start line was not reseted after program stop, 
  and I missed to reset self.data.restart_dialog to None

ver. 0.9.5
- Keyboard shortcuts, now ESCAPE only aborts and F1 emit estop
- spindle can be switched on and off while program is paused, without getting an error
- sourceview now with search and do / redo, while in edit mode
- added an offset page in ntb_preview with the possibility 
  * to select directly an coordinate system
  * edit the coordinates of every system
  * give the systems human names
- fixed a bug in tooledit, trying to touch of a tool not in spindle, I must check if this should be allowed
  or if it better only allowing touch off with the tool in spindle
- changed gmoccapy keyboard to "onboard", if the layout is not correct, the following command will correct it
  setxkbmap -layout <your contry letters>       
  gb for Great Britan, de for germany, etc.
- changes in gscreen broke gmoccapy cycle start seems that hal_action run is not any longer permitted,
  now hal toggle action is needed, corrected this
- changed the entry dialog, so in some cases it is only possible to enter integer values
- added a button to select a tool by its number, it is easier, if you have a lot of tools
- cleared the code a lot
- settings page, it is possible to select if you want to use the onbord keyboard also in tooledit page 
  and in offset page editing
- deleted the hardware button simulation ini, because it will not work as it should and I was not able
  to find a solution. 

ver. 0.9.4
- corrected a lot of typo, thanks to David for his help
- renamed some widgets from "cero" to "zero"
- deleted one increment in every INI file, so the GUI fits better to smallest screen size
- translation to german included and prepared for more languages
- there was still an error in key handling with incremental jogging, hope I solved it now for final
- changed the dialog "run_from_line" to use gscreens default, resulting in the need to rename
  "hal_sourceview" to "gcode_view"
- renamed all pins and definitions from "overide" to "override" because of typo
- avoid getting to the touch off button, while the machine is not homed
- hide Y touch off buttons in lathe mode
- solved a bug executing a command constantly related with feed and periodic
- Tool change from tool editor now works like it should even with T1 M6 as with M61 Q1
- the tool in spindle will be checked if you enter the tool editor.

ver. 0.9.3.2
- alligned the jog_button and jog_rates frame on the top (just cosmetic)
- The Page-up and Page_Down keyboard keys moved the Z axis in opposite directions
- Feed values will only be shown with digit if G95 is active
- added classicladder button to the list of buttons to be able to handle it with hardware button
- changed hardware button handling to fit also to lathe mode
- included a test to avoid speeding the spindle over its limit using the spindle speed override
  i.e. max = 6000 but S = 5500 and override = 120 % would result in 6600, but only 6000 is possible
- also check spindle speed if the commands are given trough MDI and override is to high will reduce
  the override value to max allowed

ver. 0.9.3.1
- A message window will warn the user in case he try to use G95
- Changed the required screen size to fit on 979 x 750 

ver. 0.9.3
- included the patch for key_jogging from Chris
- support now also back tool lathes
- after M61 Q tool change, the Gui didn't leave the MDI modem resulting in problems
- the btn_view_Y2 has now a yellow background
- changing the max vel slider had no effect, I fixed this

ver. 0.9.2
- added lathe mode
- added classicladder button
- added button for tool touchoff in X and Z axis
- corrected the key handling, now also F1 and F2 works and ESC emit emc.aboart()

ver. 0.9.1.2
- trying to jog the machine with the keyboard
  a python error was launched, because Chris renamed the
  data.event_up to data.event_last
  solved this renaming the data also in gmoccapy

ver. 0.9.1.2
- missed renaming one widget in code, due to the changes
  on the settings page, resulting in an exception
  solved this renaming the widget in gmoccapy

ver. 0.9.1
- show offsets and show dtg for gremlin are only sensitive if show gremlin DRO 
  is actice, other behavior makes no sense
- settings page can be reached now also in estop state
- desktop notify can be disabled in settings page, makes the gui faster
- file to load on start up can be selected on settings page
- in init_file_to_load added a selection of filters given in INI File
- button save and run has now a tool tip text, it wasn't shown, because it was set
  translatable and no translation was available
- check on macro execution for errors before starting the macro
- added a checkbox to select the use of keyboard shortcuts
- reconnected the sim spindle to gmoccapy
- in MDI Mode giving S0 now switch the spindle off
- from INI [DISPLAY] min_spindle_override is used to set the slider limits
- spindle settings moved from INI to the settings page and preference file
- def init_gremlin now in gmoccapy, to avoid widget name conflicts
- DRO settings changed in settings page, checkboxes instead of toggle button
  and all settings related to DRO in one frame
- added scale settings for the hardware mpg encoders to move the sliders,
  otherwise for max vel being 14000 the changes was to small, counting one by one
- hardware keyboard now works also in settings page and debug page
- Screen2 can be shown now, but I noticed, that if the screen is very complex, 
  the application will crash!

ver. 0.9.01
- fixed a bug in keyhandling mentioned by Chris
  * changing the jog velocity while jogging in continuous caused by focus 
    jumping from widget to widget when holding down a key
  * Keyboard autorepeat caused moving the machine by several 
    increments instead of only one. 

ver. 0.9.0
- unlock settings now with tool tip text
- I forgot an letter in hal pin feed-override-counts
- The button Rel/Abs changes its label according to the active coordinate system
  and its background color does change if G54 is not active
- solved the estop error not showing the correct sate on start up
- solved a bug giving value 0 to macro, the entry widget checked this value as False
- merged with new master and also with gscreen with new widget names
- gscreen fired a error when there is no keyhandling in gmoccapy, 
  i introduced a dummy
- after start some buttons wasn't set in correct state, 
  it was possible to enter MDI Mode without homing before.
- avoid switching screens to MDI and back to manual on tool change
- cooling mist and lube can be switched on and off every time you want
- you can jog the machine in 3 axis with the keyboard button, but only in manual mode
  this is just a test, I don't now if I leave this feature in gmoccapy
- as run from line is not very secure and also not working yet correctly,
  I made it selectable in the settings page
- in settings you can select now qwertz or qwerty keyboard layout
- in settings you can select whether the On Screen keyboard are shown by default or not
  for mode MDI and mode EDIT separately

ver. 0.8.9
- new icon for btn_user_tabs
- new icon for btn_fullsize_preview
- all dialogs do react to keyboard input now
- System theme has not been set properly on start up, fixed this.
- added a new place for user tabs, within ntb_preview, showing then the tabs
- added a test to show actual velocity in machine units.
- added hal pins to be able to connect a hardware selection switch to jog_increment radio button
- entering the edit mode sets the focus in the hal_sourceview widget, so working with keyboard
  is possible without any cklick
- After editing the tool offsets in table, the button "Apply" will not only apply the changes to
  tool table, but also to the tool in spindle, but only if G43 is in active g-codes
- speeded up the tool change screen refresh, by adding self.on_hal_status_interp_idle(self)
  in the button press event
- added hal pins for jogging the axis with hardware buttons for each axis in self.data.axis_list
- deleted the metric button from settings page
- changed hal_pin_names to use "-" instead of "_"
- on tool table page I missed to add tool tip text to the buttons, I added them now
- added a hal pin to unlock the settings page, so a key-switch can be used to unlock the page

ver. 0.8.8
- there was an error getting the increments from the INI file
  I begin counting from 1 instead of 0, that is why the first increment was missing
- solved a problem while switching flood or mist on/off with MDI commands, the buttons got active
  like they should, but the icon didn't change from on/off, solved that changing _update_coolant
- when the tool was changed using M61Q, the screen has not been set back to manual mode properly,
  this was caused by asking if tool:, but as at the beginning toolnumber is zero, this decision was 
  taken wrong, after changing it to if tool or tool == 0: it does work
- running a macro changed the image and function of the keyboard button, 
  but the tool tip text didn't change, I fixed this.
- it was possible to reduce the max_vel of the machine less than the jog_velocity,
  so it was possible to jog faster than the max velocity you set with the corresponding slider
  I fixed this, if you reduce max-vel lower than jog_vel, jog vel will be reduced too
- spindle bar won't grow with negative values (spindle reverse); I know it worked already, why
  did I have to fix this again?
- entering the MDI Mode sets the focus directly to the enty of hal_mdihistory
 
ver. 0.8.7
- changed the button to delete status bar messages from text to icon
- changed the INI files to display the side panels vice versa
- made vcp_box.glade fit better in the screen

ver. 0.8.6
- all buttons on settings now with active back color "yellow"
- added a button to set logging or not, will add later a option to 
  store the logging in a hidden file
- solved a bug switching fullscreen views, I missed to add 
  a size request to window1 in glade file, 
  smallest window possible = 979 x 782 
- added a button to clear the statusbar information
- new hal-pin jog_increment as float out pin
- copied init increments from gscreen to gmoccapy and modified it
  to not get added an continuous at the end, I want it with first upper
  letter and as first position, to not get problems while creating the 
  buttons dynamically
- removed some print commands
- changed the test for gremlin DRO from preferences file to button state
- made hal pins to connect MPG Wheels to the sliders
	* gscreen.spindle_override_counts
	* gscreen.feed_override_counts
	* gscreen.max_vel_counts
	* gscreen.jog_speed_counts
  Does anyone know, why the connection in postgui hal change the jog counts by one and 
  modify this way the scale from 100 to 101?

ver. 0.8.5
- included a button to toggle gremlin fullview
  but getting out of the fullscreen mode will hide the DRO not
  taking care of preferences, I do not not why
- implemented a function to set gremlin grid
  Grid is set in INCH, not taking care of the preferences file

ver. 0.8.4
- thanks to Chris the software starts now on a new installation with
  "Follow System Theme" theme
- Keyboard now with upper and lower letters (SHIFT Key included)

ver. 0.8.3
- there was still a problem with DTG and DRO switching,
  now everything is working like it should
- now not the gscreen colors are used, on first start every color
  is set to black, after that the colors are handled as they are 
  in gscreen.
- Delete MDI is working, but until now only for the running session
- I deleted some lines of code in 0.7.05, resulting in damaging the tool editor, fixed this
- reorganized the order from buttons to be modified during INIT, now they
  are in alphabetic order
- made several INI Files to show the behavior with side panels and user tabs
  and simulated hardware button
- included the following buttons in settings page
  - enable gremlin DRO
  - Show gremlin DTG 
  - show gremlin offsets
- check if tool in spindle == tool to change, then give message and return

ver. 0.8.2
- solved the error related to the DTG Button
- clearing the code
- added a SPINDLE section to INI to get the min and max spindle speed
- change the spindle bar properties by code to show also negative revolutions
- spindle speed label shows also negative values if spindle runs reverse
- solved a bug in macro execution, when wrong values has been given

ver. 0.8.1
- clearing the code
- unlock code now in the hidden preference file, but I still need
  to include an change function in the settings page
- emergency exit is now default on start
- there is still an error changing from DTG to GTD in ABS and REL changing

ver. 0.8.0
- colorselection for the different dro states now works, but there is 
  still a small error, after changing a color, it will not show the 
  eventboxes in proper color. After a new start of gmoccapy it works
  like it should. I searched already three days for a solution, but I 
  couldn't find any.
- removed some unused print() commands
- gmoccapy.glade is now able to add side panels, 
  on the left and right
- user tabs are working, I need to make some documentation

ver. 0.7.09
- changed tool change dialog from axis dialog to gscreen dialog,
  you can switch back if you like by commenting the tool change lines in 
  postgui.hal file.
- btn not implemented clicked now logs the button

ver. 0.7.08
- merged with /origin/master instead of mah/master
- using now hide_buttonbox from tooledit widget instead of hiding the box by an own method
- solved a problem reported by Chris, blinking coolant button. The behavior was caused
  from _update_coolant()
- renamed tbtn_coolant to tbtn_flood
- bugfix on macro goto position caused from self.on_btn_macro_pressed()
- finished the hal connections also for the vertical buttons
  to test with simulated buttons, you have to uncomment the corresponding lines in INI and postgui.hal
  then two buttonlist will appear
- There was a problem executing the macros with the hardware button, 
  user where able to start a second macro while the first was still running, solved that
- Running macros can be aborted, the show_keyboard button will change it's image and 
  get an other function
 
ver. 0.7.07
- solved a problem switching main button list, wait on tool change has not
  been reseted properly
- now I hide the hbuttonbox of tooledit widget instead of every button,
  this saved 6 lines of code :-)

ver. 0.7.06
- finished the h_button hardware pin connection
- macros can be run by hardware button

  to test the features, just uncomment 3 lines in INI File DISPLAY section, see comments there
  and uncomment the connections made in gmoccapy_postgui.hal
  I need someone to test this with real hardware, as with gladevcp buttons there seems to be
  a problem with the mode settings, change a tool with M61 will not bring you back in manual mode 
  using the software keys, due to gladevcp in my opinion.

ver. 0.7.05
- made the tooledit button work on my layout
- all bottom button have there own hal pins, witch can be connected to hardware 
  button so no touch screen is needed. v_button still to do and macros not working jet.
- added an icon for tool-change

ver. 0.7.04
- added preference file path to INI file
- added the release notes file
- hide the button of tooledit widget
- all tool change thinks are now done with the tool_edit_widget
  by selecting the tool from the list

ver. 0.7.03
- added Release Number to title bar,
  so it is easer for users to see if they got
  the latest release

ver. 0.7.02
- added the capability to launch macros with variable parameters
- MDI and Auto mode can now only be reached if state all_homed = True
- added sample macros

ver. 0.7.01
- changed the foldername to use only lower letters
- cleared the directory gmoccapy, all hal files are now again
  symbolic links
- renamed the scripts folder to subroutines and moved it in the
  nc_files folder
- icons folder not touched at the moment
- changed INI File to use other paths and renamed SCRIPTS to macros, next it will be
  changed to be the same as in touchy

ver. 0.7.00
- finished the keyboard, it does now scroll in EditMode
  as well as in MDI Mode
- Solved a problem with the index tool button, it stays unsensitized after
  an machine off, now it is working like it should
- smaller changes in the icon folder

ver. 0.6.09
- some more new icon
- merged with master
- added some new icon
- changed the position from the right button
- in emergency state the button to close gmoccapy was disabled,
  so it wasn't possible to close the application in fullscreen mode.

ver. 0.6.08
- Virtual Keyboard included and working on MDI and AUTO Mode
  unfortunately the corresponding windows will not scroll as they should
- bug found in setting G54 origin, solved!

ver. 0.6.07
- I finished the keyboard, in editing mode it is working fine
  in MDI mode I have to find out, how to move the selected row in the
  hal_mdi_history using the cursor buttons!

ver. 0.6.06
- Edit program works
- make new programs works too
- new keyboard with nearly all keys
- Attention: On editing a program the keyboard need some more
  fine polishing, to allow editing text in the middle and I have to
  include cursor keys

ver. 0.6.05
- begin to include the edit mode for g-code programs
  not working jet, still work to do
  The graphics part is finished, just the icon are not very nice

ver. 0.6.04
- changed hal pin connections to control homing to gscreen matter
  so nearly all connections to postgui hal are not needed any more
- all messages prepared to get translated _(message)
- Run from line is now included, but at the moment without control
  of previous lines, this is still to do.
- settings page begin to work
  + fullscreen is included
  + hide cursor is working
  + sounds are selectable
  + spindle start rpm is working

ver. 0.6.03
- optional blocks now working
- optional stops working too
- added missing button in MDI Keypad (I missed I ; J ; K )
- cooling and spindle buttons react to emc stat, so setting an M7 will
  toggle the corresponding button, so will an M3 or an M5
  This is not working in AUTO MODE with interpreter running to avoid error
  messages.
- changed the test files to have optional blocks and stops.

ver. 0.6.02
- all icons moved to icon folder
- implemented get toolinfo, tool frame now shows correct data
- implemented user mdi command through gscreen, so there is no need
  any more to import linuxcnc
- added some more icon

ver. 0.6.01
- solved the problem that widgets don't get sensitized after a pause
  and a later resume.
- there will appear an error if in Pause you push coolant or spindle button
  because the command mode will be changed, the program will run later as usual

ver. 0.6.00
- mostly I changed the name to Gmoccapy as invented by Chris
- some minor changes in code

ver. 0.5.08
- program label at start up was wrong
- after pushing manual button staying in settings, main button list was not changed back to manual
- max velocity now again in units per minute, seems Chris changed it back

ver. 0.5.07
- axis setting to an value with preferences is working fine
- DRO labels changing colors like they should
- Added a button to set tool with M61 Q?
- Commented a little bit more the code
- prepared INI File for scripts execution
- Fullscreen is included now
- HalScope Button added
- Prepared to execute MDI commands,
  will later read them also from the INI File as HALUI_COMMAND

ver. 0.5.06
- added hal scope
- cleared the code a little bit more
- removed unused jog-increment-out pin

ver. 0.5.05
-cleaned up and solved merge conflicts
 This is a version for first tests by users!<|MERGE_RESOLUTION|>--- conflicted
+++ resolved
@@ -1,4 +1,3 @@
-<<<<<<< HEAD
 ver. 2.1.5
 - halui spindle override bug, caused by a race conflict
   Thanks to pippin88 and dinkata to help solving his one
@@ -200,10 +199,9 @@
 - ToDo: * Add widget to change motion mode
         * Init GUI to have a jog button per joint and not only per axis
         * change GUI appearance according to motion mode
-=======
+
 ver. 1.5.6.5
 - merged the bug fix from 2.6 branch gmoccapy 1.5.6.2.2
->>>>>>> 22a053e7
 
 ver. 1.5.6.4
 - bugfix: if toggle button user tabs was active and the user changed the mode
@@ -218,10 +216,6 @@
   so changes the user makes to the glade file was not been taken care of
 - In glade file a signal on_btn_load_state_changed was set, but no handler present, 
   leading to a error message on start in the terminal, erased the signal
-
-ver. 1.5.6.2.2
-- halui spindle override bug, caused by a race conflict
-  Thanks to pippin88 and dinkata to help solving his one
 
 ver. 1.5.6.2.1
 - bug in initialize optional stops
