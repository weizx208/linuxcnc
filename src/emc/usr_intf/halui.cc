/********************************************************************
* Description: halui.cc
*   HAL User-Interface component.
*   This file exports various UI related hal pins, and communicates 
*   with EMC through NML messages
*
*   Derived from a work by Fred Proctor & Will Shackleford (emcsh.cc)
*   some of the functions (sendFooBar() are adapted from there)
*
* Author: Alex Joni
* License: GPL Version 2
* System: Linux
*
* Copyright (c) 2006 All rights reserved.
*
* Last change:
********************************************************************/

#include <stdio.h>
#include <string.h>
#include <stdlib.h>
#include <signal.h>
#include <math.h>

#include "hal.h"		/* access to HAL functions/definitions */
#include "rtapi.h"		/* rtapi_print_msg */
#include "rcs.hh"
#include "posemath.h"		// PM_POSE, TO_RAD
#include "emc.hh"		// EMC NML
#include "emc_nml.hh"
#include "emcglb.h"		// EMC_NMLFILE, TRAJ_MAX_VELOCITY, etc.
#include "emccfg.h"		// DEFAULT_TRAJ_MAX_VELOCITY
#include "inifile.hh"		// INIFILE
#include "rcs_print.hh"
#include "nml_oi.hh"
#include "timer.hh"

/*
  Using halui:

  halui {-ini <ini file>}

  With -ini <inifile>, uses inifile instead of emc.ini. 

  Once executed, it connects to NML buffers, exports various HAL pins
  and communicates changes to EMC. It also sets certain HAL pins based 
  on status values.

  
  Naming:
  
  All pins will be named after the following scheme:
  
  halui.name.<number>.action
  
  name    refers to the name of the component,
             currently one of:
	     - machine
	     - estop
	     - mode
	     - mist
	     - flood
	     - lube
	     - jog
	     - program
	     - probe
	     ...

  <number>   if more than one component of the same type exists
	     
  action     usually on/off or is-on for the status (this uses the NIST way of
	     control, each action is done by momentary pushbuttons, and thus
	     more than one source of control is allowed: e.g. multiple UI's, 
	     GUI's )

  Exported pins:

DONE: - machine:
   halui.machine.on                    bit  //pin for setting machine On
   halui.machine.off                   bit  //pin for setting machine Off
   halui.machine.is-on                 bit  //pin for machine is On/Off

DONE: - estop:   
   halui.estop.activate                bit  //pin for setting Estop (emc internal) On
   halui.estop.reset                   bit  //pin for resetting Estop (emc internal) Off
   halui.estop.is-activated            bit  //pin for displaying Estop state (emc internal) On/Off
   
DONE: - mode:
   halui.mode.manual                   bit  //pin for requesting manual mode
   halui.mode.is_manual                bit  //pin for manual mode is on
   halui.mode.auto                     bit  //pin for requesting auto mode
   halui.mode.is_auto                  bit  //pin for auto mode is on
   halui.mode.mdi                      bit  //pin for requesting mdi mode
   halui.mode.is_mdi                   bit  //pin for mdi mode is on
   halui.mode.teleop                   bit  //pin for requesting teleop mode
   halui.mode.is_teleop                bit  //pin for teleop mode is on
   halui.mode.joint                    bit  //pin for requesting joint mode
   halui.mode.is_joint                 bit  //pin for joint mode is on

DONE: - mist, flood, lube:
   halui.mist.on                       bit  //pin for starting mist
   halui.mist.off                      bit  //pin for stoping mist
   halui.mist.is-on                    bit  //pin for mist is on
   halui.flood.on                      bit  //pin for starting flood
   halui.flood.off                     bit  //pin for stoping flood
   halui.flood.is-on                   bit  //pin for flood is on
   halui.lube.on                       bit  //pin for starting lube
   halui.lube.off                      bit  //pin for stoping lube
   halui.lube.is-on                    bit  //pin for lube is on

DONE: - spindle:
   halui.spindle.start                 bit
   halui.spindle.stop                  bit
   halui.spindle.forward               bit
   halui.spindle.reverse               bit
   halui.spindle.increase              bit
   halui.spindle.decrease              bit

   halui.spindle.brake-on              bit  //pin for activating spindle-brake
   halui.spindle.brake-off             bit  //pin for deactivating spindle/brake
   halui.spindle.brake-is-on           bit  //status pin that tells us if brake is on

DONE: - joint:
   halui.joint.0.home                  bit  // pin for homing the specific joint
   halui.joint.0.unhome                bit  // pin for unhoming the specific joint
   halui.joint.0.is-homed              bit  // status pin telling that the joint is homed
   ..
   halui.joint.8.home                  bit 
   halui.joint.8.is-homed              bit 

   halui.joint.selected.home           bit  // pin for homing the selected joint
   halui.joint.selected.unhome         bit  // pin for unhoming the selected joint
   halui.joint.selected.is-homed       bit  // status pin telling that the selected joint is homed

   halui.joint.x.on-soft-min-limit     bit
   halui.joint.x.on-soft-max-limit     bit
   halui.joint.x.on-hard-min-limit     bit
   halui.joint.x.on-hard-max-limit     bit
     (x = 0..8, selected)
   
   halui.joint.x.has-fault             bit   
     (x = 0..8, selected)

   halui.joint.select                  u8   // select joint (0..7)           - internal halui
   halui.joint.selected                u8   // selected joint (0..7)         - internal halui
   halui.joint.x.select                bit  // pins for selecting a joint    - internal halui
   halui.joint.x.is-selected           bit  // status pin                    - internal halui

WIP:
   halui.axis.0.pos-commanded          float //cartesian position, commanded
   halui.axis.0.pos-feedback           float //cartesian position, actual
   halui.axis.0.pos-relative           float //cartesian position, relative
   ...

DONE - jogging:
   halui.jog-speed                     float //set jog speed
   halui.jog-deadband                  float //pin for setting the jog analog deadband (where not to move)

   halui.jog.0.minus                   bit
   halui.jog.0.plus                    bit
   halui.jog.0.analog                  float //pin for jogging the axis 0
   halui.jog.0.increment               float
   halui.jog.0.increment-plus          bit
   halui.jog.0.increment-minus         bit
   ..
   halui.jog.7.minus                   bit
   halui.jog.7.plus                    bit
   halui.jog.7.analog                  float //pin for jogging the axis 7
   halui.jog.7.increment               float
   halui.jog.7.increment-plus          bit
   halui.jog.7.increment-minus         bit
   halui.jog.selected.minus            bit
   halui.jog.selected.plus             bit
   halui.jog.selected.increment        float
   halui.jog.selected.increment-plus   bit
   halui.jog.selected.increment-minus  bit

DONE - tool:
   halui.tool.number                   u32  //current selected tool
   halui.tool.length-offset            float //current applied tool-length-offset

DONE: - program:
   halui.program.is-idle               bit
   halui.program.is-running            bit
   halui.program.is-paused             bit
   halui.program.run                   bit
   halui.program.pause                 bit
   halui.program.resume                bit
   halui.program.step                  bit
   halui.program.stop                  bit

DONE: - general:
   halui.home-all                      bit // pin to send a sequenced home all joints message
   halui.abort                         bit // pin to send an abort message (clears out most errors, stops running programs, etc)

DONE: - max-velocity-override
   halui.max-velocity-override.value           float //current MV value
   halui.max-velocity-override.scale           float // pin for setting the scale on changing the MV
   halui.max-velocity-override.counts          s32   //counts from an encoder for example to change MV
   halui.max-velocity-override.count-enable    bit   // TRUE to modify MV based on counts
   halui.max-velocity-override.increase        bit   // pin for increasing the MV (+=scale)
   halui.max-velocity-override.direct-value    bit   // TRUE to make override based as a direct (scaled) value rather then counts of increments
   halui.max-velocity-override.decrease        bit   // pin for decreasing the MV (-=scale)

DONE: - feed-override
   halui.feed-override.value           float //current FO value
   halui.feed-override.scale           float // pin for setting the scale on changing the FO
   halui.feed-override.counts          s32   //counts from an encoder for example to change FO
   halui.feed-override.count-enable    bit   // TRUE to modify FO based on counts
   halui.feed-override.direct-value    bit   // TRUE to make override based as a direct (scaled) value rather then counts of increments
   halui.feed-override.increase        bit   // pin for increasing the FO (+=scale)
   halui.feed-override.decrease        bit   // pin for decreasing the FO (-=scale)

DONE: - rapid-override
   halui.rapid-override.value           float //current RO value
   halui.rapid-override.scale           float // pin for setting the scale on changing the RO
   halui.rapid-override.counts          s32   //counts from an encoder for example to change RO
   halui.rapid-override.count-enable    bit   // TRUE to modify RO based on counts
   halui.rapid-override.direct-value    bit   // TRUE to make override based as a direct (scaled) value rather then counts of increments
   halui.rapid-override.increase        bit   // pin for increasing the RO (+=scale)
   halui.rapid-override.decrease        bit   // pin for decreasing the RO (-=scale)

DONE: - spindle-override
   halui.spindle-override.value           float //current FO value
   halui.spindle-override.scale           float // pin for setting the scale on changing the SO
   halui.spindle-override.counts          s32   //counts from an encoder for example to change SO
   halui.spindle-override.count-enable    bit   // TRUE to modify SO based on counts
   halui.spindle-override.direct-value    bit   // TRUE to make override based as a direct (scaled) value rather then counts of increments
   halui.spindle-override.increase        bit   // pin for increasing the SO (+=scale)
   halui.spindle-override.decrease        bit   // pin for decreasing the SO (-=scale)

*/

#define MDI_MAX 64

#define HAL_FIELDS \
    FIELD(hal_bit_t,machine_on) /* pin for setting machine On */ \
    FIELD(hal_bit_t,machine_off) /* pin for setting machine Off */ \
    FIELD(hal_bit_t,machine_is_on) /* pin for machine is On/Off */ \
    FIELD(hal_bit_t,estop_activate) /* pin for activating EMC ESTOP  */ \
    FIELD(hal_bit_t,estop_reset) /* pin for resetting ESTOP */ \
    FIELD(hal_bit_t,estop_is_activated) /* pin for status ESTOP is activated */ \
\
    FIELD(hal_bit_t,mode_manual) /* pin for requesting manual mode */ \
    FIELD(hal_bit_t,mode_is_manual) /* pin for manual mode is on */ \
    FIELD(hal_bit_t,mode_auto) /* pin for requesting auto mode */ \
    FIELD(hal_bit_t,mode_is_auto) /* pin for auto mode is on */ \
    FIELD(hal_bit_t,mode_mdi) /* pin for requesting mdi mode */ \
    FIELD(hal_bit_t,mode_is_mdi) /* pin for mdi mode is on */ \
    FIELD(hal_bit_t,mode_teleop) /* pin for requesting teleop mode */ \
    FIELD(hal_bit_t,mode_is_teleop) /* pin for teleop mode is on */ \
    FIELD(hal_bit_t,mode_joint) /* pin for requesting joint mode */ \
    FIELD(hal_bit_t,mode_is_joint) /* pin for joint mode is on */ \
\
    FIELD(hal_bit_t,mist_on) /* pin for starting mist */ \
    FIELD(hal_bit_t,mist_off) /* pin for stoping mist */ \
    FIELD(hal_bit_t,mist_is_on) /* pin for mist is on */ \
    FIELD(hal_bit_t,flood_on) /* pin for starting flood */ \
    FIELD(hal_bit_t,flood_off) /* pin for stoping flood */ \
    FIELD(hal_bit_t,flood_is_on) /* pin for flood is on */ \
    FIELD(hal_bit_t,lube_on) /* pin for starting lube */ \
    FIELD(hal_bit_t,lube_off) /* pin for stoping lube */ \
    FIELD(hal_bit_t,lube_is_on) /* pin for lube is on */ \
\
    FIELD(hal_bit_t,program_is_idle) /* pin for notifying user that program is idle */ \
    FIELD(hal_bit_t,program_is_running) /* pin for notifying user that program is running */ \
    FIELD(hal_bit_t,program_is_paused) /* pin for notifying user that program is paused */ \
    FIELD(hal_bit_t,program_run) /* pin for running program */ \
    FIELD(hal_bit_t,program_pause) /* pin for pausing program */ \
    FIELD(hal_bit_t,program_resume) /* pin for resuming program */ \
    FIELD(hal_bit_t,program_step) /* pin for running one line of the program */ \
    FIELD(hal_bit_t,program_stop) /* pin for stopping the program */ \
    FIELD(hal_bit_t,program_os_on) /* pin for setting optional stop on */ \
    FIELD(hal_bit_t,program_os_off) /* pin for setting optional stop off */ \
    FIELD(hal_bit_t,program_os_is_on) /* status pin that optional stop is on */ \
    FIELD(hal_bit_t,program_bd_on) /* pin for setting block delete on */ \
    FIELD(hal_bit_t,program_bd_off) /* pin for setting block delete off */ \
    FIELD(hal_bit_t,program_bd_is_on) /* status pin that block delete is on */ \
\
    FIELD(hal_u32_t,tool_number) /* pin for current selected tool */ \
    FIELD(hal_float_t,tool_length_offset_x) /* current applied x tool-length-offset */ \
    FIELD(hal_float_t,tool_length_offset_y) /* current applied y tool-length-offset */ \
    FIELD(hal_float_t,tool_length_offset_z) /* current applied z tool-length-offset */ \
    FIELD(hal_float_t,tool_length_offset_a) /* current applied a tool-length-offset */ \
    FIELD(hal_float_t,tool_length_offset_b) /* current applied b tool-length-offset */ \
    FIELD(hal_float_t,tool_length_offset_c) /* current applied c tool-length-offset */ \
    FIELD(hal_float_t,tool_length_offset_u) /* current applied u tool-length-offset */ \
    FIELD(hal_float_t,tool_length_offset_v) /* current applied v tool-length-offset */ \
    FIELD(hal_float_t,tool_length_offset_w) /* current applied w tool-length-offset */ \
\
    FIELD(hal_bit_t,spindle_start) /* pin for starting the spindle */ \
    FIELD(hal_bit_t,spindle_stop) /* pin for stoping the spindle */ \
    FIELD(hal_bit_t,spindle_is_on) /* status pin for spindle is on */ \
    FIELD(hal_bit_t,spindle_forward) /* pin for making the spindle go forward */ \
    FIELD(hal_bit_t,spindle_runs_forward) /* status pin for spindle running forward */ \
    FIELD(hal_bit_t,spindle_reverse) /* pin for making the spindle go reverse */ \
    FIELD(hal_bit_t,spindle_runs_backward) /* status pin for spindle running backward */ \
    FIELD(hal_bit_t,spindle_increase) /* pin for making the spindle go faster */ \
    FIELD(hal_bit_t,spindle_decrease) /* pin for making the spindle go slower */ \
\
    FIELD(hal_bit_t,spindle_brake_on) /* pin for activating spindle-brake */ \
    FIELD(hal_bit_t,spindle_brake_off) /* pin for deactivating spindle/brake */ \
    FIELD(hal_bit_t,spindle_brake_is_on) /* status pin that tells us if brake is on */ \
\
    ARRAY(hal_bit_t,joint_home,EMCMOT_MAX_JOINTS+1) /* pin for homing one joint */ \
    ARRAY(hal_bit_t,joint_unhome,EMCMOT_MAX_JOINTS+1) /* pin for unhoming one joint */ \
    ARRAY(hal_bit_t,joint_is_homed,EMCMOT_MAX_JOINTS+1) /* status pin that the joint is homed */ \
    ARRAY(hal_bit_t,joint_on_soft_min_limit,EMCMOT_MAX_JOINTS+1) /* status pin that the joint is on the software min limit */ \
    ARRAY(hal_bit_t,joint_on_soft_max_limit,EMCMOT_MAX_JOINTS+1) /* status pin that the joint is on the software max limit */ \
    ARRAY(hal_bit_t,joint_on_hard_min_limit,EMCMOT_MAX_JOINTS+1) /* status pin that the joint is on the hardware min limit */ \
    ARRAY(hal_bit_t,joint_on_hard_max_limit,EMCMOT_MAX_JOINTS+1) /* status pin that the joint is on the hardware max limit */ \
    ARRAY(hal_bit_t,joint_has_fault,EMCMOT_MAX_JOINTS+1) /* status pin that the joint has a fault */ \
    FIELD(hal_u32_t,joint_selected) /* status pin for the joint selected */ \
    ARRAY(hal_bit_t,joint_nr_select,EMCMOT_MAX_JOINTS) /* nr. of pins to select a joint */ \
    ARRAY(hal_bit_t,joint_is_selected,EMCMOT_MAX_JOINTS) /* nr. of status pins for joint selected */ \
\
    ARRAY(hal_float_t,axis_pos_commanded,EMCMOT_MAX_AXIS+1) /* status pin for commanded cartesian position */ \
    ARRAY(hal_float_t,axis_pos_feedback,EMCMOT_MAX_AXIS+1) /* status pin for actual cartesian position */ \
    ARRAY(hal_float_t,axis_pos_relative,EMCMOT_MAX_AXIS+1) /* status pin for relative cartesian position */ \
\
    FIELD(hal_float_t,jog_speed) /* pin for setting the jog speed (halui internal) */ \
    ARRAY(hal_bit_t,jog_minus,EMCMOT_MAX_JOINTS+1) /* pin to jog in positive direction */ \
    ARRAY(hal_bit_t,jog_plus,EMCMOT_MAX_JOINTS+1) /* pin to jog in negative direction */ \
    ARRAY(hal_float_t,jog_analog,EMCMOT_MAX_JOINTS+1) /* pin for analog jogging (-1..0..1) */ \
    ARRAY(hal_float_t,jog_increment,EMCMOT_MAX_JOINTS+1) /* Incremental jogging */ \
    ARRAY(hal_bit_t,jog_increment_plus,EMCMOT_MAX_JOINTS+1) /* Incremental jogging, positive direction */ \
    ARRAY(hal_bit_t,jog_increment_minus,EMCMOT_MAX_JOINTS+1) /* Incremental jogging, negative direction */ \
    FIELD(hal_float_t,jog_deadband) /* pin for setting the jog analog deadband (where not to move) */ \
\
    FIELD(hal_s32_t,mv_counts) /* pin for the Max Velocity counting */ \
    FIELD(hal_bit_t,mv_count_enable) /* pin for the Max Velocity counting enable */ \
    FIELD(hal_bit_t,mv_direct_value) /* pin for enabling direct value option instead of counts */ \
    FIELD(hal_float_t,mv_scale) /* scale for the Max Velocity counting */ \
    FIELD(hal_float_t,mv_value) /* current Max Velocity value */ \
    FIELD(hal_bit_t,mv_increase) /* pin for increasing the MV (+=scale) */ \
    FIELD(hal_bit_t,mv_decrease) /* pin for decreasing the MV (-=scale) */ \
\
    FIELD(hal_s32_t,fo_counts) /* pin for the Feed Override counting */ \
    FIELD(hal_bit_t,fo_count_enable) /* pin for the Feed Override counting enable */ \
    FIELD(hal_bit_t,fo_direct_value) /* pin for enabling direct value option instead of counts  */ \
    FIELD(hal_float_t,fo_scale) /* scale for the Feed Override counting */ \
    FIELD(hal_float_t,fo_value) /* current Feed Override value */ \
    FIELD(hal_bit_t,fo_increase) /* pin for increasing the FO (+=scale) */ \
    FIELD(hal_bit_t,fo_decrease) /* pin for decreasing the FO (-=scale) */ \
\
    FIELD(hal_s32_t,ro_counts) /* pin for the Feed Override counting */ \
    FIELD(hal_bit_t,ro_count_enable) /* pin for the Feed Override counting enable */ \
    FIELD(hal_bit_t,ro_direct_value) /* pin for enabling direct value option instead of counts  */ \
    FIELD(hal_float_t,ro_scale) /* scale for the Feed Override counting */ \
    FIELD(hal_float_t,ro_value) /* current Feed Override value */ \
    FIELD(hal_bit_t,ro_increase) /* pin ror increasing the FO (+=scale) */ \
    FIELD(hal_bit_t,ro_decrease) /* pin for decreasing the FO (-=scale) */ \
\
    FIELD(hal_s32_t,so_counts) /* pin for the Spindle Speed Override counting */ \
    FIELD(hal_bit_t,so_count_enable) /* pin for the Spindle Speed Override counting enable */ \
    FIELD(hal_bit_t,so_direct_value) /* pin for enabling direct value option instead of counts */ \
    FIELD(hal_float_t,so_scale) /* scale for the Spindle Speed Override counting */ \
    FIELD(hal_float_t,so_value) /* current Spindle speed Override value */ \
    FIELD(hal_bit_t,so_increase) /* pin for increasing the SO (+=scale) */ \
    FIELD(hal_bit_t,so_decrease) /* pin for decreasing the SO (-=scale) */ \
\
    FIELD(hal_bit_t,home_all) /* pin for homing all joints in sequence */ \
    FIELD(hal_bit_t,abort) /* pin for aborting */ \
    ARRAY(hal_bit_t,mdi_commands,MDI_MAX)

struct PTR {
    template<class T>
    struct field { typedef T *type; };
};

template<class T> struct NATIVE {};
template<> struct NATIVE<hal_bit_t> { typedef bool type; };
template<> struct NATIVE<hal_s32_t> { typedef rtapi_s32 type; };
template<> struct NATIVE<hal_u32_t> { typedef rtapi_u32 type; };
template<> struct NATIVE<hal_float_t> { typedef double type; };
struct VALUE {
    template<class T> struct field { typedef typename NATIVE<T>::type type; };
};

template<class T>
struct halui_str_base
{
#define FIELD(t,f) typename T::template field<t>::type f;
#define ARRAY(t,f,n) typename T::template field<t>::type f[n];
HAL_FIELDS
#undef FIELD
#undef ARRAY
};

typedef halui_str_base<PTR> halui_str;
typedef halui_str_base<VALUE> local_halui_str;

static halui_str *halui_data;
static local_halui_str old_halui_data;

static char *mdi_commands[MDI_MAX];
static int num_mdi_commands=0;
static int have_home_all = 0;

static int comp_id, done;				/* component ID, main while loop */

static int num_axes = 3; //number of axes, taken from the ini [TRAJ] section

static double maxFeedOverride=1;
static double maxMaxVelocity=1;
static double minSpindleOverride=0.0;
static double maxSpindleOverride=1.0;
static EMC_TASK_MODE_ENUM halui_old_mode = EMC_TASK_MODE_MANUAL;
static int halui_sent_mdi = 0;

// the NML channels to the EMC task
static RCS_CMD_CHANNEL *emcCommandBuffer = 0;
static RCS_STAT_CHANNEL *emcStatusBuffer = 0;
EMC_STAT *emcStatus = 0;

// the NML channel for errors
static NML *emcErrorBuffer = 0;

// the serial number to use.
static int emcCommandSerialNumber = 0;

// default value for timeout, 0 means wait forever
// use same timeout value as in tkemc & mini
static double receiveTimeout = 1.;
static double doneTimeout = 60.;

static void quit(int sig)
{
    done = 1;
}

static int emcTaskNmlGet()
{
    int retval = 0;

    // try to connect to EMC cmd
    if (emcCommandBuffer == 0) {
	emcCommandBuffer =
	    new RCS_CMD_CHANNEL(emcFormat, "emcCommand", "xemc",
				emc_nmlfile);
	if (!emcCommandBuffer->valid()) {
	    delete emcCommandBuffer;
	    emcCommandBuffer = 0;
	    retval = -1;
	}
    }
    // try to connect to EMC status
    if (emcStatusBuffer == 0) {
	emcStatusBuffer =
	    new RCS_STAT_CHANNEL(emcFormat, "emcStatus", "xemc",
				 emc_nmlfile);
	if (!emcStatusBuffer->valid()) {
	    delete emcStatusBuffer;
	    emcStatusBuffer = 0;
	    emcStatus = 0;
	    retval = -1;
	} else {
	    emcStatus = (EMC_STAT *) emcStatusBuffer->get_address();
	}
    }

    return retval;
}

static int emcErrorNmlGet()
{
    int retval = 0;

    if (emcErrorBuffer == 0) {
	emcErrorBuffer =
	    new NML(nmlErrorFormat, "emcError", "xemc", emc_nmlfile);
	if (!emcErrorBuffer->valid()) {
	    delete emcErrorBuffer;
	    emcErrorBuffer = 0;
	    retval = -1;
	}
    }

    return retval;
}

static int tryNml()
{
    double end;
    int good;
#define RETRY_TIME 10.0		// seconds to wait for subsystems to come up
#define RETRY_INTERVAL 1.0	// seconds between wait tries for a subsystem

    if ((emc_debug & EMC_DEBUG_NML) == 0) {
	set_rcs_print_destination(RCS_PRINT_TO_NULL);	// inhibit diag
	// messages
    }
    end = RETRY_TIME;
    good = 0;
    do {
	if (0 == emcTaskNmlGet()) {
	    good = 1;
	    break;
	}
	esleep(RETRY_INTERVAL);
	end -= RETRY_INTERVAL;
    } while (end > 0.0);
    if ((emc_debug & EMC_DEBUG_NML) == 0) {
	set_rcs_print_destination(RCS_PRINT_TO_STDOUT);	// inhibit diag
	// messages
    }
    if (!good) {
	return -1;
    }

    if ((emc_debug & EMC_DEBUG_NML) == 0) {
	set_rcs_print_destination(RCS_PRINT_TO_NULL);	// inhibit diag
	// messages
    }
    end = RETRY_TIME;
    good = 0;
    do {
	if (0 == emcErrorNmlGet()) {
	    good = 1;
	    break;
	}
	esleep(RETRY_INTERVAL);
	end -= RETRY_INTERVAL;
    } while (end > 0.0);
    if ((emc_debug & EMC_DEBUG_NML) == 0) {
	set_rcs_print_destination(RCS_PRINT_TO_STDOUT);	// inhibit diag
	// messages
    }
    if (!good) {
	return -1;
    }

    return 0;

#undef RETRY_TIME
#undef RETRY_INTERVAL
}

static int updateStatus()
{
    NMLTYPE type;

    if (0 == emcStatus || 0 == emcStatusBuffer
	|| !emcStatusBuffer->valid()) {
	return -1;
    }

    switch (type = emcStatusBuffer->peek()) {
    case -1:
	// error on CMS channel
	return -1;
	break;

    case 0:			// no new data
    case EMC_STAT_TYPE:	// new data
	break;

    default:
	return -1;
	break;
    }

    return 0;
}


#define EMC_COMMAND_DELAY   0.1	// how long to sleep between checks

static int emcCommandWaitDone()
{
    double end;
    for (end = 0.0; end < doneTimeout; end += EMC_COMMAND_DELAY) {
	updateStatus();
	int serial_diff = emcStatus->echo_serial_number - emcCommandSerialNumber;

	if (serial_diff < 0) {
	    continue;
	}

	if (serial_diff > 0) {
	    return 0;
	}

	if (emcStatus->status == RCS_DONE) {
	    return 0;
	}

	if (emcStatus->status == RCS_ERROR) {
	    return -1;
	}

	esleep(EMC_COMMAND_DELAY);
    }

    return -1;
}

static int emcCommandSend(RCS_CMD_MSG & cmd)
{
    // write command
    if (emcCommandBuffer->write(&cmd)) {
        return -1;
    }
    emcCommandSerialNumber = cmd.serial_number;

    // wait for receive
    double end;
    for (end = 0.0; end < receiveTimeout; end += EMC_COMMAND_DELAY) {
	updateStatus();
	int serial_diff = emcStatus->echo_serial_number - emcCommandSerialNumber;

	if (serial_diff >= 0) {
	    return 0;
	}

	esleep(EMC_COMMAND_DELAY);
    }

    return -1;
}

static void thisQuit()
{
    //don't forget the big HAL sin ;)
    hal_exit(comp_id);
    
    if(emcCommandBuffer) { delete emcCommandBuffer;  emcCommandBuffer = 0; }
    if(emcStatusBuffer) { delete emcStatusBuffer;  emcStatusBuffer = 0; }
    if(emcErrorBuffer) { delete emcErrorBuffer;  emcErrorBuffer = 0; }
    exit(0);
}

static enum {
    LINEAR_UNITS_CUSTOM = 1,
    LINEAR_UNITS_AUTO,
    LINEAR_UNITS_MM,
    LINEAR_UNITS_INCH,
    LINEAR_UNITS_CM
} linearUnitConversion = LINEAR_UNITS_AUTO;

static enum {
    ANGULAR_UNITS_CUSTOM = 1,
    ANGULAR_UNITS_AUTO,
    ANGULAR_UNITS_DEG,
    ANGULAR_UNITS_RAD,
    ANGULAR_UNITS_GRAD
} angularUnitConversion = ANGULAR_UNITS_AUTO;

#define CLOSE(a,b,eps) ((a)-(b) < +(eps) && (a)-(b) > -(eps))
#define LINEAR_CLOSENESS 0.0001
#define ANGULAR_CLOSENESS 0.0001
#define INCH_PER_MM (1.0/25.4)
#define CM_PER_MM 0.1
#define GRAD_PER_DEG (100.0/90.0)
#define RAD_PER_DEG TO_RAD	// from posemath.h

int halui_export_pin_IN_bit(hal_bit_t **pin, const char *name)
{
    int retval;
    retval = hal_pin_bit_new(name, HAL_IN, pin, comp_id);
    if (retval < 0) {
	rtapi_print_msg(RTAPI_MSG_ERR,"HALUI: ERROR: halui pin %s export failed with err=%i\n", name, retval);
	hal_exit(comp_id);
	return -1;
    }
    return 0;
}

int halui_export_pin_IN_s32(hal_s32_t **pin, const char *name)
{
    int retval;
    retval = hal_pin_s32_new(name, HAL_IN, pin, comp_id);
    if (retval < 0) {
	rtapi_print_msg(RTAPI_MSG_ERR,"HALUI: ERROR: halui pin %s export failed with err=%i\n", name, retval);
	hal_exit(comp_id);
	return -1;
    }
    return 0;
}

int halui_export_pin_IN_float(hal_float_t **pin, const char *name)
{
    int retval;
    retval = hal_pin_float_new(name, HAL_IN, pin, comp_id);
    if (retval < 0) {
	rtapi_print_msg(RTAPI_MSG_ERR,"HALUI: ERROR: halui pin %s export failed with err=%i\n", name, retval);
	hal_exit(comp_id);
	return -1;
    }
    return 0;
}


int halui_export_pin_OUT_bit(hal_bit_t **pin, const char *name)
{
    int retval;
    retval = hal_pin_bit_new(name, HAL_OUT, pin, comp_id);
    if (retval < 0) {
	rtapi_print_msg(RTAPI_MSG_ERR,"HALUI: ERROR: halui pin %s export failed with err=%i\n", name, retval);
	hal_exit(comp_id);
	return -1;
    }
    return 0;
}


/********************************************************************
*
* Description: halui_hal_init(void)
*
* Side Effects: Exports HAL pins.
*
* Called By: main
********************************************************************/
int halui_hal_init(void)
{
    int retval;
    int joint;
    int axis;

    /* STEP 1: initialise the hal component */
    comp_id = hal_init("halui");
    if (comp_id < 0) {
	rtapi_print_msg(RTAPI_MSG_ERR,
			"HALUI: ERROR: hal_init() failed\n");
	return -1;
    }

    /* STEP 2: allocate shared memory for halui data */
    halui_data = (halui_str *) hal_malloc(sizeof(halui_str));
    if (halui_data == 0) {
	rtapi_print_msg(RTAPI_MSG_ERR,
			"HALUI: ERROR: hal_malloc() failed\n");
	hal_exit(comp_id);
	return -1;
    }

    /* STEP 3a: export the out-pin(s) */

    retval = halui_export_pin_OUT_bit(&(halui_data->machine_is_on), "halui.machine.is-on"); 
    if (retval < 0) return retval;
    retval = halui_export_pin_OUT_bit(&(halui_data->estop_is_activated), "halui.estop.is-activated"); 
    if (retval < 0) return retval;
    retval = halui_export_pin_OUT_bit(&(halui_data->mode_is_manual), "halui.mode.is-manual"); 
    if (retval < 0) return retval;
    retval = halui_export_pin_OUT_bit(&(halui_data->mode_is_auto), "halui.mode.is-auto"); 
    if (retval < 0) return retval;
    retval = halui_export_pin_OUT_bit(&(halui_data->mode_is_mdi), "halui.mode.is-mdi"); 
    if (retval < 0) return retval;
    retval = halui_export_pin_OUT_bit(&(halui_data->mode_is_teleop), "halui.mode.is-teleop"); 
    if (retval < 0) return retval;
    retval = halui_export_pin_OUT_bit(&(halui_data->mode_is_joint), "halui.mode.is-joint"); 
    if (retval < 0) return retval;
    retval = halui_export_pin_OUT_bit(&(halui_data->mist_is_on), "halui.mist.is-on"); 
    if (retval < 0) return retval;
    retval = halui_export_pin_OUT_bit(&(halui_data->flood_is_on), "halui.flood.is-on"); 
    if (retval < 0) return retval;
    retval = halui_export_pin_OUT_bit(&(halui_data->lube_is_on), "halui.lube.is-on"); 
    if (retval < 0) return retval;
    retval = halui_export_pin_OUT_bit(&(halui_data->program_is_idle), "halui.program.is-idle"); 
    if (retval < 0) return retval;
    retval = halui_export_pin_OUT_bit(&(halui_data->program_is_running), "halui.program.is-running"); 
    if (retval < 0) return retval;
    retval = halui_export_pin_OUT_bit(&(halui_data->program_is_paused), "halui.program.is-paused"); 
    if (retval < 0) return retval;
    retval = halui_export_pin_OUT_bit(&(halui_data->program_os_is_on), "halui.program.optional-stop.is-on"); 
    if (retval < 0) return retval;
    retval = halui_export_pin_OUT_bit(&(halui_data->program_bd_is_on), "halui.program.block-delete.is-on"); 
    if (retval < 0) return retval;
    retval = halui_export_pin_OUT_bit(&(halui_data->spindle_is_on), "halui.spindle.is-on"); 
    if (retval < 0) return retval;
    retval = halui_export_pin_OUT_bit(&(halui_data->spindle_runs_forward), "halui.spindle.runs-forward"); 
    if (retval < 0) return retval;
    retval = halui_export_pin_OUT_bit(&(halui_data->spindle_runs_backward), "halui.spindle.runs-backward"); 
    if (retval < 0) return retval;
    retval = halui_export_pin_OUT_bit(&(halui_data->spindle_brake_is_on), "halui.spindle.brake-is-on"); 
    if (retval < 0) return retval;

    for (joint=0; joint < num_axes ; joint++) {
	retval =  hal_pin_bit_newf(HAL_OUT, &(halui_data->joint_is_homed[joint]), comp_id, "halui.joint.%d.is-homed", joint); 
	if (retval < 0) return retval;
	retval =  hal_pin_bit_newf(HAL_OUT, &(halui_data->joint_is_selected[joint]), comp_id, "halui.joint.%d.is-selected", joint); 
	if (retval < 0) return retval;
	retval =  hal_pin_bit_newf(HAL_OUT, &(halui_data->joint_on_soft_min_limit[joint]), comp_id, "halui.joint.%d.on-soft-min-limit", joint); 
	if (retval < 0) return retval;
	retval =  hal_pin_bit_newf(HAL_OUT, &(halui_data->joint_on_soft_max_limit[joint]), comp_id, "halui.joint.%d.on-soft-max-limit", joint); 
	if (retval < 0) return retval;
	retval =  hal_pin_bit_newf(HAL_OUT, &(halui_data->joint_on_hard_min_limit[joint]), comp_id, "halui.joint.%d.on-hard-min-limit", joint); 
	if (retval < 0) return retval;
	retval =  hal_pin_bit_newf(HAL_OUT, &(halui_data->joint_on_hard_max_limit[joint]), comp_id, "halui.joint.%d.on-hard-max-limit", joint); 
	if (retval < 0) return retval;
	retval =  hal_pin_bit_newf(HAL_OUT, &(halui_data->joint_has_fault[joint]), comp_id, "halui.joint.%d.has-fault", joint); 
	if (retval < 0) return retval;
    }

    retval =  hal_pin_bit_newf(HAL_OUT, &(halui_data->joint_on_soft_min_limit[num_axes]), comp_id, "halui.joint.selected.on-soft-min-limit"); 
    if (retval < 0) return retval;
    retval =  hal_pin_bit_newf(HAL_OUT, &(halui_data->joint_on_soft_max_limit[num_axes]), comp_id, "halui.joint.selected.on-soft-limit"); 
    if (retval < 0) return retval;
    retval =  hal_pin_bit_newf(HAL_OUT, &(halui_data->joint_on_hard_min_limit[num_axes]), comp_id, "halui.joint.selected.on-hard-min-limit"); 
    if (retval < 0) return retval;
    retval =  hal_pin_bit_newf(HAL_OUT, &(halui_data->joint_on_hard_max_limit[num_axes]), comp_id, "halui.joint.selected.on-hard-max-limit"); 
    if (retval < 0) return retval;
    retval =  hal_pin_bit_newf(HAL_OUT, &(halui_data->joint_has_fault[num_axes]), comp_id, "halui.joint.selected.has-fault"); 
    if (retval < 0) return retval;
    retval =  hal_pin_bit_newf(HAL_OUT, &(halui_data->joint_is_homed[num_axes]), comp_id, "halui.joint.selected.is_homed"); 
    if (retval < 0) return retval;

    for (axis=0; axis < EMCMOT_MAX_AXIS ; axis++) {
	retval =  hal_pin_float_newf(HAL_OUT, &(halui_data->axis_pos_commanded[axis]), comp_id, "halui.axis.%d.pos-commanded", axis);
    if (retval < 0) return retval;
	retval =  hal_pin_float_newf(HAL_OUT, &(halui_data->axis_pos_feedback[axis]), comp_id, "halui.axis.%d.pos-feedback", axis);
    if (retval < 0) return retval;
	retval =  hal_pin_float_newf(HAL_OUT, &(halui_data->axis_pos_relative[axis]), comp_id, "halui.axis.%d.pos-relative", axis);
    if (retval < 0) return retval;
    }

    retval =  hal_pin_float_newf(HAL_OUT, &(halui_data->mv_value), comp_id, "halui.max-velocity.value"); 
    if (retval < 0) return retval;
    retval =  hal_pin_float_newf(HAL_OUT, &(halui_data->fo_value), comp_id, "halui.feed-override.value"); 
    if (retval < 0) return retval;
    retval =  hal_pin_float_newf(HAL_OUT, &(halui_data->ro_value), comp_id, "halui.rapid-override.value"); 
    if (retval < 0) return retval;
    retval = hal_pin_u32_newf(HAL_OUT, &(halui_data->joint_selected), comp_id, "halui.joint.selected"); 
    if (retval < 0) return retval;
    retval = hal_pin_u32_newf(HAL_OUT, &(halui_data->tool_number), comp_id, "halui.tool.number"); 
    if (retval < 0) return retval;
    retval =  hal_pin_float_newf(HAL_OUT, &(halui_data->tool_length_offset_x), comp_id, "halui.tool.length_offset.x");
    if (retval < 0) return retval;
    retval =  hal_pin_float_newf(HAL_OUT, &(halui_data->tool_length_offset_y), comp_id, "halui.tool.length_offset.y");
    if (retval < 0) return retval;
    retval =  hal_pin_float_newf(HAL_OUT, &(halui_data->tool_length_offset_z), comp_id, "halui.tool.length_offset.z");
    if (retval < 0) return retval;
    retval =  hal_pin_float_newf(HAL_OUT, &(halui_data->tool_length_offset_a), comp_id, "halui.tool.length_offset.a");
    if (retval < 0) return retval;
    retval =  hal_pin_float_newf(HAL_OUT, &(halui_data->tool_length_offset_b), comp_id, "halui.tool.length_offset.b");
    if (retval < 0) return retval;
    retval =  hal_pin_float_newf(HAL_OUT, &(halui_data->tool_length_offset_c), comp_id, "halui.tool.length_offset.c");
    if (retval < 0) return retval;
    retval =  hal_pin_float_newf(HAL_OUT, &(halui_data->tool_length_offset_u), comp_id, "halui.tool.length_offset.u");
    if (retval < 0) return retval;
    retval =  hal_pin_float_newf(HAL_OUT, &(halui_data->tool_length_offset_v), comp_id, "halui.tool.length_offset.v");
    if (retval < 0) return retval;
    retval =  hal_pin_float_newf(HAL_OUT, &(halui_data->tool_length_offset_w), comp_id, "halui.tool.length_offset.w");
    if (retval < 0) return retval;
    retval =  hal_pin_float_newf(HAL_OUT, &(halui_data->so_value), comp_id, "halui.spindle-override.value"); 
    if (retval < 0) return retval;

    /* STEP 3b: export the in-pin(s) */

    retval = halui_export_pin_IN_bit(&(halui_data->machine_on), "halui.machine.on"); 
    if (retval < 0) return retval;
    retval = halui_export_pin_IN_bit(&(halui_data->machine_off), "halui.machine.off"); 
    if (retval < 0) return retval;
    retval = halui_export_pin_IN_bit(&(halui_data->estop_activate), "halui.estop.activate"); 
    if (retval < 0) return retval;
    retval = halui_export_pin_IN_bit(&(halui_data->estop_reset), "halui.estop.reset"); 
    if (retval < 0) return retval;
    retval = halui_export_pin_IN_bit(&(halui_data->mode_manual), "halui.mode.manual"); 
    if (retval < 0) return retval;
    retval = halui_export_pin_IN_bit(&(halui_data->mode_auto), "halui.mode.auto"); 
    if (retval < 0) return retval;
    retval = halui_export_pin_IN_bit(&(halui_data->mode_mdi), "halui.mode.mdi"); 
    if (retval < 0) return retval;
    retval = halui_export_pin_IN_bit(&(halui_data->mode_teleop), "halui.mode.teleop"); 
    if (retval < 0) return retval;
    retval = halui_export_pin_IN_bit(&(halui_data->mode_joint), "halui.mode.joint"); 
    if (retval < 0) return retval;
    retval = halui_export_pin_IN_bit(&(halui_data->mist_on), "halui.mist.on"); 
    if (retval < 0) return retval;
    retval = halui_export_pin_IN_bit(&(halui_data->mist_off), "halui.mist.off"); 
    if (retval < 0) return retval;
    retval = halui_export_pin_IN_bit(&(halui_data->flood_on), "halui.flood.on"); 
    if (retval < 0) return retval;
    retval = halui_export_pin_IN_bit(&(halui_data->flood_off), "halui.flood.off"); 
    if (retval < 0) return retval;
    retval = halui_export_pin_IN_bit(&(halui_data->lube_on), "halui.lube.on"); 
    if (retval < 0) return retval;
    retval = halui_export_pin_IN_bit(&(halui_data->lube_off), "halui.lube.off"); 
    if (retval < 0) return retval;
    retval = halui_export_pin_IN_bit(&(halui_data->program_run), "halui.program.run"); 
    if (retval < 0) return retval;
    retval = halui_export_pin_IN_bit(&(halui_data->program_pause), "halui.program.pause"); 
    if (retval < 0) return retval;
    retval = halui_export_pin_IN_bit(&(halui_data->program_resume), "halui.program.resume"); 
    if (retval < 0) return retval;
    retval = halui_export_pin_IN_bit(&(halui_data->program_step), "halui.program.step"); 
    if (retval < 0) return retval;
    retval = halui_export_pin_IN_bit(&(halui_data->program_stop), "halui.program.stop"); 
    if (retval < 0) return retval;
    retval = halui_export_pin_IN_bit(&(halui_data->program_os_on), "halui.program.optional-stop.on"); 
    if (retval < 0) return retval;
    retval = halui_export_pin_IN_bit(&(halui_data->program_os_off), "halui.program.optional-stop.off"); 
    if (retval < 0) return retval;
    retval = halui_export_pin_IN_bit(&(halui_data->program_bd_on), "halui.program.block-delete.on"); 
    if (retval < 0) return retval;
    retval = halui_export_pin_IN_bit(&(halui_data->program_bd_off), "halui.program.block-delete.off"); 
    if (retval < 0) return retval;

    retval = halui_export_pin_IN_bit(&(halui_data->spindle_start), "halui.spindle.start");
    if (retval < 0) return retval;
    retval = halui_export_pin_IN_bit(&(halui_data->spindle_stop), "halui.spindle.stop");
    if (retval < 0) return retval;
    retval = halui_export_pin_IN_bit(&(halui_data->spindle_forward), "halui.spindle.forward");
    if (retval < 0) return retval;
    retval = halui_export_pin_IN_bit(&(halui_data->spindle_reverse), "halui.spindle.reverse");
    if (retval < 0) return retval;
    retval = halui_export_pin_IN_bit(&(halui_data->spindle_increase), "halui.spindle.increase");
    if (retval < 0) return retval;
    retval = halui_export_pin_IN_bit(&(halui_data->spindle_decrease), "halui.spindle.decrease");
    if (retval < 0) return retval;
    retval = halui_export_pin_IN_bit(&(halui_data->spindle_brake_on), "halui.spindle.brake-on"); 
    if (retval < 0) return retval;
    retval = halui_export_pin_IN_bit(&(halui_data->spindle_brake_off), "halui.spindle.brake-off"); 
    if (retval < 0) return retval;

    retval = halui_export_pin_IN_s32(&(halui_data->mv_counts), "halui.max-velocity.counts");
    if (retval < 0) return retval;
    *halui_data->mv_counts = 0;
    retval = halui_export_pin_IN_bit(&(halui_data->mv_count_enable), "halui.max-velocity.count-enable");
    if (retval < 0) return retval;
    *halui_data->mv_count_enable = 1;
    retval = halui_export_pin_IN_bit(&(halui_data->mv_direct_value), "halui.max-velocity.direct-value");
    if (retval < 0) return retval;
    *halui_data->mv_direct_value = 0;
    retval = halui_export_pin_IN_float(&(halui_data->mv_scale), "halui.max-velocity.scale");
    if (retval < 0) return retval;
    retval = halui_export_pin_IN_bit(&(halui_data->mv_increase), "halui.max-velocity.increase");
    if (retval < 0) return retval;
    retval = halui_export_pin_IN_bit(&(halui_data->mv_decrease), "halui.max-velocity.decrease");
    if (retval < 0) return retval;

    retval = halui_export_pin_IN_s32(&(halui_data->fo_counts), "halui.feed-override.counts");
    if (retval < 0) return retval;
    *halui_data->fo_counts = 0;
    retval = halui_export_pin_IN_bit(&(halui_data->fo_count_enable), "halui.feed-override.count-enable");
    if (retval < 0) return retval;
    *halui_data->fo_count_enable = 1;
    retval = halui_export_pin_IN_bit(&(halui_data->fo_direct_value), "halui.feed-override.direct-value");
    if (retval < 0) return retval;
    *halui_data->fo_direct_value = 0;
    retval = halui_export_pin_IN_float(&(halui_data->fo_scale), "halui.feed-override.scale");
    if (retval < 0) return retval;
    retval = halui_export_pin_IN_bit(&(halui_data->fo_increase), "halui.feed-override.increase");
    if (retval < 0) return retval;
    retval = halui_export_pin_IN_bit(&(halui_data->fo_decrease), "halui.feed-override.decrease");
    if (retval < 0) return retval;

    retval = halui_export_pin_IN_s32(&(halui_data->ro_counts), "halui.rapid-override.counts");
    if (retval < 0) return retval;
    *halui_data->ro_counts = 0;
    retval = halui_export_pin_IN_bit(&(halui_data->ro_count_enable), "halui.rapid-override.count-enable");
    if (retval < 0) return retval;
    *halui_data->ro_count_enable = 1;
    retval = halui_export_pin_IN_bit(&(halui_data->ro_direct_value), "halui.rapid-override.direct-value");
    if (retval < 0) return retval;
    *halui_data->ro_direct_value = 0;
    retval = halui_export_pin_IN_float(&(halui_data->ro_scale), "halui.rapid-override.scale");
    if (retval < 0) return retval;
    retval = halui_export_pin_IN_bit(&(halui_data->ro_increase), "halui.rapid-override.increase");
    if (retval < 0) return retval;
    retval = halui_export_pin_IN_bit(&(halui_data->ro_decrease), "halui.rapid-override.decrease");
    if (retval < 0) return retval;

    retval = halui_export_pin_IN_s32(&(halui_data->so_counts), "halui.spindle-override.counts");
    if (retval < 0) return retval;
    *halui_data->so_counts = 0;
    retval = halui_export_pin_IN_bit(&(halui_data->so_count_enable), "halui.spindle-override.count-enable");
    if (retval < 0) return retval;
    *halui_data->so_count_enable = 1;
    retval = halui_export_pin_IN_bit(&(halui_data->so_direct_value), "halui.spindle-override.direct-value");
    if (retval < 0) return retval;
    *halui_data->so_direct_value = 0;
    retval = halui_export_pin_IN_float(&(halui_data->so_scale), "halui.spindle-override.scale");
    if (retval < 0) return retval;
    retval = halui_export_pin_IN_bit(&(halui_data->so_increase), "halui.spindle-override.increase");
    if (retval < 0) return retval;
    retval = halui_export_pin_IN_bit(&(halui_data->so_decrease), "halui.spindle-override.decrease");
    if (retval < 0) return retval;

    if (have_home_all) {
        retval = halui_export_pin_IN_bit(&(halui_data->home_all), "halui.home-all");
        if (retval < 0) return retval;
    }

    retval = halui_export_pin_IN_bit(&(halui_data->abort), "halui.abort"); 
    if (retval < 0) return retval;

    for (joint=0; joint < num_axes ; joint++) {
	retval =  hal_pin_bit_newf(HAL_IN, &(halui_data->joint_home[joint]), comp_id, "halui.joint.%d.home", joint); 
	if (retval < 0) return retval;
	retval =  hal_pin_bit_newf(HAL_IN, &(halui_data->joint_unhome[joint]), comp_id, "halui.joint.%d.unhome", joint);
	if (retval < 0) return retval;
	retval =  hal_pin_bit_newf(HAL_IN, &(halui_data->joint_nr_select[joint]), comp_id, "halui.joint.%d.select", joint); 
	if (retval < 0) return retval;
	retval =  hal_pin_bit_newf(HAL_IN, &(halui_data->jog_plus[joint]), comp_id, "halui.jog.%d.plus", joint); 
	if (retval < 0) return retval;
	retval =  hal_pin_bit_newf(HAL_IN, &(halui_data->jog_minus[joint]), comp_id, "halui.jog.%d.minus", joint); 
	if (retval < 0) return retval;
	retval =  hal_pin_float_newf(HAL_IN, &(halui_data->jog_analog[joint]), comp_id, "halui.jog.%d.analog", joint); 
	if (retval < 0) return retval;
	retval =  hal_pin_float_newf(HAL_IN, &(halui_data->jog_increment[joint]), comp_id, "halui.jog.%d.increment", joint);
	if (retval < 0) return retval;
	retval =  hal_pin_bit_newf(HAL_IN, &(halui_data->jog_increment_plus[joint]), comp_id, "halui.jog.%d.increment-plus", joint);
	if (retval < 0) return retval;
	retval =  hal_pin_bit_newf(HAL_IN, &(halui_data->jog_increment_minus[joint]), comp_id, "halui.jog.%d.increment-minus", joint);
	if (retval < 0) return retval;
    }

    retval =  hal_pin_bit_newf(HAL_IN, &(halui_data->joint_home[num_axes]), comp_id, "halui.joint.selected.home"); 
    if (retval < 0) return retval;
    retval =  hal_pin_bit_newf(HAL_IN, &(halui_data->joint_unhome[num_axes]), comp_id, "halui.joint.selected.unhome");
    if (retval < 0) return retval;
    retval =  hal_pin_bit_newf(HAL_IN, &(halui_data->jog_plus[num_axes]), comp_id, "halui.jog.selected.plus"); 
    if (retval < 0) return retval;
    retval =  hal_pin_bit_newf(HAL_IN, &(halui_data->jog_minus[num_axes]), comp_id, "halui.jog.selected.minus"); 
    if (retval < 0) return retval;
    retval =  hal_pin_float_newf(HAL_IN, &(halui_data->jog_increment[num_axes]), comp_id, "halui.jog.selected.increment");
    if (retval < 0) return retval;
    retval =  hal_pin_bit_newf(HAL_IN, &(halui_data->jog_increment_plus[num_axes]), comp_id, "halui.jog.selected.increment-plus");
    if (retval < 0) return retval;
    retval =  hal_pin_bit_newf(HAL_IN, &(halui_data->jog_increment_minus[num_axes]), comp_id, "halui.jog.selected.increment-minus");
    if (retval < 0) return retval;
    retval = halui_export_pin_IN_float(&(halui_data->jog_speed), "halui.jog-speed");
    if (retval < 0) return retval;
    retval = halui_export_pin_IN_float(&(halui_data->jog_deadband), "halui.jog-deadband");
    if (retval < 0) return retval;


    for (int n=0; n<num_mdi_commands; n++) {
        retval = hal_pin_bit_newf(HAL_IN, &(halui_data->mdi_commands[n]), comp_id, "halui.mdi-command-%02d", n);
        if (retval < 0) return retval;
    }

    hal_ready(comp_id);
    return 0;
}

static int sendMachineOn()
{
    EMC_TASK_SET_STATE state_msg;

    state_msg.state = EMC_TASK_STATE_ON;
    return emcCommandSend(state_msg);
}

static int sendMachineOff()
{
    EMC_TASK_SET_STATE state_msg;

    state_msg.state = EMC_TASK_STATE_OFF;
    return emcCommandSend(state_msg);
}

static int sendEstop()
{
    EMC_TASK_SET_STATE state_msg;

    state_msg.state = EMC_TASK_STATE_ESTOP;
    return emcCommandSend(state_msg);
}

static int sendEstopReset()
{
    EMC_TASK_SET_STATE state_msg;

    state_msg.state = EMC_TASK_STATE_ESTOP_RESET;
    return emcCommandSend(state_msg);
}

static int sendManual()
{
    EMC_TASK_SET_MODE mode_msg;

    if (emcStatus->task.mode == EMC_TASK_MODE_MANUAL) {
        return 0;
    }

    mode_msg.mode = EMC_TASK_MODE_MANUAL;
    return emcCommandSend(mode_msg);
}

static int sendAuto()
{
    EMC_TASK_SET_MODE mode_msg;

    if (emcStatus->task.mode == EMC_TASK_MODE_AUTO) {
        return 0;
    }

    mode_msg.mode = EMC_TASK_MODE_AUTO;
    return emcCommandSend(mode_msg);
}

static int sendMdi()
{
    EMC_TASK_SET_MODE mode_msg;

    if (emcStatus->task.mode == EMC_TASK_MODE_MDI) {
        return 0;
    }

    mode_msg.mode = EMC_TASK_MODE_MDI;
    return emcCommandSend(mode_msg);
}

static int sendMdiCommand(int n)
{
    EMC_TASK_PLAN_EXECUTE emc_task_plan_execute_msg;
<<<<<<< HEAD

    if (updateStatus()) {
	return -1;
    }
    halui_old_mode = emcStatus->task.mode;

    if (emcStatus->task.mode != EMC_TASK_MODE_MDI) {
	if (sendMdi() || updateStatus()) {
	    return -1;
	}
	if (emcStatus->task.mode != EMC_TASK_MODE_MDI) {
	    return -1;
	}
    }
    strcpy(emc_task_plan_execute_msg.command, mdi_commands[n]);
    if (emcCommandSend(emc_task_plan_execute_msg)) {
	return -1;
    }
    halui_sent_mdi = 1;
    return 0;
=======
    strcpy(emc_task_plan_execute_msg.command, mdi);
    emc_task_plan_execute_msg.serial_number = ++emcCommandSerialNumber;
    emcCommandBuffer->write(emc_task_plan_execute_msg);
    return emcCommandWaitReceived(emcCommandSerialNumber);
}

static int sendMdiCommand(int n)
{
    int r1,r2;

    if (!halui_sent_mdi) {
        // There is currently no MDI command from halui executing, we're
        // currently starting the first one.  Record what the Task mode is,
        // so we can restore it when all the MDI commands finish.
        halui_old_mode = emcStatus->task.mode;
    }

    // switch to MDI mode if needed
    if (emcStatus->task.mode != EMC_TASK_MODE_MDI) {
	r1 = sendMdi();
    }

    r2 = sendMdiCmd(mdi_commands[n]);

    halui_sent_mdi = 1;

    return r1 || r2;
>>>>>>> 149db904
}

static int sendTeleop()
{
    EMC_TRAJ_SET_TELEOP_ENABLE emc_set_teleop_enable_msg;

    emc_set_teleop_enable_msg.enable = 1;
    if (emcCommandSend(emc_set_teleop_enable_msg)) {
        return -1;
    }
    return emcCommandWaitDone();
}

static int sendJoint()
{
    EMC_TRAJ_SET_TELEOP_ENABLE emc_set_teleop_enable_msg;

    emc_set_teleop_enable_msg.enable = 0;
    if (emcCommandSend(emc_set_teleop_enable_msg)) {
        return -1;
    }
    return emcCommandWaitDone();
}

static int sendMistOn()
{
    EMC_COOLANT_MIST_ON emc_coolant_mist_on_msg;

    return emcCommandSend(emc_coolant_mist_on_msg);
}

static int sendMistOff()
{
    EMC_COOLANT_MIST_OFF emc_coolant_mist_off_msg;

    return emcCommandSend(emc_coolant_mist_off_msg);
}

static int sendFloodOn()
{
    EMC_COOLANT_FLOOD_ON emc_coolant_flood_on_msg;

    return emcCommandSend(emc_coolant_flood_on_msg);
}

static int sendFloodOff()
{
    EMC_COOLANT_FLOOD_OFF emc_coolant_flood_off_msg;

    return emcCommandSend(emc_coolant_flood_off_msg);
}

static int sendLubeOn()
{
    EMC_LUBE_ON emc_lube_on_msg;

    return emcCommandSend(emc_lube_on_msg);
}

static int sendLubeOff()
{
    EMC_LUBE_OFF emc_lube_off_msg;

    return emcCommandSend(emc_lube_off_msg);
}

// programStartLine is the saved valued of the line that
// sendProgramRun(int line) sent
static int programStartLine = 0;

static int sendProgramRun(int line)
{
    EMC_TASK_PLAN_RUN emc_task_plan_run_msg;

    updateStatus();

    if (0 == emcStatus->task.file[0]) {
	return -1; // no program open
    }
    // save the start line, to compare against active line later
    programStartLine = line;

    emc_task_plan_run_msg.line = line;
    return emcCommandSend(emc_task_plan_run_msg);
}

static int sendProgramPause()
{
    EMC_TASK_PLAN_PAUSE emc_task_plan_pause_msg;

    return emcCommandSend(emc_task_plan_pause_msg);
}

static int sendSetOptionalStop(bool state)
{
    EMC_TASK_PLAN_SET_OPTIONAL_STOP emc_task_plan_set_optional_stop_msg;

    emc_task_plan_set_optional_stop_msg.state = state;
    return emcCommandSend(emc_task_plan_set_optional_stop_msg);
}

static int sendSetBlockDelete(bool state)
{
    EMC_TASK_PLAN_SET_BLOCK_DELETE emc_task_plan_set_block_delete_msg;

    emc_task_plan_set_block_delete_msg.state = state;
    return emcCommandSend(emc_task_plan_set_block_delete_msg);
}


static int sendProgramResume()
{
    EMC_TASK_PLAN_RESUME emc_task_plan_resume_msg;

    return emcCommandSend(emc_task_plan_resume_msg);
}

static int sendProgramStep()
{
    EMC_TASK_PLAN_STEP emc_task_plan_step_msg;

    return emcCommandSend(emc_task_plan_step_msg);
}

static int sendSpindleForward()
{
    EMC_SPINDLE_ON emc_spindle_on_msg;
    if (emcStatus->task.activeSettings[2] != 0) {
	emc_spindle_on_msg.speed = fabs(emcStatus->task.activeSettings[2]);
    } else {
	emc_spindle_on_msg.speed = +1;
    }
    return emcCommandSend(emc_spindle_on_msg);
}

static int sendSpindleReverse()
{
    EMC_SPINDLE_ON emc_spindle_on_msg;
    if (emcStatus->task.activeSettings[2] != 0) {
	emc_spindle_on_msg.speed =
	    -1 * fabs(emcStatus->task.activeSettings[2]);
    } else {
	emc_spindle_on_msg.speed = -1;
    }
    return emcCommandSend(emc_spindle_on_msg);
}

static int sendSpindleOff()
{
    EMC_SPINDLE_OFF emc_spindle_off_msg;

    return emcCommandSend(emc_spindle_off_msg);
}

static int sendSpindleIncrease()
{
    EMC_SPINDLE_INCREASE emc_spindle_increase_msg;

    return emcCommandSend(emc_spindle_increase_msg);
}

static int sendSpindleDecrease()
{
    EMC_SPINDLE_DECREASE emc_spindle_decrease_msg;

    return emcCommandSend(emc_spindle_decrease_msg);
}

static int sendSpindleConstant()
{
    EMC_SPINDLE_CONSTANT emc_spindle_constant_msg;

    return emcCommandSend(emc_spindle_constant_msg);
}

static int sendBrakeEngage()
{
    EMC_SPINDLE_BRAKE_ENGAGE emc_spindle_brake_engage_msg;

    return emcCommandSend(emc_spindle_brake_engage_msg);
}

static int sendBrakeRelease()
{
    EMC_SPINDLE_BRAKE_RELEASE emc_spindle_brake_release_msg;

    return emcCommandSend(emc_spindle_brake_release_msg);
}

static int sendHome(int axis)
{
    EMC_AXIS_HOME emc_axis_home_msg;

    emc_axis_home_msg.axis = axis;
    return emcCommandSend(emc_axis_home_msg);
}

static int sendUnhome(int axis)
{
    EMC_AXIS_UNHOME emc_axis_unhome_msg;

    emc_axis_unhome_msg.axis = axis;
    return emcCommandSend(emc_axis_unhome_msg);
}

static int sendAbort()
{
    EMC_TASK_ABORT task_abort_msg;

    return emcCommandSend(task_abort_msg);
}


static int sendJogStop(int axis)
{
    EMC_AXIS_ABORT emc_axis_abort_msg;
    
    // in case of TELEOP mode we really need to send an TELEOP_VECTOR message
    // not a simple AXIS_ABORT, as more than one axis would be moving
    // (hint TELEOP mode is for nontrivial kinematics)
    EMC_TRAJ_SET_TELEOP_VECTOR emc_set_teleop_vector;

    if ((emcStatus->task.state != EMC_TASK_STATE_ON) || (emcStatus->task.mode != EMC_TASK_MODE_MANUAL))
	return -1;

    if (axis < 0 || axis >= EMC_AXIS_MAX) {
	return -1;
    }

    if (emcStatus->motion.traj.mode != EMC_TRAJ_MODE_TELEOP) {
	emc_axis_abort_msg.axis = axis;
	return emcCommandSend(emc_axis_abort_msg);
    } else {
        ZERO_EMC_POSE(emc_set_teleop_vector.vector);
	return emcCommandSend(emc_set_teleop_vector);
    }
}

static int sendJogCont(int axis, double speed)
{
    EMC_AXIS_JOG emc_axis_jog_msg;
    EMC_TRAJ_SET_TELEOP_VECTOR emc_set_teleop_vector;

    if (emcStatus->task.state != EMC_TASK_STATE_ON) {
	return -1;
    }

    if (axis < 0 || axis >= EMC_AXIS_MAX) {
	return -1;
    }

    sendManual();

    if (emcStatus->motion.traj.mode != EMC_TRAJ_MODE_TELEOP) {
	emc_axis_jog_msg.axis = axis;
	emc_axis_jog_msg.vel = speed / 60.0;
	return emcCommandSend(emc_axis_jog_msg);
    } else {
        ZERO_EMC_POSE(emc_set_teleop_vector.vector);

	switch (axis) {
	case 0:
	    emc_set_teleop_vector.vector.tran.x = speed / 60.0;
	    break;
	case 1:
	    emc_set_teleop_vector.vector.tran.y = speed / 60.0;
	    break;
	case 2:
	    emc_set_teleop_vector.vector.tran.z = speed / 60.0;
	    break;
	case 3:
	    emc_set_teleop_vector.vector.a = speed / 60.0;
	    break;
	case 4:
	    emc_set_teleop_vector.vector.b = speed / 60.0;
	    break;
	case 5:
	    emc_set_teleop_vector.vector.c = speed / 60.0;
	    break;
	}
	return emcCommandSend(emc_set_teleop_vector);
    }
}


static int sendJogInc(int axis, double speed, double inc)
{
    EMC_AXIS_INCR_JOG emc_axis_jog_msg;

    if (emcStatus->task.state != EMC_TASK_STATE_ON) {
	return -1;
    }

    if (axis < 0 || axis >= EMC_AXIS_MAX)
	return -1;

    sendManual();

    if (emcStatus->motion.traj.mode == EMC_TRAJ_MODE_TELEOP)
    	return -1;

    emc_axis_jog_msg.axis = axis;
    emc_axis_jog_msg.vel = speed / 60.0;
    emc_axis_jog_msg.incr = inc;
    return emcCommandSend(emc_axis_jog_msg);
}


static int sendFeedOverride(double override)
{
    EMC_TRAJ_SET_SCALE emc_traj_set_scale_msg;

    if (override < 0.0) {
	override = 0.0;
    }

    if (override > maxFeedOverride) {
	override = maxFeedOverride;
    }
    
    emc_traj_set_scale_msg.scale = override;
    return emcCommandSend(emc_traj_set_scale_msg);
}

static int sendRapidOverride(double override)
{
    EMC_TRAJ_SET_RAPID_SCALE emc_traj_set_scale_msg;

    if (override < 0.0) {
	override = 0.0;
    }

    if (override > 1.0) {
	override = 1.0;
    }
    
    emc_traj_set_scale_msg.scale = override;
    return emcCommandSend(emc_traj_set_scale_msg);
}

static int sendMaxVelocity(double velocity)
{
    EMC_TRAJ_SET_MAX_VELOCITY mv;

    if (velocity < 0.0) {
        velocity = 0.0;
    }

    if (velocity > maxMaxVelocity) {
        velocity = maxMaxVelocity;
    }

    mv.velocity = velocity;
    return emcCommandSend(mv);
}

static int sendSpindleOverride(double override)
{
    EMC_TRAJ_SET_SPINDLE_SCALE emc_traj_set_spindle_scale_msg;

    if (override < minSpindleOverride) {
	override = minSpindleOverride;
    }

    if (override > maxSpindleOverride) {
	override = maxSpindleOverride;
    }
    
    emc_traj_set_spindle_scale_msg.scale = override;
    return emcCommandSend(emc_traj_set_spindle_scale_msg);
}

static int iniLoad(const char *filename)
{
    IniFile inifile;
    const char *inistring;
    double d;
    int i;

    // open it
    if (inifile.Open(filename) == false) {
	return -1;
    }

    if (NULL != (inistring = inifile.Find("DEBUG", "EMC"))) {
	// copy to global
	if (1 != sscanf(inistring, "%i", &emc_debug)) {
	    emc_debug = 0;
	}
    } else {
	// not found, use default
	emc_debug = 0;
    }

    if (NULL != (inistring = inifile.Find("NML_FILE", "EMC"))) {
	// copy to global
	strcpy(emc_nmlfile, inistring);
    } else {
	// not found, use default
    }

    if (NULL != (inistring = inifile.Find("MAX_FEED_OVERRIDE", "DISPLAY"))) {
	if (1 == sscanf(inistring, "%lf", &d) && d > 0.0) {
	    maxFeedOverride =  d;
	}
    }

    if(inifile.Find(&maxMaxVelocity, "MAX_VELOCITY", "TRAJ") &&
       inifile.Find(&maxMaxVelocity, "MAX_VELOCITY", "AXIS_0"))
        maxMaxVelocity = 1.0;

    if (NULL != (inistring = inifile.Find("MIN_SPINDLE_OVERRIDE", "DISPLAY"))) {
	if (1 == sscanf(inistring, "%lf", &d) && d > 0.0) {
	    minSpindleOverride =  d;
	}
    }

    if (NULL != (inistring = inifile.Find("MAX_SPINDLE_OVERRIDE", "DISPLAY"))) {
	if (1 == sscanf(inistring, "%lf", &d) && d > 0.0) {
	    maxSpindleOverride =  d;
	}
    }
    
    if (NULL != (inistring = inifile.Find("AXES", "TRAJ"))) {
	if (1 == sscanf(inistring, "%d", &i) && i > 0) {
	    num_axes =  i;
	}
    }

    if (NULL != inifile.Find("HOME_SEQUENCE", "AXIS_0")) {
        have_home_all = 1;
    }

    if (NULL != (inistring = inifile.Find("LINEAR_UNITS", "DISPLAY"))) {
	if (!strcmp(inistring, "AUTO")) {
	    linearUnitConversion = LINEAR_UNITS_AUTO;
	} else if (!strcmp(inistring, "INCH")) {
	    linearUnitConversion = LINEAR_UNITS_INCH;
	} else if (!strcmp(inistring, "MM")) {
	    linearUnitConversion = LINEAR_UNITS_MM;
	} else if (!strcmp(inistring, "CM")) {
	    linearUnitConversion = LINEAR_UNITS_CM;
	}
    }

    if (NULL != (inistring = inifile.Find("ANGULAR_UNITS", "DISPLAY"))) {
	if (!strcmp(inistring, "AUTO")) {
	    angularUnitConversion = ANGULAR_UNITS_AUTO;
	} else if (!strcmp(inistring, "DEG")) {
	    angularUnitConversion = ANGULAR_UNITS_DEG;
	} else if (!strcmp(inistring, "RAD")) {
	    angularUnitConversion = ANGULAR_UNITS_RAD;
	} else if (!strcmp(inistring, "GRAD")) {
	    angularUnitConversion = ANGULAR_UNITS_GRAD;
	}
    }

    const char *mc;
    while(num_mdi_commands < MDI_MAX && (mc = inifile.Find("MDI_COMMAND", "HALUI", num_mdi_commands+1))) {
        mdi_commands[num_mdi_commands++] = strdup(mc);
    }

    // close it
    inifile.Close();

    return 0;
}

static void hal_init_pins()
{
    int joint;

    *(halui_data->machine_on) = old_halui_data.machine_on = 0;
    *(halui_data->machine_off) = old_halui_data.machine_off = 0;

    *(halui_data->estop_activate) = old_halui_data.estop_activate = 0;
    *(halui_data->estop_reset) = old_halui_data.estop_reset = 0;

    
    for (joint=0; joint < num_axes; joint++) {
	*(halui_data->joint_home[joint]) = old_halui_data.joint_home[joint] = 0;
	*(halui_data->joint_unhome[joint]) = old_halui_data.joint_unhome[joint] = 0;
	*(halui_data->joint_nr_select[joint]) = old_halui_data.joint_nr_select[joint] = 0;
	*(halui_data->jog_minus[joint]) = old_halui_data.jog_minus[joint] = 0;
	*(halui_data->jog_plus[joint]) = old_halui_data.jog_plus[joint] = 0;
	*(halui_data->jog_analog[joint]) = old_halui_data.jog_analog[joint] = 0;
	*(halui_data->jog_increment[joint]) = old_halui_data.jog_increment[joint] = 0.0;
	*(halui_data->jog_increment_plus[joint]) = old_halui_data.jog_increment_plus[joint] = 0;
	*(halui_data->jog_increment_minus[joint]) = old_halui_data.jog_increment_minus[joint] = 0;
    }

    *(halui_data->joint_home[num_axes]) = old_halui_data.joint_home[num_axes] = 0;
    *(halui_data->jog_minus[num_axes]) = old_halui_data.jog_minus[num_axes] = 0;
    *(halui_data->jog_plus[num_axes]) = old_halui_data.jog_plus[num_axes] = 0;
    *(halui_data->jog_increment[num_axes]) = old_halui_data.jog_increment[num_axes] = 0.0;
    *(halui_data->jog_increment_plus[num_axes]) = old_halui_data.jog_increment_plus[num_axes] = 0;
    *(halui_data->jog_increment_minus[num_axes]) = old_halui_data.jog_increment_minus[num_axes] = 0;
    *(halui_data->jog_deadband) = 0.2;
    *(halui_data->jog_speed) = 0;

    *(halui_data->joint_selected) = 0; // select joint 0 by default
    
    *(halui_data->fo_scale) = old_halui_data.fo_scale = 0.1; //sane default
    *(halui_data->ro_scale) = old_halui_data.ro_scale = 0.1; //sane default
    *(halui_data->so_scale) = old_halui_data.so_scale = 0.1; //sane default
}

static int check_bit_changed(bool halpin, bool &newpin)
{
    if (halpin != newpin) {
	newpin = halpin;
	return halpin;
    }
    return 0;
}

static void copy_hal_data(const halui_str &i, local_halui_str &j)
{
    int x;
#define FIELD(t,f) j.f = (i.f)?*i.f:0;
#define ARRAY(t,f,n) do { for (x = 0; x < n; x++) j.f[x] = (i.f[x])?*i.f[x]:0; } while (0);
    HAL_FIELDS
#undef FIELD
#undef ARRAY
}

// this function looks if any of the hal pins has changed
// and sends appropiate messages if so
static void check_hal_changes()
{
    hal_s32_t counts;
    int select_changed, joint;
    hal_bit_t bit;
    int js;
    hal_float_t floatt;
    int jog_speed_changed;

    local_halui_str new_halui_data_mutable;
    copy_hal_data(*halui_data, new_halui_data_mutable);
    const local_halui_str &new_halui_data = new_halui_data_mutable;


    //check if machine_on pin has changed (the rest work exactly the same)
    if (check_bit_changed(new_halui_data.machine_on, old_halui_data.machine_on) != 0)
	sendMachineOn();                //send MachineOn NML command
    
    if (check_bit_changed(new_halui_data.machine_off, old_halui_data.machine_off) != 0)
	sendMachineOff();

    if (check_bit_changed(new_halui_data.estop_activate, old_halui_data.estop_activate) != 0)
	sendEstop();

    if (check_bit_changed(new_halui_data.estop_reset, old_halui_data.estop_reset) != 0)
	sendEstopReset();

    if (check_bit_changed(new_halui_data.mode_manual, old_halui_data.mode_manual) != 0)
	sendManual();

    if (check_bit_changed(new_halui_data.mode_auto, old_halui_data.mode_auto) != 0)
	sendAuto();

    if (check_bit_changed(new_halui_data.mode_mdi, old_halui_data.mode_mdi) != 0)
	sendMdi();

    if (check_bit_changed(new_halui_data.mode_teleop, old_halui_data.mode_teleop) != 0)
	sendTeleop();

    if (check_bit_changed(new_halui_data.mode_joint, old_halui_data.mode_joint) != 0)
	sendJoint();

    if (check_bit_changed(new_halui_data.mist_on, old_halui_data.mist_on) != 0)
	sendMistOn();

    if (check_bit_changed(new_halui_data.mist_off, old_halui_data.mist_off) != 0)
	sendMistOff();

    if (check_bit_changed(new_halui_data.flood_on, old_halui_data.flood_on) != 0)
	sendFloodOn();

    if (check_bit_changed(new_halui_data.flood_off, old_halui_data.flood_off) != 0)
	sendFloodOff();

    if (check_bit_changed(new_halui_data.lube_on, old_halui_data.lube_on) != 0)
	sendLubeOn();

    if (check_bit_changed(new_halui_data.lube_off, old_halui_data.lube_off) != 0)
	sendLubeOff();

    if (check_bit_changed(new_halui_data.program_run, old_halui_data.program_run) != 0)
	sendProgramRun(0);

    if (check_bit_changed(new_halui_data.program_pause, old_halui_data.program_pause) != 0)
	sendProgramPause();

    if (check_bit_changed(new_halui_data.program_os_on, old_halui_data.program_os_on) != 0)
	sendSetOptionalStop(ON);

    if (check_bit_changed(new_halui_data.program_os_off, old_halui_data.program_os_off) != 0)
	sendSetOptionalStop(OFF);

    if (check_bit_changed(new_halui_data.program_bd_on, old_halui_data.program_bd_on) != 0)
	sendSetBlockDelete(ON);

    if (check_bit_changed(new_halui_data.program_bd_off, old_halui_data.program_bd_off) != 0)
	sendSetBlockDelete(OFF);

    if (check_bit_changed(new_halui_data.program_resume, old_halui_data.program_resume) != 0)
	sendProgramResume();

    if (check_bit_changed(new_halui_data.program_step, old_halui_data.program_step) != 0)
	sendProgramStep();

    if (check_bit_changed(new_halui_data.program_stop, old_halui_data.program_stop) != 0)
	sendAbort();

    //max-velocity stuff
    counts = new_halui_data.mv_counts;
    if (counts != old_halui_data.mv_counts) {
        if (new_halui_data.mv_count_enable) {
            if (new_halui_data.mv_direct_value) {
                sendMaxVelocity(counts * new_halui_data.mv_scale);
            } else {
                sendMaxVelocity( new_halui_data.mv_value + (counts - old_halui_data.mv_counts) *
                    new_halui_data.mv_scale);
            }
        }
        old_halui_data.mv_counts = counts;
    }

    //feed-override stuff
    counts = new_halui_data.fo_counts;
    if (counts != old_halui_data.fo_counts) {
        if (new_halui_data.fo_count_enable) {
            if (new_halui_data.fo_direct_value) {
                sendFeedOverride(counts * new_halui_data.fo_scale);
            } else {
                sendFeedOverride( new_halui_data.fo_value + (counts - old_halui_data.fo_counts) *
                    new_halui_data.fo_scale);
            }
        }
        old_halui_data.fo_counts = counts;
    }

    //rapid-override stuff
    counts = new_halui_data.ro_counts;
    if (counts != old_halui_data.ro_counts) {
        if (new_halui_data.ro_count_enable) {
            if (new_halui_data.ro_direct_value) {
                sendRapidOverride(counts * new_halui_data.ro_scale);
            } else {
                sendRapidOverride( new_halui_data.ro_value + (counts - old_halui_data.ro_counts) *
                    new_halui_data.ro_scale);
            }
        }
        old_halui_data.ro_counts = counts;
    }

    //spindle-override stuff
    counts = new_halui_data.so_counts;
    if (counts != old_halui_data.so_counts) {
        if (new_halui_data.so_count_enable) {
            if (new_halui_data.so_direct_value) {
                sendSpindleOverride(counts * new_halui_data.so_scale);
            } else {
                sendSpindleOverride( new_halui_data.so_value + (counts - old_halui_data.so_counts) *
                    new_halui_data.so_scale);
            }
        }
        old_halui_data.so_counts = counts;
    }

    if (check_bit_changed(new_halui_data.mv_increase, old_halui_data.mv_increase) != 0)
        sendMaxVelocity(new_halui_data.mv_value + new_halui_data.mv_scale);
    if (check_bit_changed(new_halui_data.mv_decrease, old_halui_data.mv_decrease) != 0)
        sendMaxVelocity(new_halui_data.mv_value - new_halui_data.mv_scale);

    if (check_bit_changed(new_halui_data.fo_increase, old_halui_data.fo_increase) != 0)
        sendFeedOverride(new_halui_data.fo_value + new_halui_data.fo_scale);
    if (check_bit_changed(new_halui_data.fo_decrease, old_halui_data.fo_decrease) != 0)
        sendFeedOverride(new_halui_data.fo_value - new_halui_data.fo_scale);

    if (check_bit_changed(new_halui_data.ro_increase, old_halui_data.ro_increase) != 0)
        sendRapidOverride(new_halui_data.ro_value + new_halui_data.ro_scale);
    if (check_bit_changed(new_halui_data.ro_decrease, old_halui_data.ro_decrease) != 0)
        sendRapidOverride(new_halui_data.ro_value - new_halui_data.ro_scale);

    if (check_bit_changed(new_halui_data.so_increase, old_halui_data.so_increase) != 0)
        sendSpindleOverride(new_halui_data.so_value + new_halui_data.so_scale);
    if (check_bit_changed(new_halui_data.so_decrease, old_halui_data.so_decrease) != 0)
        sendSpindleOverride(new_halui_data.so_value - new_halui_data.so_scale);

//spindle stuff
    if (check_bit_changed(new_halui_data.spindle_start, old_halui_data.spindle_start) != 0)
	sendSpindleForward();

    if (check_bit_changed(new_halui_data.spindle_stop, old_halui_data.spindle_stop) != 0)
	sendSpindleOff();

    if (check_bit_changed(new_halui_data.spindle_forward, old_halui_data.spindle_forward) != 0)
	sendSpindleForward();

    if (check_bit_changed(new_halui_data.spindle_reverse, old_halui_data.spindle_reverse) != 0)
	sendSpindleReverse();

    bit = new_halui_data.spindle_increase;
    if (bit != old_halui_data.spindle_increase) {
	if (bit != 0)
	    sendSpindleIncrease();
	if (bit == 0)
	    sendSpindleConstant();
	old_halui_data.spindle_increase = bit;
    }

    bit = new_halui_data.spindle_decrease;
    if (bit != old_halui_data.spindle_decrease) {
	if (bit != 0)
	    sendSpindleDecrease();
	if (bit == 0)
	    sendSpindleConstant();
	old_halui_data.spindle_decrease = bit;
    }

    if (check_bit_changed(new_halui_data.spindle_brake_on, old_halui_data.spindle_brake_on) != 0)
	sendBrakeEngage();

    if (check_bit_changed(new_halui_data.spindle_brake_off, old_halui_data.spindle_brake_off) != 0)
	sendBrakeRelease();
    
    if (check_bit_changed(new_halui_data.abort, old_halui_data.abort) != 0)
	sendAbort();
    
    if (check_bit_changed(new_halui_data.home_all, old_halui_data.home_all) != 0)
	sendHome(-1);

// joint stuff (selection, homing..)
    select_changed = -1; // flag to see if the selected joint changed

    // if the jog-speed changes while in a continuous jog, we want to
    // re-start the jog with the new speed
    if (fabs(old_halui_data.jog_speed - new_halui_data.jog_speed) > 0.00001) {
        old_halui_data.jog_speed = new_halui_data.jog_speed;
        jog_speed_changed = 1;
    } else {
        jog_speed_changed = 0;
    }

    
    for (joint=0; joint < num_axes; joint++) {
	if (check_bit_changed(new_halui_data.joint_home[joint], old_halui_data.joint_home[joint]) != 0)
	    sendHome(joint);

	if (check_bit_changed(new_halui_data.joint_unhome[joint], old_halui_data.joint_unhome[joint]) != 0)
	    sendUnhome(joint);

	bit = new_halui_data.jog_minus[joint];
	if ((bit != old_halui_data.jog_minus[joint]) || (bit && jog_speed_changed)) {
	    if (bit != 0)
		sendJogCont(joint,-new_halui_data.jog_speed);
	    else
		sendJogStop(joint);
	    old_halui_data.jog_minus[joint] = bit;
	}

	bit = new_halui_data.jog_plus[joint];
	if ((bit != old_halui_data.jog_plus[joint]) || (bit && jog_speed_changed)) {
	    if (bit != 0)
		sendJogCont(joint,new_halui_data.jog_speed);
	    else
		sendJogStop(joint);
	    old_halui_data.jog_plus[joint] = bit;
	}

	floatt = new_halui_data.jog_analog[joint];
	bit = (fabs(floatt) > new_halui_data.jog_deadband);
	if ((floatt != old_halui_data.jog_analog[joint]) || (bit && jog_speed_changed)) {
	    if (bit)
		sendJogCont(joint,(new_halui_data.jog_speed) * (new_halui_data.jog_analog[joint]));
	    else
		sendJogStop(joint);
	    old_halui_data.jog_analog[joint] = floatt;
	}

	bit = new_halui_data.jog_increment_plus[joint];
	if (bit != old_halui_data.jog_increment_plus[joint]) {
	    if (bit)
		sendJogInc(joint, new_halui_data.jog_speed, new_halui_data.jog_increment[joint]);
	    old_halui_data.jog_increment_plus[joint] = bit;
	}

	bit = new_halui_data.jog_increment_minus[joint];
	if (bit != old_halui_data.jog_increment_minus[joint]) {
	    if (bit)
		sendJogInc(joint, new_halui_data.jog_speed, -(new_halui_data.jog_increment[joint]));
	    old_halui_data.jog_increment_minus[joint] = bit;
	}

	// check to see if another joint has been selected
	bit = new_halui_data.joint_nr_select[joint];
	if (bit != old_halui_data.joint_nr_select[joint]) {
	    if (bit != 0) {
		*halui_data->joint_selected = joint;
		select_changed = joint; // flag that we changed the selected joint
	    } 
	    old_halui_data.joint_home[joint] = bit;
	}
    }
    
    if (select_changed >= 0) {
	for (joint = 0; joint < num_axes; joint++) {
	    if (joint != select_changed) {
		*(halui_data->joint_is_selected[joint]) = 0;
    	    } else {
		*(halui_data->joint_is_selected[joint]) = 1;
	    }
	}
    }

    if (check_bit_changed(new_halui_data.joint_home[num_axes], old_halui_data.joint_home[num_axes]) != 0)
	sendHome(new_halui_data.joint_selected);

    if (check_bit_changed(new_halui_data.joint_unhome[num_axes], old_halui_data.joint_unhome[num_axes]) != 0)
	sendUnhome(new_halui_data.joint_selected);

    bit = new_halui_data.jog_minus[num_axes];
    js = new_halui_data.joint_selected;
    if ((bit != old_halui_data.jog_minus[num_axes]) || (bit && jog_speed_changed)) {
        if (bit != 0)
	    sendJogCont(js, -new_halui_data.jog_speed);
	else
	    sendJogStop(js);
	old_halui_data.jog_minus[num_axes] = bit;
    }

    bit = new_halui_data.jog_plus[num_axes];
    js = new_halui_data.joint_selected;
    if ((bit != old_halui_data.jog_plus[num_axes]) || (bit && jog_speed_changed)) {
        if (bit != 0)
	    sendJogCont(js,new_halui_data.jog_speed);
	else
	    sendJogStop(js);
	old_halui_data.jog_plus[num_axes] = bit;
    }

    bit = new_halui_data.jog_increment_plus[num_axes];
    js = new_halui_data.joint_selected;
    if (bit != old_halui_data.jog_increment_plus[num_axes]) {
	if (bit)
	    sendJogInc(js, new_halui_data.jog_speed, new_halui_data.jog_increment[num_axes]);
	old_halui_data.jog_increment_plus[num_axes] = bit;
    }

    bit = new_halui_data.jog_increment_minus[num_axes];
    js = new_halui_data.joint_selected;
    if (bit != old_halui_data.jog_increment_minus[num_axes]) {
	if (bit)
	    sendJogInc(js, new_halui_data.jog_speed, -(new_halui_data.jog_increment[num_axes]));
	old_halui_data.jog_increment_minus[num_axes] = bit;
    }

    for(int n = 0; n < num_mdi_commands; n++) {
        if (check_bit_changed(new_halui_data.mdi_commands[n], old_halui_data.mdi_commands[n]) != 0)
            sendMdiCommand(n);
    }
}

// this function looks at the received NML status message
// and modifies the appropiate HAL pins
static void modify_hal_pins()
{
    int joint;
    
    if (emcStatus->task.state == EMC_TASK_STATE_ON) {
	*(halui_data->machine_is_on)=1;
    } else {
	*(halui_data->machine_is_on)=0;
    }

    if (emcStatus->task.state == EMC_TASK_STATE_ESTOP) {
	*(halui_data->estop_is_activated)=1;
    } else {
	*(halui_data->estop_is_activated)=0;
    }

    if (halui_sent_mdi) { // we have an ongoing MDI command
	if (emcStatus->status == 1) { //which seems to have finished
	    halui_sent_mdi = 0;
	    switch (halui_old_mode) {
		case EMC_TASK_MODE_MANUAL: sendManual();break;
		case EMC_TASK_MODE_MDI: break;
		case EMC_TASK_MODE_AUTO: sendAuto();break;
		default: sendManual();break;
	    }
	}
    }
	

    if (emcStatus->task.mode == EMC_TASK_MODE_MANUAL) {
	*(halui_data->mode_is_manual)=1;
    } else {
	*(halui_data->mode_is_manual)=0;
    }

    if (emcStatus->task.mode == EMC_TASK_MODE_AUTO) {
	*(halui_data->mode_is_auto)=1;
    } else {
	*(halui_data->mode_is_auto)=0;
    }

    if (emcStatus->task.mode == EMC_TASK_MODE_MDI) {
	*(halui_data->mode_is_mdi)=1;
    } else {
	*(halui_data->mode_is_mdi)=0;
    }

    if (emcStatus->motion.traj.mode == EMC_TRAJ_MODE_TELEOP) {
	*(halui_data->mode_is_teleop)=1;
    } else {
	*(halui_data->mode_is_teleop)=0;
    }

    if (emcStatus->motion.traj.mode == EMC_TRAJ_MODE_TELEOP) {
	*(halui_data->mode_is_joint)=0;
    } else {
	*(halui_data->mode_is_joint)=1;
    }

    *(halui_data->program_is_paused) = emcStatus->task.interpState == EMC_TASK_INTERP_PAUSED;
    *(halui_data->program_is_running) = emcStatus->task.interpState == EMC_TASK_INTERP_READING || 
                                        emcStatus->task.interpState == EMC_TASK_INTERP_WAITING;
    *(halui_data->program_is_idle) = emcStatus->task.interpState == EMC_TASK_INTERP_IDLE;
    *(halui_data->program_os_is_on) = emcStatus->task.optional_stop_state;
    *(halui_data->program_bd_is_on) = emcStatus->task.block_delete_state;

    *(halui_data->mv_value) = emcStatus->motion.traj.maxVelocity;
    *(halui_data->fo_value) = emcStatus->motion.traj.scale; //feedoverride from 0 to 1 for 100%
    *(halui_data->ro_value) = emcStatus->motion.traj.rapid_scale; //rapid override from 0 to 1 for 100%
    *(halui_data->so_value) = emcStatus->motion.traj.spindle_scale; //spindle-speed-override from 0 to 1 for 100%

    *(halui_data->mist_is_on) = emcStatus->io.coolant.mist;
    *(halui_data->flood_is_on) = emcStatus->io.coolant.flood;
    *(halui_data->lube_is_on) = emcStatus->io.lube.on;

    *(halui_data->tool_number) = emcStatus->io.tool.toolInSpindle;
    *(halui_data->tool_length_offset_x) = emcStatus->task.toolOffset.tran.x;
    *(halui_data->tool_length_offset_y) = emcStatus->task.toolOffset.tran.y;
    *(halui_data->tool_length_offset_z) = emcStatus->task.toolOffset.tran.z;
    *(halui_data->tool_length_offset_a) = emcStatus->task.toolOffset.a;
    *(halui_data->tool_length_offset_b) = emcStatus->task.toolOffset.b;
    *(halui_data->tool_length_offset_c) = emcStatus->task.toolOffset.c;
    *(halui_data->tool_length_offset_u) = emcStatus->task.toolOffset.u;
    *(halui_data->tool_length_offset_v) = emcStatus->task.toolOffset.v;
    *(halui_data->tool_length_offset_w) = emcStatus->task.toolOffset.w;

    *(halui_data->spindle_is_on) = (emcStatus->motion.spindle.speed != 0);
    *(halui_data->spindle_runs_forward) = (emcStatus->motion.spindle.direction == 1);
    *(halui_data->spindle_runs_backward) = (emcStatus->motion.spindle.direction == -1);
    *(halui_data->spindle_brake_is_on) = emcStatus->motion.spindle.brake;
    
    for (joint=0; joint < num_axes; joint++) {
	*(halui_data->joint_is_homed[joint]) = emcStatus->motion.axis[joint].homed;
	*(halui_data->joint_on_soft_min_limit[joint]) = emcStatus->motion.axis[joint].minSoftLimit;
	*(halui_data->joint_on_soft_max_limit[joint]) = emcStatus->motion.axis[joint].maxSoftLimit; 
	*(halui_data->joint_on_hard_min_limit[joint]) = emcStatus->motion.axis[joint].minHardLimit; 
	*(halui_data->joint_on_hard_max_limit[joint]) = emcStatus->motion.axis[joint].maxHardLimit; 
	*(halui_data->joint_has_fault[joint]) = emcStatus->motion.axis[joint].fault;
    }

    *(halui_data->axis_pos_commanded[0]) = emcStatus->motion.traj.position.tran.x;	
    *(halui_data->axis_pos_commanded[1]) = emcStatus->motion.traj.position.tran.y;	
    *(halui_data->axis_pos_commanded[2]) = emcStatus->motion.traj.position.tran.z;
    *(halui_data->axis_pos_commanded[3]) = emcStatus->motion.traj.position.a;
    *(halui_data->axis_pos_commanded[4]) = emcStatus->motion.traj.position.b;
    *(halui_data->axis_pos_commanded[5]) = emcStatus->motion.traj.position.c;
    *(halui_data->axis_pos_commanded[6]) = emcStatus->motion.traj.position.u;
    *(halui_data->axis_pos_commanded[7]) = emcStatus->motion.traj.position.v;
    *(halui_data->axis_pos_commanded[8]) = emcStatus->motion.traj.position.w;
    *(halui_data->axis_pos_feedback[0]) = emcStatus->motion.traj.actualPosition.tran.x;	
    *(halui_data->axis_pos_feedback[1]) = emcStatus->motion.traj.actualPosition.tran.y;	
    *(halui_data->axis_pos_feedback[2]) = emcStatus->motion.traj.actualPosition.tran.z;
    *(halui_data->axis_pos_feedback[3]) = emcStatus->motion.traj.actualPosition.a;
    *(halui_data->axis_pos_feedback[4]) = emcStatus->motion.traj.actualPosition.b;
    *(halui_data->axis_pos_feedback[5]) = emcStatus->motion.traj.actualPosition.c;
    *(halui_data->axis_pos_feedback[6]) = emcStatus->motion.traj.actualPosition.u;
    *(halui_data->axis_pos_feedback[7]) = emcStatus->motion.traj.actualPosition.v;
    *(halui_data->axis_pos_feedback[8]) = emcStatus->motion.traj.actualPosition.w;
    *(halui_data->axis_pos_relative[0]) = emcStatus->motion.traj.actualPosition.tran.x - emcStatus->task.g5x_offset.tran.x - emcStatus->task.g92_offset.tran.x - emcStatus->task.toolOffset.tran.x;
    *(halui_data->axis_pos_relative[1]) = emcStatus->motion.traj.actualPosition.tran.y - emcStatus->task.g5x_offset.tran.y - emcStatus->task.g92_offset.tran.y - emcStatus->task.toolOffset.tran.y;
    *(halui_data->axis_pos_relative[2]) = emcStatus->motion.traj.actualPosition.tran.z - emcStatus->task.g5x_offset.tran.z - emcStatus->task.g92_offset.tran.z - emcStatus->task.toolOffset.tran.z;
    *(halui_data->axis_pos_relative[3]) = emcStatus->motion.traj.actualPosition.a - emcStatus->task.g5x_offset.a - emcStatus->task.g92_offset.a - emcStatus->task.toolOffset.a;
    *(halui_data->axis_pos_relative[4]) = emcStatus->motion.traj.actualPosition.b - emcStatus->task.g5x_offset.b - emcStatus->task.g92_offset.b - emcStatus->task.toolOffset.b;
    *(halui_data->axis_pos_relative[5]) = emcStatus->motion.traj.actualPosition.c - emcStatus->task.g5x_offset.c - emcStatus->task.g92_offset.c - emcStatus->task.toolOffset.c;
    *(halui_data->axis_pos_relative[6]) = emcStatus->motion.traj.actualPosition.u - emcStatus->task.g5x_offset.u - emcStatus->task.g92_offset.u - emcStatus->task.toolOffset.u;
    *(halui_data->axis_pos_relative[7]) = emcStatus->motion.traj.actualPosition.v - emcStatus->task.g5x_offset.v - emcStatus->task.g92_offset.v - emcStatus->task.toolOffset.v;
    *(halui_data->axis_pos_relative[8]) = emcStatus->motion.traj.actualPosition.w - emcStatus->task.g5x_offset.w - emcStatus->task.g92_offset.w - emcStatus->task.toolOffset.w;

    *(halui_data->joint_is_homed[num_axes]) = emcStatus->motion.axis[*(halui_data->joint_selected)].homed;
    *(halui_data->joint_on_soft_min_limit[num_axes]) = emcStatus->motion.axis[*(halui_data->joint_selected)].minSoftLimit;
    *(halui_data->joint_on_soft_max_limit[num_axes]) = emcStatus->motion.axis[*(halui_data->joint_selected)].maxSoftLimit; 
    *(halui_data->joint_on_hard_min_limit[num_axes]) = emcStatus->motion.axis[*(halui_data->joint_selected)].minHardLimit; 
    *(halui_data->joint_on_hard_max_limit[num_axes]) = emcStatus->motion.axis[*(halui_data->joint_selected)].maxHardLimit; 
    *(halui_data->joint_has_fault[num_axes]) = emcStatus->motion.axis[*(halui_data->joint_selected)].fault;

}



int main(int argc, char *argv[])
{
    // process command line args
    if (0 != emcGetArgs(argc, argv)) {
	rcs_print_error("error in argument list\n");
	exit(1);
    }

    // get configuration information
    if (0 != iniLoad(emc_inifile)) {
	rcs_print_error("iniLoad error\n");
	exit(2);
    }

    //init HAL and export pins
    if (0 != halui_hal_init()) {
	rcs_print_error("hal_init error\n");
	exit(1);
    }

    //initialize safe values
    hal_init_pins();

    // init NML
    if (0 != tryNml()) {
	rcs_print_error("can't connect to emc\n");
	thisQuit();
	exit(1);
    }
    
    // get current serial number, and save it for restoring when we quit
    // so as not to interfere with real operator interface
    updateStatus();

    done = 0;
    /* Register the routine that catches the SIGINT signal */
    signal(SIGINT, quit);
    /* catch SIGTERM too - the run script uses it to shut things down */
    signal(SIGTERM, quit);

    while (!done) {

	check_hal_changes(); //if anything changed send NML messages

	modify_hal_pins(); //if status changed modify HAL too
	
	esleep(0.02); //sleep for a while
	
	updateStatus();
    }
    thisQuit();
    return 0;
}<|MERGE_RESOLUTION|>--- conflicted
+++ resolved
@@ -1107,37 +1107,10 @@
 static int sendMdiCommand(int n)
 {
     EMC_TASK_PLAN_EXECUTE emc_task_plan_execute_msg;
-<<<<<<< HEAD
 
     if (updateStatus()) {
 	return -1;
     }
-    halui_old_mode = emcStatus->task.mode;
-
-    if (emcStatus->task.mode != EMC_TASK_MODE_MDI) {
-	if (sendMdi() || updateStatus()) {
-	    return -1;
-	}
-	if (emcStatus->task.mode != EMC_TASK_MODE_MDI) {
-	    return -1;
-	}
-    }
-    strcpy(emc_task_plan_execute_msg.command, mdi_commands[n]);
-    if (emcCommandSend(emc_task_plan_execute_msg)) {
-	return -1;
-    }
-    halui_sent_mdi = 1;
-    return 0;
-=======
-    strcpy(emc_task_plan_execute_msg.command, mdi);
-    emc_task_plan_execute_msg.serial_number = ++emcCommandSerialNumber;
-    emcCommandBuffer->write(emc_task_plan_execute_msg);
-    return emcCommandWaitReceived(emcCommandSerialNumber);
-}
-
-static int sendMdiCommand(int n)
-{
-    int r1,r2;
 
     if (!halui_sent_mdi) {
         // There is currently no MDI command from halui executing, we're
@@ -1148,15 +1121,19 @@
 
     // switch to MDI mode if needed
     if (emcStatus->task.mode != EMC_TASK_MODE_MDI) {
-	r1 = sendMdi();
-    }
-
-    r2 = sendMdiCmd(mdi_commands[n]);
-
+	if (sendMdi() || updateStatus()) {
+	    return -1;
+	}
+	if (emcStatus->task.mode != EMC_TASK_MODE_MDI) {
+	    return -1;
+	}
+    }
+    strcpy(emc_task_plan_execute_msg.command, mdi_commands[n]);
+    if (emcCommandSend(emc_task_plan_execute_msg)) {
+	return -1;
+    }
     halui_sent_mdi = 1;
-
-    return r1 || r2;
->>>>>>> 149db904
+    return 0;
 }
 
 static int sendTeleop()
