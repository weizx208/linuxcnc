//    This is a component of AXIS, a front-end for LinuxCNC
//    Copyright 2004, 2005, 2006 Jeff Epler <jepler@unpythonic.net> and 
//    Chris Radek <chris@timeguy.com>
//
//    This program is free software; you can redistribute it and/or modify
//    it under the terms of the GNU General Public License as published by
//    the Free Software Foundation; either version 2 of the License, or
//    (at your option) any later version.
//
//    This program is distributed in the hope that it will be useful,
//    but WITHOUT ANY WARRANTY; without even the implied warranty of
//    MERCHANTABILITY or FITNESS FOR A PARTICULAR PURPOSE.  See the
//    GNU General Public License for more details.
//
//    You should have received a copy of the GNU General Public License
//    along with this program; if not, write to the Free Software
//    Foundation, Inc., 51 Franklin Street, Fifth Floor, Boston, MA 02110-1301 USA.

#define __STDC_FORMAT_MACROS
#include <Python.h>
#include <structseq.h>
#include <pthread.h>
#include <structmember.h>
#include <inttypes.h>
#include "config.h"
#include "rcs.hh"
#include "emc.hh"
#include "emc_nml.hh"
#include "kinematics.h"
#include "config.h"
#include "inifile.hh"
#include "timer.hh"
#include "nml_oi.hh"
#include "rcs_print.hh"

#include <cmath>

#ifndef T_BOOL
// The C++ standard probably doesn't specify the amount of storage for a 'bool',
// and on some systems it might be more than one byte.  However, on x86 and
// x86-64, sizeof(bool) == 1.  When a counterexample is found, this must be
// replaced with the result of a configure test.
#define T_BOOL T_UBYTE
#endif

#define LOCAL_SPINDLE_FORWARD (1)
#define LOCAL_SPINDLE_REVERSE (-1)
#define LOCAL_SPINDLE_OFF (0)
#define LOCAL_SPINDLE_INCREASE (10)
#define LOCAL_SPINDLE_DECREASE (11)
#define LOCAL_SPINDLE_CONSTANT (12)

#define LOCAL_MIST_ON (1)
#define LOCAL_MIST_OFF (0)

#define LOCAL_FLOOD_ON (1)
#define LOCAL_FLOOD_OFF (0)

#define LOCAL_BRAKE_ENGAGE (1)
#define LOCAL_BRAKE_RELEASE (0)

#define LOCAL_JOG_STOP (0)
#define LOCAL_JOG_CONTINUOUS (1)
#define LOCAL_JOG_INCREMENT (2)

#define LOCAL_AUTO_RUN (0)
#define LOCAL_AUTO_PAUSE (1)
#define LOCAL_AUTO_RESUME (2)
#define LOCAL_AUTO_STEP (3)

/* This definition of offsetof avoids the g++ warning
 * 'invalid offsetof from non-POD type'.
 */
#pragma GCC diagnostic ignored "-Winvalid-offsetof"

struct pyIniFile {
    PyObject_HEAD
    IniFile *i;
};

struct pyStatChannel {
    PyObject_HEAD
    RCS_STAT_CHANNEL *c;
    EMC_STAT status;
};

struct pyCommandChannel {
    PyObject_HEAD
    RCS_CMD_CHANNEL *c;
    RCS_STAT_CHANNEL *s;
    int serial;
};

struct pyErrorChannel {
    PyObject_HEAD
    NML *c;
};

static PyObject *m = NULL, *error = NULL;

static int Ini_init(pyIniFile *self, PyObject *a, PyObject *k) {
    char *inifile;
    if(!PyArg_ParseTuple(a, "s", &inifile)) return -1;

    if(!self->i)
        self->i = new IniFile();

    if (!self->i->Open(inifile)) {
        PyErr_Format( error, "inifile.open() failed");
        return -1;
    }
    return 0;
}

static PyObject *Ini_find(pyIniFile *self, PyObject *args) {
    const char *s1, *s2, *out;
    int num = 1; 
    if(!PyArg_ParseTuple(args, "ss|i:find", &s1, &s2, &num)) return NULL;
    
    out = self->i->Find(s2, s1, num);
    if(out == NULL) {
        Py_INCREF(Py_None);
        return Py_None;
    }
    return PyString_FromString(const_cast<char*>(out));
}

static PyObject *Ini_findall(pyIniFile *self, PyObject *args) {
    const char *s1, *s2, *out;
    int num = 1; 
    if(!PyArg_ParseTuple(args, "ss:findall", &s1, &s2)) return NULL;
    
    PyObject *result = PyList_New(0);
    while(1) {
        out = self->i->Find(s2, s1, num);
        if(out == NULL) {
            break;
        }
        PyList_Append(result, PyString_FromString(const_cast<char*>(out)));
        num++;
    }
    return result;
}

static void Ini_dealloc(pyIniFile *self) {
    if (self->i)
        self->i->Close();
    delete self->i;
    PyObject_Del(self);
}

static PyMethodDef Ini_methods[] = {
    {"find", (PyCFunction)Ini_find, METH_VARARGS,
        "Find value in inifile as string.  This uses the ConfigParser-style "
        "(section,option) order, not the linuxcnc order."},
    {"findall", (PyCFunction)Ini_findall, METH_VARARGS,
        "Find value in inifile as a list.  This uses the ConfigParser-style "
        "(section,option) order, not the linuxcnc order."},
    {NULL}
};

static PyTypeObject Ini_Type = {
    PyObject_HEAD_INIT(NULL)
    0,                      /*ob_size*/
    "linuxcnc.ini",              /*tp_name*/
    sizeof(pyIniFile),      /*tp_basicsize*/
    0,                      /*tp_itemsize*/
    /* methods */
    (destructor)Ini_dealloc,/*tp_dealloc*/
    0,                      /*tp_print*/
    0,                      /*tp_getattr*/
    0,                      /*tp_setattr*/
    0,                      /*tp_compare*/
    0,                      /*tp_repr*/
    0,                      /*tp_as_number*/
    0,                      /*tp_as_sequence*/
    0,                      /*tp_as_mapping*/
    0,                      /*tp_hash*/
    0,                      /*tp_call*/
    0,                      /*tp_str*/
    0,                      /*tp_getattro*/
    0,                      /*tp_setattro*/
    0,                      /*tp_as_buffer*/
    Py_TPFLAGS_DEFAULT,     /*tp_flags*/
    0,                      /*tp_doc*/
    0,                      /*tp_traverse*/
    0,                      /*tp_clear*/
    0,                      /*tp_richcompare*/
    0,                      /*tp_weaklistoffset*/
    0,                      /*tp_iter*/
    0,                      /*tp_iternext*/
    Ini_methods,            /*tp_methods*/
    0,                      /*tp_members*/
    0,                      /*tp_getset*/
    0,                      /*tp_base*/
    0,                      /*tp_dict*/
    0,                      /*tp_descr_get*/
    0,                      /*tp_descr_set*/
    0,                      /*tp_dictoffset*/
    (initproc)Ini_init,     /*tp_init*/
    0,                      /*tp_alloc*/
    PyType_GenericNew,      /*tp_new*/
    0,                      /*tp_free*/
    0,                      /*tp_is_gc*/
};

#define EMC_COMMAND_TIMEOUT 5.0  // how long to wait until timeout
#define EMC_COMMAND_DELAY   0.01 // how long to sleep between checks

static int emcWaitCommandComplete(pyCommandChannel *s, double timeout) {
    double start = etime();

    do {
        double now = etime();
        if(s->s->peek() == EMC_STAT_TYPE) {
           EMC_STAT *stat = (EMC_STAT*)s->s->get_address();
           int serial_diff = stat->echo_serial_number - s->serial;
           if (serial_diff > 0) {
                return RCS_DONE;
           }
           if (serial_diff == 0 &&
               ( stat->status == RCS_DONE || stat->status == RCS_ERROR )) {
                return stat->status;
           }
        }
        esleep(fmin(timeout - (now - start), EMC_COMMAND_DELAY));
    } while (etime() - start < timeout);
    return -1;
}

static int emcSendCommand(pyCommandChannel *s, RCS_CMD_MSG & cmd) {
    if (s->c->write(&cmd)) {
        return -1;
    }
    s->serial = cmd.serial_number;

    double start = etime();
    while (etime() - start < EMC_COMMAND_TIMEOUT) {
        EMC_STAT *stat = (EMC_STAT*)s->s->get_address();
        int serial_diff = stat->echo_serial_number - s->serial;
        if(s->s->peek() == EMC_STAT_TYPE &&
           serial_diff >= 0) {
                return 0;
           }
        esleep(EMC_COMMAND_DELAY);
    }
    return -1;
}

static char *get_nmlfile(void) {
    PyObject *fileobj = PyObject_GetAttrString(m, "nmlfile");
    if(fileobj == NULL) return NULL;
    return PyString_AsString(fileobj);
}

static int Stat_init(pyStatChannel *self, PyObject *a, PyObject *k) {
    char *file = get_nmlfile();
    if(file == NULL) return -1;

    RCS_STAT_CHANNEL *c =
        new RCS_STAT_CHANNEL(emcFormat, "emcStatus", "xemc", file);
    if(!c) {
        PyErr_Format( error, "new RCS_STAT_CHANNEL failed");
        return -1;
    }

    self->c = c;
    return 0;
}

static void Stat_dealloc(PyObject *self) {
    delete ((pyStatChannel*)self)->c;
    PyObject_Del(self);
}

static bool check_stat(RCS_STAT_CHANNEL *emcStatusBuffer) {
    if(!emcStatusBuffer->valid()) { 
        PyErr_Format( error, "emcStatusBuffer invalid err=%d", emcStatusBuffer->error_type);
        return false;
    }
    return true;
}

static PyObject *poll(pyStatChannel *s, PyObject *o) {
    if(!check_stat(s->c)) return NULL;
    if(s->c->peek() == EMC_STAT_TYPE) {
        EMC_STAT *emcStatus = static_cast<EMC_STAT*>(s->c->get_address());
        memcpy(&s->status, emcStatus, sizeof(EMC_STAT));
    }
    Py_INCREF(Py_None);
    return Py_None;
}

static PyMethodDef Stat_methods[] = {
    {"poll", (PyCFunction)poll, METH_NOARGS, "Update current machine state"},
    {NULL}
};

#define O(x) offsetof(pyStatChannel,status.x)
static PyMemberDef Stat_members[] = {
// stat 
    {(char*)"echo_serial_number", T_INT, O(echo_serial_number), READONLY},
    {(char*)"state", T_INT, O(status), READONLY},

// task
    {(char*)"task_mode", T_INT, O(task.mode), READONLY},
    {(char*)"task_state", T_INT, O(task.state), READONLY},
    {(char*)"exec_state", T_INT, O(task.execState), READONLY},
    {(char*)"interp_state", T_INT, O(task.interpState), READONLY},
    {(char*)"call_level", T_INT, O(task.callLevel), READONLY},
    {(char*)"read_line", T_INT, O(task.readLine), READONLY},
    {(char*)"motion_line", T_INT, O(task.motionLine), READONLY},
    {(char*)"current_line", T_INT, O(task.currentLine), READONLY},
    {(char*)"file", T_STRING_INPLACE, O(task.file), READONLY},
    {(char*)"command", T_STRING_INPLACE, O(task.command), READONLY},
    {(char*)"program_units", T_INT, O(task.programUnits), READONLY},
    {(char*)"interpreter_errcode", T_INT, O(task.interpreter_errcode), READONLY},
    {(char*)"optional_stop", T_BOOL, O(task.optional_stop_state), READONLY},
    {(char*)"block_delete", T_BOOL, O(task.block_delete_state), READONLY},
    {(char*)"task_paused", T_INT, O(task.task_paused), READONLY},
    {(char*)"input_timeout", T_BOOL, O(task.input_timeout), READONLY},
    {(char*)"rotation_xy", T_DOUBLE, O(task.rotation_xy), READONLY},
    {(char*)"delay_left", T_DOUBLE, O(task.delayLeft), READONLY},
    {(char*)"queued_mdi_commands", T_INT, O(task.queuedMDIcommands), READONLY, (char*)"Number of MDI commands queued waiting to run." },

// motion
//   EMC_TRAJ_STAT traj
    {(char*)"linear_units", T_DOUBLE, O(motion.traj.linearUnits), READONLY},
    {(char*)"angular_units", T_DOUBLE, O(motion.traj.angularUnits), READONLY},
    {(char*)"cycle_time", T_DOUBLE, O(motion.traj.cycleTime), READONLY},
    {(char*)"joints", T_INT, O(motion.traj.joints), READONLY},
    {(char*)"axis_mask", T_INT, O(motion.traj.axis_mask), READONLY},
    {(char*)"motion_mode", T_INT, O(motion.traj.mode), READONLY, (char*)"The current mode of the Motion controller.  One of TRAJ_MODE_FREE,\n"
        "TRAJ_MODE_COORD, or TRAJ_MODE_TELEOP." },
    {(char*)"enabled", T_BOOL, O(motion.traj.enabled), READONLY},
    {(char*)"inpos", T_BOOL, O(motion.traj.inpos), READONLY},
    {(char*)"queue", T_INT, O(motion.traj.queue), READONLY},
    {(char*)"active_queue", T_INT, O(motion.traj.activeQueue), READONLY},
    {(char*)"queue_full", T_BOOL, O(motion.traj.queueFull), READONLY},
    {(char*)"id", T_INT, O(motion.traj.id), READONLY},
    {(char*)"paused", T_BOOL, O(motion.traj.paused), READONLY},
    {(char*)"feedrate", T_DOUBLE, O(motion.traj.scale), READONLY},
    {(char*)"rapidrate", T_DOUBLE, O(motion.traj.rapid_scale), READONLY},
    {(char*)"spindlerate", T_DOUBLE, O(motion.traj.spindle_scale), READONLY},
    
    {(char*)"velocity", T_DOUBLE, O(motion.traj.velocity), READONLY},
    {(char*)"acceleration", T_DOUBLE, O(motion.traj.acceleration), READONLY},
    {(char*)"max_velocity", T_DOUBLE, O(motion.traj.maxVelocity), READONLY},
    {(char*)"max_acceleration", T_DOUBLE, O(motion.traj.maxAcceleration), READONLY},
    {(char*)"probe_tripped", T_BOOL, O(motion.traj.probe_tripped), READONLY},
    {(char*)"probing", T_BOOL, O(motion.traj.probing), READONLY},
    {(char*)"probe_val", T_INT, O(motion.traj.probeval), READONLY},
    {(char*)"kinematics_type", T_INT, O(motion.traj.kinematics_type), READONLY},
    {(char*)"motion_type", T_INT, O(motion.traj.motion_type), READONLY, (char*)"The type of the currently executing motion (one of MOTION_TYPE_TRAVERSE,\n"
        "MOTION_TYPE_FEED, MOTION_TYPE_ARC, MOTION_TYPE_TOOLCHANGE,\n"
        "MOTION_TYPE_PROBING, or MOTION_TYPE_INDEXROTARY), or 0 if no motion is\n"
        "currently taking place."},
    {(char*)"distance_to_go", T_DOUBLE, O(motion.traj.distance_to_go), READONLY},
    {(char*)"current_vel", T_DOUBLE, O(motion.traj.current_vel), READONLY},
    {(char*)"feed_override_enabled", T_BOOL, O(motion.traj.feed_override_enabled), READONLY},
    {(char*)"spindle_override_enabled", T_BOOL, O(motion.traj.spindle_override_enabled), READONLY},
    {(char*)"adaptive_feed_enabled", T_BOOL, O(motion.traj.adaptive_feed_enabled), READONLY},
    {(char*)"feed_hold_enabled", T_BOOL, O(motion.traj.feed_hold_enabled), READONLY},

// EMC_SPINDLE_STAT motion.spindle
    {(char*)"spindle_speed", T_DOUBLE, O(motion.spindle.speed), READONLY},
    {(char*)"spindle_direction", T_INT, O(motion.spindle.direction), READONLY},
    {(char*)"spindle_brake", T_INT, O(motion.spindle.brake), READONLY},
    {(char*)"spindle_increasing", T_INT, O(motion.spindle.increasing), READONLY},
    {(char*)"spindle_enabled", T_INT, O(motion.spindle.enabled), READONLY},

// io
// EMC_TOOL_STAT io.tool
    {(char*)"pocket_prepped", T_INT, O(io.tool.pocketPrepped), READONLY,
        (char*)"The index into the stat.tool_table list of the tool currently prepped for\n"
        "tool change, or -1 no tool is prepped.  On a Random toolchanger this is the\n"
        "same as the tool's pocket number.  On a Non-random toolchanger it's a random\n"
        "small integer."
    },
    {(char*)"tool_in_spindle", T_INT, O(io.tool.toolInSpindle), READONLY,
        (char*)"The tool number of the currently loaded tool, or 0 if no tool is loaded."
    },

// EMC_COOLANT_STAT io.cooland
    {(char*)"mist", T_INT, O(io.coolant.mist), READONLY},
    {(char*)"flood", T_INT, O(io.coolant.flood), READONLY},

// EMC_AUX_STAT     io.aux
    {(char*)"estop", T_INT, O(io.aux.estop), READONLY},

// EMC_LUBE_STAT    io.lube
    {(char*)"lube", T_INT, O(io.lube.on), READONLY},
    {(char*)"lube_level", T_INT, O(io.lube.level), READONLY},

    {(char*)"debug", T_INT, O(debug), READONLY},
    {NULL}
};

static PyObject *int_array(int *arr, int sz) {
    PyObject *res = PyTuple_New(sz);
    for(int i = 0; i < sz; i++) {
        PyTuple_SET_ITEM(res, i, PyInt_FromLong(arr[i]));
    }
    return res;
}

static PyObject *double_array(double *arr, int sz) {
    PyObject *res = PyTuple_New(sz);
    for(int i = 0; i < sz; i++) {
        PyTuple_SET_ITEM(res, i, PyFloat_FromDouble(arr[i]));
    }
    return res;
}

static PyObject *pose(const EmcPose &p) {
    PyObject *res = PyTuple_New(9);
    PyTuple_SET_ITEM(res, 0, PyFloat_FromDouble(p.tran.x));
    PyTuple_SET_ITEM(res, 1, PyFloat_FromDouble(p.tran.y));
    PyTuple_SET_ITEM(res, 2, PyFloat_FromDouble(p.tran.z));
    PyTuple_SET_ITEM(res, 3, PyFloat_FromDouble(p.a));
    PyTuple_SET_ITEM(res, 4, PyFloat_FromDouble(p.b));
    PyTuple_SET_ITEM(res, 5, PyFloat_FromDouble(p.c));
    PyTuple_SET_ITEM(res, 6, PyFloat_FromDouble(p.u));
    PyTuple_SET_ITEM(res, 7, PyFloat_FromDouble(p.v));
    PyTuple_SET_ITEM(res, 8, PyFloat_FromDouble(p.w));
    return res;
}

static PyObject *Stat_g5x_index(pyStatChannel *s) {
    return PyInt_FromLong(s->status.task.g5x_index);
}

static PyObject *Stat_g5x_offset(pyStatChannel *s) {
    return pose(s->status.task.g5x_offset);
}

static PyObject *Stat_g92_offset(pyStatChannel *s) {
    return pose(s->status.task.g92_offset);
}

static PyObject *Stat_tool_offset(pyStatChannel *s) {
    return pose(s->status.task.toolOffset);
}

static PyObject *Stat_position(pyStatChannel *s) {
    return pose(s->status.motion.traj.position);
}

static PyObject *Stat_dtg(pyStatChannel *s) {
    return pose(s->status.motion.traj.dtg);
}

static PyObject *Stat_actual(pyStatChannel *s) {
    return pose(s->status.motion.traj.actualPosition);
}

static PyObject *Stat_joint_position(pyStatChannel *s) {
    PyObject *res = PyTuple_New(EMCMOT_MAX_JOINTS);
    for(int i=0; i<EMCMOT_MAX_JOINTS; i++) {
        PyTuple_SetItem(res, i,
                PyFloat_FromDouble(s->status.motion.joint[i].output));
    }
    return res;
}

static PyObject *Stat_joint_actual(pyStatChannel *s) {
    PyObject *res = PyTuple_New(EMCMOT_MAX_JOINTS);
    for(int i=0; i<EMCMOT_MAX_JOINTS; i++) {
        PyTuple_SetItem(res, i,
                PyFloat_FromDouble(s->status.motion.joint[i].input));
    }
    return res;
}

static PyObject *Stat_probed(pyStatChannel *s) {
    return pose(s->status.motion.traj.probedPosition);
}

static PyObject *Stat_activegcodes(pyStatChannel *s) {
    return int_array(s->status.task.activeGCodes, ACTIVE_G_CODES);
}

static PyObject *Stat_activemcodes(pyStatChannel *s) {
    return int_array(s->status.task.activeMCodes, ACTIVE_M_CODES);
}

static PyObject *Stat_activesettings(pyStatChannel *s) {
   return double_array(s->status.task.activeSettings, ACTIVE_SETTINGS);
}

static PyObject *Stat_din(pyStatChannel *s) {
    return int_array(s->status.motion.synch_di, EMCMOT_MAX_AIO);
}

static PyObject *Stat_dout(pyStatChannel *s) {
    return int_array(s->status.motion.synch_do, EMCMOT_MAX_AIO);
}

static PyObject *Stat_limit(pyStatChannel *s) {
    PyObject *res = PyTuple_New(EMCMOT_MAX_JOINTS);
    for(int i = 0; i < EMCMOT_MAX_JOINTS; i++) {
        int v = 0;
        if(s->status.motion.joint[i].minHardLimit) v |= 1;
        if(s->status.motion.joint[i].maxHardLimit) v |= 2;
        if(s->status.motion.joint[i].minSoftLimit) v |= 4;
        if(s->status.motion.joint[i].maxSoftLimit) v |= 8;
        PyTuple_SET_ITEM(res, i, PyInt_FromLong(v));
    }
    return res;
}

static PyObject *Stat_homed(pyStatChannel *s) {
    PyObject *res = PyTuple_New(EMCMOT_MAX_JOINTS);
    for(int i = 0; i < EMCMOT_MAX_JOINTS; i++) {
        PyTuple_SET_ITEM(res, i, PyInt_FromLong(s->status.motion.joint[i].homed));
    }
    return res;
}

static PyObject *Stat_ain(pyStatChannel *s) {
    return double_array(s->status.motion.analog_input, EMCMOT_MAX_AIO);
}

static PyObject *Stat_aout(pyStatChannel *s) {
    return double_array(s->status.motion.analog_output, EMCMOT_MAX_AIO);
}

static void dict_add(PyObject *d, const char *name, unsigned char v) {
    PyObject *o;
    PyDict_SetItemString(d, name, o = PyInt_FromLong(v));
    Py_XDECREF(o);
}
static void dict_add(PyObject *d, const char *name, double v) {
    PyObject *o;
    PyDict_SetItemString(d, name, o = PyFloat_FromDouble(v));
    Py_XDECREF(o);
}
#define F(x) F2(#x, x)
#define F2(y,x) dict_add(res, y, s->status.motion.joint[jointno].x)
static PyObject *Stat_joint_one(pyStatChannel *s, int jointno) {
    PyObject *res = PyDict_New();
    F(jointType);
    F(units);
    F(backlash);
    F2("min_position_limit", minPositionLimit);
    F2("max_position_limit", maxPositionLimit);
    F2("max_ferror", maxFerror);
    F2("min_ferror", minFerror);
    F2("ferror_current", ferrorCurrent);
    F2("ferror_highmark", ferrorHighMark);
    F(output);
    F(input);
    F(velocity);
    F(inpos);
    F(homing);
    F(homed);
    F(fault);
    F(enabled);
    F2("min_soft_limit", minSoftLimit);
    F2("max_soft_limit", maxSoftLimit);
    F2("min_hard_limit", minHardLimit);
    F2("max_hard_limit", maxHardLimit);
    F2("override_limits", overrideLimits);
    return res;
}
#undef F
#undef F2

static PyObject *Stat_joint(pyStatChannel *s) {
    PyObject *res = PyTuple_New(EMCMOT_MAX_JOINTS);
    for(int i=0; i<EMCMOT_MAX_JOINTS; i++) {
        PyTuple_SetItem(res, i, Stat_joint_one(s, i));
    }
    return res;
}

#define F(x) F2(#x, x)
#define F2(y,x) dict_add(res, y, s->status.motion.axis[axisno].x)
static PyObject *Stat_axis_one(pyStatChannel *s, int axisno) {
    PyObject *res = PyDict_New();
    F(velocity);
    F2("min_position_limit", minPositionLimit);
    F2("max_position_limit", maxPositionLimit);
    return res;
}

#undef F
#undef F2

static PyObject *Stat_axis(pyStatChannel *s) {
    PyObject *res = PyTuple_New(EMCMOT_MAX_AXIS);
    for(int i=0; i<EMCMOT_MAX_AXIS; i++) {
        PyTuple_SetItem(res, i, Stat_axis_one(s, i));
    }
    return res;
}

static PyStructSequence_Field tool_fields[] = {
    {(char*)"id", },
    {(char*)"xoffset", },
    {(char*)"yoffset", },
    {(char*)"zoffset", },
    {(char*)"aoffset", },
    {(char*)"boffset", },
    {(char*)"coffset", },
    {(char*)"uoffset", },
    {(char*)"voffset", },
    {(char*)"woffset", },
    {(char*)"diameter", },
    {(char*)"frontangle", },
    {(char*)"backangle", },
    {(char*)"orientation", },
    {0,},
};

static PyStructSequence_Desc tool_result_desc = {
    (char*)"tool_result", /* name */
    (char*)"", /* doc */
    tool_fields,
    14
};

static PyTypeObject ToolResultType;

static PyObject *Stat_tool_table(pyStatChannel *s) {
    PyObject *res = PyTuple_New(CANON_POCKETS_MAX);
    int j=0;
    for(int i=0; i<CANON_POCKETS_MAX; i++) {
        struct CANON_TOOL_TABLE &t = s->status.io.tool.toolTable[i];
        PyObject *tool = PyStructSequence_New(&ToolResultType);
        PyStructSequence_SET_ITEM(tool, 0, PyInt_FromLong(t.toolno));
        PyStructSequence_SET_ITEM(tool, 1, PyFloat_FromDouble(t.offset.tran.x));
        PyStructSequence_SET_ITEM(tool, 2, PyFloat_FromDouble(t.offset.tran.y));
        PyStructSequence_SET_ITEM(tool, 3, PyFloat_FromDouble(t.offset.tran.z));
        PyStructSequence_SET_ITEM(tool, 4, PyFloat_FromDouble(t.offset.a));
        PyStructSequence_SET_ITEM(tool, 5, PyFloat_FromDouble(t.offset.b));
        PyStructSequence_SET_ITEM(tool, 6, PyFloat_FromDouble(t.offset.c));
        PyStructSequence_SET_ITEM(tool, 7, PyFloat_FromDouble(t.offset.u));
        PyStructSequence_SET_ITEM(tool, 8, PyFloat_FromDouble(t.offset.v));
        PyStructSequence_SET_ITEM(tool, 9, PyFloat_FromDouble(t.offset.w));
        PyStructSequence_SET_ITEM(tool, 10, PyFloat_FromDouble(t.diameter));
        PyStructSequence_SET_ITEM(tool, 11, PyFloat_FromDouble(t.frontangle));
        PyStructSequence_SET_ITEM(tool, 12, PyFloat_FromDouble(t.backangle));
        PyStructSequence_SET_ITEM(tool, 13, PyInt_FromLong(t.orientation));
        PyTuple_SetItem(res, j, tool);
        j++;
    }
    _PyTuple_Resize(&res, j);
    return res;
}

static PyObject *Stat_axes(pyStatChannel *s) {
    PyErr_WarnEx(PyExc_DeprecationWarning, "stat.axes is deprecated and will be removed in the future", 0);
    return PyInt_FromLong(s->status.motion.traj.deprecated_axes);
}

// XXX io.tool.toolTable
// XXX EMC_JOINT_STAT motion.joint[]

static PyGetSetDef Stat_getsetlist[] = {
    {(char*)"actual_position", (getter)Stat_actual},
    {(char*)"ain", (getter)Stat_ain},
    {(char*)"aout", (getter)Stat_aout},
    {(char*)"joint", (getter)Stat_joint},
    {(char*)"axis", (getter)Stat_axis},
    {(char*)"din", (getter)Stat_din},
    {(char*)"dout", (getter)Stat_dout},
    {(char*)"gcodes", (getter)Stat_activegcodes},
    {(char*)"homed", (getter)Stat_homed},
    {(char*)"limit", (getter)Stat_limit},
    {(char*)"mcodes", (getter)Stat_activemcodes},
    {(char*)"g5x_offset", (getter)Stat_g5x_offset},
    {(char*)"g5x_index", (getter)Stat_g5x_index},
    {(char*)"g92_offset", (getter)Stat_g92_offset},
    {(char*)"position", (getter)Stat_position},
    {(char*)"dtg", (getter)Stat_dtg},
    {(char*)"joint_position", (getter)Stat_joint_position},
    {(char*)"joint_actual_position", (getter)Stat_joint_actual},
    {(char*)"probed_position", (getter)Stat_probed},
    {(char*)"settings", (getter)Stat_activesettings, (setter)NULL,
        (char*)"This is an array containing the Interp active settings: sequence number,\n"
        "feed rate, and spindle speed."
    },
    {(char*)"tool_offset", (getter)Stat_tool_offset},
<<<<<<< HEAD
    {(char*)"tool_table", (getter)Stat_tool_table},
    {(char*)"axes", (getter)Stat_axes},
=======
    {(char*)"tool_table", (getter)Stat_tool_table, (setter)NULL,
        (char*)"The tooltable, expressed as a list of tools.  Each tool is a dict with the\n"
        "tool id (tool number), diameter, offsets, etc."
    },
>>>>>>> ade72db6
    {NULL}
};

static PyTypeObject Stat_Type = {
    PyObject_HEAD_INIT(NULL)
    0,                      /*ob_size*/
    "linuxcnc.stat",             /*tp_name*/
    sizeof(pyStatChannel),  /*tp_basicsize*/
    0,                      /*tp_itemsize*/
    /* methods */
    (destructor)Stat_dealloc, /*tp_dealloc*/
    0,                      /*tp_print*/
    0,                      /*tp_getattr*/
    0,                      /*tp_setattr*/
    0,                      /*tp_compare*/
    0,                      /*tp_repr*/
    0,                      /*tp_as_number*/
    0,                      /*tp_as_sequence*/
    0,                      /*tp_as_mapping*/
    0,                      /*tp_hash*/
    0,                      /*tp_call*/
    0,                      /*tp_str*/
    0,                      /*tp_getattro*/
    0,                      /*tp_setattro*/
    0,                      /*tp_as_buffer*/
    Py_TPFLAGS_DEFAULT,     /*tp_flags*/
    0,                      /*tp_doc*/
    0,                      /*tp_traverse*/
    0,                      /*tp_clear*/
    0,                      /*tp_richcompare*/
    0,                      /*tp_weaklistoffset*/
    0,                      /*tp_iter*/
    0,                      /*tp_iternext*/
    Stat_methods,           /*tp_methods*/
    Stat_members,           /*tp_members*/
    Stat_getsetlist,        /*tp_getset*/
    0,                      /*tp_base*/
    0,                      /*tp_dict*/
    0,                      /*tp_descr_get*/
    0,                      /*tp_descr_set*/
    0,                      /*tp_dictoffset*/
    (initproc)Stat_init,    /*tp_init*/
    0,                      /*tp_alloc*/
    PyType_GenericNew,      /*tp_new*/
    0,                      /*tp_free*/
    0,                      /*tp_is_gc*/
};

static int Command_init(pyCommandChannel *self, PyObject *a, PyObject *k) {
    char *file = get_nmlfile();
    if(file == NULL) return -1;

    RCS_CMD_CHANNEL *c =
        new RCS_CMD_CHANNEL(emcFormat, "emcCommand", "xemc", file);
    if(!c) {
        PyErr_Format( error, "new RCS_CMD_CHANNEL failed");
        return -1;
    }
    RCS_STAT_CHANNEL *s =
        new RCS_STAT_CHANNEL(emcFormat, "emcStatus", "xemc", file);
    if(!c) {
	delete s;
        PyErr_Format( error, "new RCS_STAT_CHANNEL failed");
        return -1;
    }

    self->s = s;
    self->c = c;
    return 0;
}

static void Command_dealloc(PyObject *self) {
    delete ((pyCommandChannel*)self)->c;
    PyObject_Del(self);
}

static PyObject *block_delete(pyCommandChannel *s, PyObject *o) {
    int t;
    EMC_TASK_PLAN_SET_BLOCK_DELETE m;

    if(!PyArg_ParseTuple(o, "i", &t)) return NULL;
    m.state = t;
            
    emcSendCommand(s, m);

    Py_INCREF(Py_None);
    return Py_None;
}

static PyObject *optional_stop(pyCommandChannel *s, PyObject *o) {
    int t;
    EMC_TASK_PLAN_SET_OPTIONAL_STOP m;

    if(!PyArg_ParseTuple(o, "i", &t)) return NULL;
    m.state = t;

    emcSendCommand(s, m);

    Py_INCREF(Py_None);
    return Py_None;
}

static PyObject *mode(pyCommandChannel *s, PyObject *o) {
    EMC_TASK_SET_MODE m;
    if(!PyArg_ParseTuple(o, "i", &m.mode)) return NULL;
    switch(m.mode) {
        case EMC_TASK_MODE_MDI:
        case EMC_TASK_MODE_MANUAL:
        case EMC_TASK_MODE_AUTO:
            break;
        default:
            PyErr_Format(PyExc_ValueError,"Mode should be MODE_MDI, MODE_MANUAL, or MODE_AUTO");
            return NULL;
    }
    emcSendCommand(s, m);
    Py_INCREF(Py_None);
    return Py_None;
}

static PyObject *task_plan_synch(pyCommandChannel *s) {
    EMC_TASK_PLAN_SYNCH synch;
    emcSendCommand(s, synch);
    Py_INCREF(Py_None);
    return Py_None;
}

static PyObject *maxvel(pyCommandChannel *s, PyObject *o) {
    EMC_TRAJ_SET_MAX_VELOCITY m;
    if(!PyArg_ParseTuple(o, "d", &m.velocity)) return NULL;
    emcSendCommand(s, m);
    Py_INCREF(Py_None);
    return Py_None;
}    

static PyObject *feedrate(pyCommandChannel *s, PyObject *o) {
    EMC_TRAJ_SET_SCALE m;
    if(!PyArg_ParseTuple(o, "d", &m.scale)) return NULL;
    emcSendCommand(s, m);
    Py_INCREF(Py_None);
    return Py_None;
}

static PyObject *rapidrate(pyCommandChannel *s, PyObject *o) {
    EMC_TRAJ_SET_RAPID_SCALE m;
    if(!PyArg_ParseTuple(o, "d", &m.scale)) return NULL;
    emcSendCommand(s, m);
    Py_INCREF(Py_None);
    return Py_None;
}

static PyObject *spindleoverride(pyCommandChannel *s, PyObject *o) {
    EMC_TRAJ_SET_SPINDLE_SCALE m;
    if(!PyArg_ParseTuple(o, "d", &m.scale)) return NULL;
    emcSendCommand(s, m);
    Py_INCREF(Py_None);
    return Py_None;
}

static PyObject *spindle(pyCommandChannel *s, PyObject *o) {
    int dir;
    double vel = 1;
    if(!PyArg_ParseTuple(o, "i|d", &dir, &vel)) return NULL;
    switch(dir) {
        case LOCAL_SPINDLE_FORWARD:
        case LOCAL_SPINDLE_REVERSE:
        {
            EMC_SPINDLE_ON m;
            m.speed = dir * vel;
            emcSendCommand(s, m);
        }
            break;
        case LOCAL_SPINDLE_INCREASE:
        {
            EMC_SPINDLE_INCREASE m;
            emcSendCommand(s, m);
        }
            break;
        case LOCAL_SPINDLE_DECREASE:
        {
            EMC_SPINDLE_DECREASE m;
            emcSendCommand(s, m);
        }
            break;
        case LOCAL_SPINDLE_CONSTANT:
        {
            EMC_SPINDLE_CONSTANT m;
            emcSendCommand(s, m);
        }
            break;
        case LOCAL_SPINDLE_OFF:
        {
            EMC_SPINDLE_OFF m;
            emcSendCommand(s, m);
        }
            break;
        default:
            PyErr_Format(PyExc_ValueError,"Spindle direction should be SPINDLE_FORWARD, SPINDLE_REVERSE, SPINDLE_OFF, SPINDLE_INCREASE, SPINDLE_DECREASE, or SPINDLE_CONSTANT");
            return NULL;
    }
    Py_INCREF(Py_None);
    return Py_None;
}

static PyObject *mdi(pyCommandChannel *s, PyObject *o) {
    EMC_TASK_PLAN_EXECUTE m;
    char *cmd;
    int len;
    if(!PyArg_ParseTuple(o, "s#", &cmd, &len)) return NULL;
    if(unsigned(len) > sizeof(m.command) - 1) {
        PyErr_Format(PyExc_ValueError, "MDI commands limited to %zu characters", sizeof(m.command) - 1);
        return NULL;
    }
    strcpy(m.command, cmd);
    emcSendCommand(s, m);
    Py_INCREF(Py_None);
    return Py_None;
}

static PyObject *state(pyCommandChannel *s, PyObject *o) {
    EMC_TASK_SET_STATE m;
    if(!PyArg_ParseTuple(o, "i", &m.state)) return NULL;
    switch(m.state){
        case EMC_TASK_STATE_ESTOP:
        case EMC_TASK_STATE_ESTOP_RESET:
        case EMC_TASK_STATE_ON:
        case EMC_TASK_STATE_OFF:
            break;
        default:
            PyErr_Format(PyExc_ValueError,"Machine state should be STATE_ESTOP, STATE_ESTOP_RESET, STATE_ON, or STATE_OFF");
            return NULL;
    }
    emcSendCommand(s, m);
    Py_INCREF(Py_None);
    return Py_None;
}

static PyObject *tool_offset(pyCommandChannel *s, PyObject *o) {
    EMC_TOOL_SET_OFFSET m;
    if(!PyArg_ParseTuple(o, "idddddi", &m.toolno, &m.offset.tran.z, &m.offset.tran.x, &m.diameter, 
                         &m.frontangle, &m.backangle, &m.orientation)) 
        return NULL;
    emcSendCommand(s, m);
    Py_INCREF(Py_None);
    return Py_None;
}

static PyObject *mist(pyCommandChannel *s, PyObject *o) {
    int dir;
    if(!PyArg_ParseTuple(o, "i", &dir)) return NULL;
    switch(dir) {
        case LOCAL_MIST_ON:
        {
            EMC_COOLANT_MIST_ON m;
            emcSendCommand(s, m);
        }
            break;
        case LOCAL_MIST_OFF:
        {
            EMC_COOLANT_MIST_OFF m;
            emcSendCommand(s, m);
        }
            break;
        default:
            PyErr_Format(PyExc_ValueError,"Mist should be MIST_ON or MIST_OFF");
            return NULL;
    }
    Py_INCREF(Py_None);
    return Py_None;
}

static PyObject *flood(pyCommandChannel *s, PyObject *o) {
    int dir;
    if(!PyArg_ParseTuple(o, "i", &dir)) return NULL;
    switch(dir) {
        case LOCAL_FLOOD_ON:
        {
            EMC_COOLANT_FLOOD_ON m;
            emcSendCommand(s, m);
        }
            break;
        case LOCAL_FLOOD_OFF:
        {
            EMC_COOLANT_FLOOD_OFF m;
            emcSendCommand(s, m);
        }
            break;
        default:
            PyErr_Format(PyExc_ValueError,"FLOOD should be FLOOD_ON or FLOOD_OFF");
            return NULL;
    }
    Py_INCREF(Py_None);
    return Py_None;
}

static PyObject *brake(pyCommandChannel *s, PyObject *o) {
    int dir;
    if(!PyArg_ParseTuple(o, "i", &dir)) return NULL;
    switch(dir) {
        case LOCAL_BRAKE_ENGAGE:
        {
            EMC_SPINDLE_BRAKE_ENGAGE m;
            emcSendCommand(s, m);
        }
            break;
        case LOCAL_BRAKE_RELEASE:
        {
            EMC_SPINDLE_BRAKE_RELEASE m;
            emcSendCommand(s, m);
        }
            break;
        default:
            PyErr_Format(PyExc_ValueError,"BRAKE should be BRAKE_ENGAGE or BRAKE_RELEASE");
            return NULL;
    }
    Py_INCREF(Py_None);
    return Py_None;
}

static PyObject *load_tool_table(pyCommandChannel *s, PyObject *o) {
    EMC_TOOL_LOAD_TOOL_TABLE m;
    m.file[0] = '\0'; // don't override the ini file
    emcSendCommand(s, m);
    Py_INCREF(Py_None);
    return Py_None;
}

static PyObject *emcabort(pyCommandChannel *s, PyObject *o) {
    EMC_TASK_ABORT m;
    emcSendCommand(s, m);
    Py_INCREF(Py_None);
    return Py_None;
}

static PyObject *override_limits(pyCommandChannel *s, PyObject *o) {
    EMC_JOINT_OVERRIDE_LIMITS m;
    m.joint = 0; // same number for all
    emcSendCommand(s, m);
    Py_INCREF(Py_None);
    return Py_None;
}

static PyObject *home(pyCommandChannel *s, PyObject *o) {
    EMC_JOINT_HOME m;
    if(!PyArg_ParseTuple(o, "i", &m.joint)) return NULL;
    emcSendCommand(s, m);
    Py_INCREF(Py_None);
    return Py_None;
}

static PyObject *unhome(pyCommandChannel *s, PyObject *o) {
    EMC_JOINT_UNHOME m;
    if(!PyArg_ParseTuple(o, "i", &m.joint)) return NULL;
    emcSendCommand(s, m);
    Py_INCREF(Py_None);
    return Py_None;
}

// jog(JOG_STOP,       jjogmode, ja_value) 
// jog(JOG_CONTINUOUS, jjogmode, ja_value, speed)
// jog(JOG_INCREMENT,  jjogmode, ja_value, speed, increment)
static PyObject *jog(pyCommandChannel *s, PyObject *o) {
    int fn;
    int ja_value,jjogmode;
    double vel, inc;

    if(!PyArg_ParseTuple(o, "iii|dd", &fn, &jjogmode, &ja_value, &vel, &inc)) {
        return NULL;
    }
    
    if(fn == LOCAL_JOG_STOP) {
        if(PyTuple_Size(o) != 3) {
            PyErr_Format( PyExc_TypeError,
                "jog(JOG_STOP, ...) takes 3 arguments (%lu given)",
                (unsigned long)PyTuple_Size(o));
            return NULL;
        }
        EMC_JOG_STOP abort;
        abort.joint_or_axis = ja_value;
        abort.jjogmode = jjogmode;
        emcSendCommand(s, abort);
    } else if(fn == LOCAL_JOG_CONTINUOUS) {
        if(PyTuple_Size(o) != 4) {
            PyErr_Format( PyExc_TypeError,
                "jog(JOG_CONTINUOUS, ...) takes 4 arguments (%lu given)",
                (unsigned long)PyTuple_Size(o));
            return NULL;
        }
        EMC_JOG_CONT cont;
        cont.joint_or_axis = ja_value;
        cont.vel = vel;
        cont.jjogmode = jjogmode;
        emcSendCommand(s, cont);
    } else if(fn == LOCAL_JOG_INCREMENT) {
        if(PyTuple_Size(o) != 5) {
            PyErr_Format( PyExc_TypeError,
                "jog(JOG_INCREMENT, ...) takes 5 arguments (%lu given)",
                (unsigned long)PyTuple_Size(o));
            return NULL;
        }

        EMC_JOG_INCR incr;
        incr.joint_or_axis = ja_value;
        incr.vel = vel;
        incr.incr = inc;
        incr.jjogmode = jjogmode;
        emcSendCommand(s, incr);
    } else {
        PyErr_Format( PyExc_TypeError, "jog() first argument must be JOG_xxx");
        return NULL;
    }

    Py_INCREF(Py_None);
    return Py_None;
}

static PyObject *reset_interpreter(pyCommandChannel *s, PyObject *o) {
    EMC_TASK_PLAN_INIT m;
    emcSendCommand(s, m);
    Py_INCREF(Py_None);
    return Py_None;
}

static PyObject *program_open(pyCommandChannel *s, PyObject *o) {
    EMC_TASK_PLAN_CLOSE m0;
    emcSendCommand(s, m0);

    EMC_TASK_PLAN_OPEN m;
    char *file;
    int len;

    if(!PyArg_ParseTuple(o, "s#", &file, &len)) return NULL;
    if(unsigned(len) > sizeof(m.file) - 1) {
        PyErr_Format(PyExc_ValueError, "File name limited to %zu characters", sizeof(m.file) - 1);
        return NULL;
    }
    strcpy(m.file, file);
    emcSendCommand(s, m);
    Py_INCREF(Py_None);
    return Py_None;
}

static PyObject *emcauto(pyCommandChannel *s, PyObject *o) {
    int fn;
    EMC_TASK_PLAN_RUN run;
    EMC_TASK_PLAN_PAUSE pause;
    EMC_TASK_PLAN_RESUME resume;
    EMC_TASK_PLAN_STEP step;

    if(PyArg_ParseTuple(o, "ii", &fn, &run.line) && fn == LOCAL_AUTO_RUN) {
        emcSendCommand(s, run);
    } else {
        PyErr_Clear();
        if(!PyArg_ParseTuple(o, "i", &fn)) return NULL;
        switch(fn) {
        case LOCAL_AUTO_PAUSE:
            emcSendCommand(s, pause);
            break;
        case LOCAL_AUTO_RESUME:
            emcSendCommand(s, resume);
            break;
        case LOCAL_AUTO_STEP:
            emcSendCommand(s, step);
            break;
        default:
            PyErr_Format(error, "Unexpected argument '%d' to command.auto", fn);
            return NULL;
        }
    }
    Py_INCREF(Py_None);
    return Py_None;
}

static PyObject *debug(pyCommandChannel *s, PyObject *o) {
    EMC_SET_DEBUG d;

    if(!PyArg_ParseTuple(o, "i", &d.debug)) return NULL;
    emcSendCommand(s, d);
    
    Py_INCREF(Py_None);
    return Py_None;
}

static PyObject *teleop(pyCommandChannel *s, PyObject *o) {
    EMC_TRAJ_SET_TELEOP_ENABLE en;

    if(!PyArg_ParseTuple(o, "i", &en.enable)) return NULL;

    emcSendCommand(s, en);
    
    Py_INCREF(Py_None);
    return Py_None;
}

static PyObject *set_traj_mode(pyCommandChannel *s, PyObject *o) {
    EMC_TRAJ_SET_MODE mo;

    if(!PyArg_ParseTuple(o, "i", &mo.mode)) return NULL;

    emcSendCommand(s, mo);
    
    Py_INCREF(Py_None);
    return Py_None;
}

static PyObject *set_min_limit(pyCommandChannel *s, PyObject *o) {
    EMC_JOINT_SET_MIN_POSITION_LIMIT m;
    if(!PyArg_ParseTuple(o, "id", &m.joint, &m.limit))
        return NULL;

    emcSendCommand(s, m);

    Py_INCREF(Py_None);
    return Py_None;
}

static PyObject *set_max_limit(pyCommandChannel *s, PyObject *o) {
    EMC_JOINT_SET_MAX_POSITION_LIMIT m;
    if(!PyArg_ParseTuple(o, "id", &m.joint, &m.limit))
        return NULL;

    emcSendCommand(s, m);

    Py_INCREF(Py_None);
    return Py_None;
}

static PyObject *set_feed_override(pyCommandChannel *s, PyObject *o) {
    EMC_TRAJ_SET_FO_ENABLE m;
    if(!PyArg_ParseTuple(o, "b", &m.mode))
        return NULL;

    emcSendCommand(s, m);

    Py_INCREF(Py_None);
    return Py_None;
}

static PyObject *set_spindle_override(pyCommandChannel *s, PyObject *o) {
    EMC_TRAJ_SET_SO_ENABLE m;
    if(!PyArg_ParseTuple(o, "b", &m.mode))
        return NULL;

    emcSendCommand(s, m);

    Py_INCREF(Py_None);
    return Py_None;
}

static PyObject *set_feed_hold(pyCommandChannel *s, PyObject *o) {
    EMC_TRAJ_SET_FH_ENABLE m;
    if(!PyArg_ParseTuple(o, "b", &m.mode))
        return NULL;

    emcSendCommand(s, m);

    Py_INCREF(Py_None);
    return Py_None;
}

static PyObject *set_adaptive_feed(pyCommandChannel *s, PyObject *o) {
    EMC_MOTION_ADAPTIVE m;
    if(!PyArg_ParseTuple(o, "b", &m.status))
        return NULL;

    emcSendCommand(s, m);

    Py_INCREF(Py_None);
    return Py_None;
}

static PyObject *set_digital_output(pyCommandChannel *s, PyObject *o) {
    EMC_MOTION_SET_DOUT m;
    if(!PyArg_ParseTuple(o, "bb", &m.index, &m.start))
        return NULL;

    m.now = 1;
    emcSendCommand(s, m);

    Py_INCREF(Py_None);
    return Py_None;
}

static PyObject *set_analog_output(pyCommandChannel *s, PyObject *o) {
    EMC_MOTION_SET_AOUT m;
    if(!PyArg_ParseTuple(o, "bd", &m.index, &m.start))
        return NULL;

    m.now = 1;
    emcSendCommand(s, m);

    Py_INCREF(Py_None);
    return Py_None;
}

static PyObject *wait_complete(pyCommandChannel *s, PyObject *o) {
    double timeout = EMC_COMMAND_TIMEOUT;
    if (!PyArg_ParseTuple(o, "|d:emc.command.wait_complete", &timeout))
        return NULL;
    return PyInt_FromLong(emcWaitCommandComplete(s, timeout));
}

static PyMemberDef Command_members[] = {
    {(char*)"serial", T_INT, offsetof(pyCommandChannel, serial), READONLY},
    {NULL}
};

static PyMethodDef Command_methods[] = {
    {"debug", (PyCFunction)debug, METH_VARARGS},
    {"teleop_enable", (PyCFunction)teleop, METH_VARARGS},
    {"traj_mode", (PyCFunction)set_traj_mode, METH_VARARGS},
    {"wait_complete", (PyCFunction)wait_complete, METH_VARARGS},
    {"state", (PyCFunction)state, METH_VARARGS},
    {"mdi", (PyCFunction)mdi, METH_VARARGS},
    {"mode", (PyCFunction)mode, METH_VARARGS},
    {"feedrate", (PyCFunction)feedrate, METH_VARARGS},
    {"rapidrate", (PyCFunction)rapidrate, METH_VARARGS},
    {"maxvel", (PyCFunction)maxvel, METH_VARARGS},
    {"spindleoverride", (PyCFunction)spindleoverride, METH_VARARGS},
    {"spindle", (PyCFunction)spindle, METH_VARARGS},
    {"tool_offset", (PyCFunction)tool_offset, METH_VARARGS},
    {"mist", (PyCFunction)mist, METH_VARARGS},
    {"flood", (PyCFunction)flood, METH_VARARGS},
    {"brake", (PyCFunction)brake, METH_VARARGS},
    {"load_tool_table", (PyCFunction)load_tool_table, METH_NOARGS},
    {"abort", (PyCFunction)emcabort, METH_NOARGS},
    {"task_plan_synch", (PyCFunction)task_plan_synch, METH_NOARGS},
    {"override_limits", (PyCFunction)override_limits, METH_NOARGS},
    {"home", (PyCFunction)home, METH_VARARGS},
    {"unhome", (PyCFunction)unhome, METH_VARARGS},
    {"jog", (PyCFunction)jog, METH_VARARGS,
        "jog(JOG_CONTINUOUS, joint_flag, index, speed)\n"
        "jog(JOG_INCREMENT, joint_flag, index, speed, increment)\n"
        "jog(JOG_STOP, joint_flag, index)\n"
        "\n"
        "Start or stop a continuous or incremental jog of a joint or an axis.\n"
        "\n"
        "    joint_flag: True to jog a joint, False to jog an axis\n"
        "    index: the index of the joint or axis to jog\n"
        "    speed: jog speed\n"
        "    increment: distance to jog\n"
    },
    {"reset_interpreter", (PyCFunction)reset_interpreter, METH_NOARGS},
    {"program_open", (PyCFunction)program_open, METH_VARARGS},
    {"auto", (PyCFunction)emcauto, METH_VARARGS},
    {"set_optional_stop", (PyCFunction)optional_stop, METH_VARARGS},
    {"set_block_delete", (PyCFunction)block_delete, METH_VARARGS},
    {"set_min_limit", (PyCFunction)set_min_limit, METH_VARARGS},
    {"set_max_limit", (PyCFunction)set_max_limit, METH_VARARGS},
    {"set_feed_override", (PyCFunction)set_feed_override, METH_VARARGS},
    {"set_spindle_override", (PyCFunction)set_spindle_override, METH_VARARGS},
    {"set_feed_hold", (PyCFunction)set_feed_hold, METH_VARARGS},
    {"set_adaptive_feed", (PyCFunction)set_adaptive_feed, METH_VARARGS},
    {"set_digital_output", (PyCFunction)set_digital_output, METH_VARARGS},
    {"set_analog_output", (PyCFunction)set_analog_output, METH_VARARGS},
    {NULL}
};

static PyTypeObject Command_Type = {
    PyObject_HEAD_INIT(NULL)
    0,                      /*ob_size*/
    "linuxcnc.command",          /*tp_name*/
    sizeof(pyCommandChannel),/*tp_basicsize*/
    0,                      /*tp_itemsize*/
    /* methods */
    (destructor)Command_dealloc,        /*tp_dealloc*/
    0,                      /*tp_print*/
    0,                      /*tp_getattr*/
    0,                      /*tp_setattr*/
    0,                      /*tp_compare*/
    0,                      /*tp_repr*/
    0,                      /*tp_as_number*/
    0,                      /*tp_as_sequence*/
    0,                      /*tp_as_mapping*/
    0,                      /*tp_hash*/
    0,                      /*tp_call*/
    0,                      /*tp_str*/
    0,                      /*tp_getattro*/
    0,                      /*tp_setattro*/
    0,                      /*tp_as_buffer*/
    Py_TPFLAGS_DEFAULT,     /*tp_flags*/
    0,                      /*tp_doc*/
    0,                      /*tp_traverse*/
    0,                      /*tp_clear*/
    0,                      /*tp_richcompare*/
    0,                      /*tp_weaklistoffset*/
    0,                      /*tp_iter*/
    0,                      /*tp_iternext*/
    Command_methods,        /*tp_methods*/
    Command_members,        /*tp_members*/
    0,                      /*tp_getset*/
    0,                      /*tp_base*/
    0,                      /*tp_dict*/
    0,                      /*tp_descr_get*/
    0,                      /*tp_descr_set*/
    0,                      /*tp_dictoffset*/
    (initproc)Command_init, /*tp_init*/
    0,                      /*tp_alloc*/
    PyType_GenericNew,      /*tp_new*/
    0,                      /*tp_free*/
    0,                      /*tp_is_gc*/
};

static int Error_init(pyErrorChannel *self, PyObject *a, PyObject *k) {
    char *file = get_nmlfile();
    if(file == NULL) return -1;

    NML *c = new NML(emcFormat, "emcError", "xemc", file);
    if(!c) {
        PyErr_Format( error, "new NML failed");
        return -1;
    }

    self->c = c;
    return 0;
}

static PyObject* Error_poll(pyErrorChannel *s) {
    if(!s->c->valid()) {
        PyErr_Format( error, "Error buffer invalid" );
        return NULL;
    }
    NMLTYPE type = s->c->read();
    if(type == 0) {
        Py_INCREF(Py_None);
        return Py_None;
    }
    PyObject *r = PyTuple_New(2);
    PyTuple_SET_ITEM(r, 0, PyInt_FromLong(type));
#define PASTE(a,b) a ## b
#define _TYPECASE(tag, type, f) \
    case tag: { \
        char error_string[LINELEN]; \
        strncpy(error_string, ((type*)s->c->get_address())->f, LINELEN-1); \
        error_string[LINELEN-1] = 0; \
        PyTuple_SET_ITEM(r, 1, PyString_FromString(error_string)); \
        break; \
    }
#define TYPECASE(x, f) _TYPECASE(PASTE(x, _TYPE), x, f)
    switch(type) {
        TYPECASE(EMC_OPERATOR_ERROR, error)
        TYPECASE(EMC_OPERATOR_TEXT, text)
        TYPECASE(EMC_OPERATOR_DISPLAY, display)
        TYPECASE(NML_ERROR, error)
        TYPECASE(NML_TEXT, text)
        TYPECASE(NML_DISPLAY, display)
    default:
        {
            char error_string[256];
            sprintf(error_string, "unrecognized error %" PRId32, type);
            PyTuple_SET_ITEM(r, 1, PyString_FromString(error_string));
            break;
        }
    }
    return r;
}

static void Error_dealloc(PyObject *self) {
    delete ((pyErrorChannel*)self)->c;
    PyObject_Del(self);
}

static PyMethodDef Error_methods[] = {
    {"poll", (PyCFunction)Error_poll, METH_NOARGS, "Poll for errors"},
    {NULL}
};

static PyTypeObject Error_Type = {
    PyObject_HEAD_INIT(NULL)
    0,                      /*ob_size*/
    "linuxcnc.error_channel",    /*tp_name*/
    sizeof(pyErrorChannel), /*tp_basicsize*/
    0,                      /*tp_itemsize*/
    /* methods */
    (destructor)Error_dealloc,        /*tp_dealloc*/
    0,                      /*tp_print*/
    0,                      /*tp_getattr*/
    0,                      /*tp_setattr*/
    0,                      /*tp_compare*/
    0,                      /*tp_repr*/
    0,                      /*tp_as_number*/
    0,                      /*tp_as_sequence*/
    0,                      /*tp_as_mapping*/
    0,                      /*tp_hash*/
    0,                      /*tp_call*/
    0,                      /*tp_str*/
    0,                      /*tp_getattro*/
    0,                      /*tp_setattro*/
    0,                      /*tp_as_buffer*/
    Py_TPFLAGS_DEFAULT,     /*tp_flags*/
    0,                      /*tp_doc*/
    0,                      /*tp_traverse*/
    0,                      /*tp_clear*/
    0,                      /*tp_richcompare*/
    0,                      /*tp_weaklistoffset*/
    0,                      /*tp_iter*/
    0,                      /*tp_iternext*/
    Error_methods,          /*tp_methods*/
    0,                      /*tp_members*/
    0,                      /*tp_getset*/
    0,                      /*tp_base*/
    0,                      /*tp_dict*/
    0,                      /*tp_descr_get*/
    0,                      /*tp_descr_set*/
    0,                      /*tp_dictoffset*/
    (initproc)Error_init,   /*tp_init*/
    0,                      /*tp_alloc*/
    PyType_GenericNew,      /*tp_new*/
    0,                      /*tp_free*/
    0,                      /*tp_is_gc*/
};

#include <GL/gl.h>

static void rotate_z(double pt[3], double a) {
    double theta = a * M_PI / 180;
    double c = cos(theta), s = sin(theta);
    double tx, ty;
    tx = pt[0] * c - pt[1] * s;
    ty = pt[0] * s + pt[1] * c;

    pt[0] = tx; pt[1] = ty;
}

static void rotate_y(double pt[3], double a) {
    double theta = a * M_PI / 180;
    double c = cos(theta), s = sin(theta);
    double tx, tz;
    tx = pt[0] * c - pt[2] * s;
    tz = pt[0] * s + pt[2] * c;

    pt[0] = tx; pt[2] = tz;
}

static void rotate_x(double pt[3], double a) {
    double theta = a * M_PI / 180;
    double c = cos(theta), s = sin(theta);
    double tx, tz;
    tx = pt[1] * c - pt[2] * s;
    tz = pt[1] * s + pt[2] * c;

    pt[1] = tx; pt[2] = tz;
}

static void translate(double pt[3], double ox, double oy, double oz) {
    pt[0] += ox;
    pt[1] += oy;
    pt[2] += oz;
}

static void vertex9(const double pt[9], double p[3], const char *geometry) {
    double sign = 1;

    p[0] = 0;
    p[1] = 0;
    p[2] = 0;

    for(; *geometry; geometry++) {
        switch(*geometry) {
            case '-': sign = -1; break;
            case 'X': translate(p, pt[0] * sign, 0, 0); sign=1; break;
            case 'Y': translate(p, 0, pt[1] * sign, 0); sign=1; break;
            case 'Z': translate(p, 0, 0, pt[2] * sign); sign=1; break;
            case 'U': translate(p, pt[6] * sign, 0, 0); sign=1; break;
            case 'V': translate(p, 0, pt[7] * sign, 0); sign=1; break;
            case 'W': translate(p, 0, 0, pt[8] * sign); sign=1; break;
            case 'A': rotate_x(p, pt[3] * sign); sign=1; break;
            case 'B': rotate_y(p, pt[4] * sign); sign=1; break;
            case 'C': rotate_z(p, pt[5] * sign); sign=1; break;
        }
    }
}

static void glvertex9(const double pt[9], const char *geometry) {
    double p[3];
    vertex9(pt, p, geometry);
    glVertex3dv(p);
}

#define max(a,b) ((a) < (b) ? (b) : (a))
#define max3(a,b,c) (max((a),max((b),(c))))

static void line9(const double p1[9], const double p2[9], const char *geometry) {
    if(p1[3] != p2[3] || p1[4] != p2[4] || p1[5] != p2[5]) {
        double dc = max3(
            fabs(p2[3] - p1[3]),
            fabs(p2[4] - p1[4]),
            fabs(p2[5] - p1[5]));
        int st = (int)ceil(max(10, dc/10));
        int i;

        for(i=1; i<=st; i++) {
            double t = i * 1.0 / st;
            double v = 1.0 - t;
            double pt[9];
            for(int j=0; j<9; j++) { pt[j] = t * p2[j] + v * p1[j]; }
            glvertex9(pt, geometry);
        }
    } else {
        glvertex9(p2, geometry);
    }
}

static void line9b(const double p1[9], const double p2[9], const char *geometry) {
    glvertex9(p1, geometry);
    if(p1[3] != p2[3] || p1[4] != p2[4] || p1[5] != p2[5]) {
        double dc = max3(
            fabs(p2[3] - p1[3]),
            fabs(p2[4] - p1[4]),
            fabs(p2[5] - p1[5]));
        int st = (int)ceil(max(10, dc/10));
        int i;

        for(i=1; i<=st; i++) {
            double t = i * 1.0 / st;
            double v = 1.0 - t;
            double pt[9];
            for(int j=0; j<9; j++) { pt[j] = t * p2[j] + v * p1[j]; }
            glvertex9(pt, geometry);
            if(i != st)
                glvertex9(pt, geometry);
        }
    } else {
        glvertex9(p2, geometry);
    }
}

static PyObject *pyline9(PyObject *s, PyObject *o) {
    double pt1[9], pt2[9];
    const char *geometry;

    if(!PyArg_ParseTuple(o, "s(ddddddddd)(ddddddddd):line9",
            &geometry,
            &pt1[0], &pt1[1], &pt1[2],
            &pt1[3], &pt1[4], &pt1[5],
            &pt1[6], &pt1[7], &pt1[8],
            &pt2[0], &pt2[1], &pt2[2],
            &pt2[3], &pt2[4], &pt2[5],
            &pt2[6], &pt2[7], &pt2[8]))
        return NULL;

    line9b(pt1, pt2, geometry);

    Py_RETURN_NONE;
}

static PyObject *pyvertex9(PyObject *s, PyObject *o) {
    double pt1[9], pt[3];
    char *geometry;
    if(!PyArg_ParseTuple(o, "s(ddddddddd):vertex9",
            &geometry,
            &pt1[0], &pt1[1], &pt1[2],
            &pt1[3], &pt1[4], &pt1[5],
            &pt1[6], &pt1[7], &pt1[8]))
        return NULL;

    vertex9(pt, pt1, geometry);
    return Py_BuildValue("(ddd)", &pt[0], &pt[1], &pt[2]);
}

static PyObject *pydraw_lines(PyObject *s, PyObject *o) {
    PyListObject *li;
    int for_selection = 0;
    int i;
    int first = 1;
    int nl = -1, n;
    double p1[9], p2[9], pl[9];
    char *geometry;

    if(!PyArg_ParseTuple(o, "sO!|i:draw_lines",
			    &geometry, &PyList_Type, &li, &for_selection))
        return NULL;

    for(i=0; i<PyList_GET_SIZE(li); i++) {
        PyObject *it = PyList_GET_ITEM(li, i);
        PyObject *dummy1, *dummy2, *dummy3;
        if(!PyArg_ParseTuple(it, "i(ddddddddd)(ddddddddd)|OOO", &n,
                    p1+0, p1+1, p1+2,
                    p1+3, p1+4, p1+5,
                    p1+6, p1+7, p1+8,
                    p2+0, p2+1, p2+2,
                    p2+3, p2+4, p2+5,
                    p2+6, p2+7, p2+8,
                    &dummy1, &dummy2, &dummy3)) {
            if(!first) glEnd();
            return NULL;
        }
        if(first || memcmp(p1, pl, sizeof(p1))
                || (for_selection && n != nl)) {
            if(!first) glEnd();
            if(for_selection && n != nl) {
                glLoadName(n);
                nl = n;
            }
            glBegin(GL_LINE_STRIP);
            glvertex9(p1, geometry);
            first = 0;
        }
        line9(p1, p2, geometry);
        memcpy(pl, p2, sizeof(p1));
    }

    if(!first) glEnd();

    Py_INCREF(Py_None);
    return Py_None;
}

static PyObject *pydraw_dwells(PyObject *s, PyObject *o) {
    PyListObject *li;
    int for_selection = 0, is_lathe = 0, i, n;
    double alpha;
    char *geometry;
    double delta = 0.015625;

    if(!PyArg_ParseTuple(o, "sO!dii:draw_dwells", &geometry, &PyList_Type, &li, &alpha, &for_selection, &is_lathe))
        return NULL;

    if (for_selection == 0)
        glBegin(GL_LINES);

    for(i=0; i<PyList_GET_SIZE(li); i++) {
        PyObject *it = PyList_GET_ITEM(li, i);
        double red, green, blue, x, y, z;
        int axis;
        if(!PyArg_ParseTuple(it, "i(ddd)dddi", &n, &red, &green, &blue, &x, &y, &z, &axis)) {
            return NULL;
        }
        if (for_selection != 1)
            glColor4d(red, green, blue, alpha);
        if (for_selection == 1) {
            glLoadName(n);
            glBegin(GL_LINES);
        }
        if (is_lathe == 1)
            axis = 1;

        if (axis == 0) {
            glVertex3f(x-delta,y-delta,z);
            glVertex3f(x+delta,y+delta,z);
            glVertex3f(x-delta,y+delta,z);
            glVertex3f(x+delta,y-delta,z);

            glVertex3f(x+delta,y+delta,z);
            glVertex3f(x-delta,y-delta,z);
            glVertex3f(x+delta,y-delta,z);
            glVertex3f(x-delta,y+delta,z);
        } else if (axis == 1) {
            glVertex3f(x-delta,y,z-delta);
            glVertex3f(x+delta,y,z+delta);
            glVertex3f(x-delta,y,z+delta);
            glVertex3f(x+delta,y,z-delta);

            glVertex3f(x+delta,y,z+delta);
            glVertex3f(x-delta,y,z-delta);
            glVertex3f(x+delta,y,z-delta);
            glVertex3f(x-delta,y,z+delta);
        } else {
            glVertex3f(x,y-delta,z-delta);
            glVertex3f(x,y+delta,z+delta);
            glVertex3f(x,y+delta,z-delta);
            glVertex3f(x,y-delta,z+delta);

            glVertex3f(x,y+delta,z+delta);
            glVertex3f(x,y-delta,z-delta);
            glVertex3f(x,y-delta,z+delta);
            glVertex3f(x,y+delta,z-delta);
        }
        if (for_selection == 1)
            glEnd();
    }

    if (for_selection == 0)
        glEnd();

    Py_INCREF(Py_None);
    return Py_None;
}

struct color {
    unsigned char r, g, b, a;
    bool operator==(const color &o) const {
        return r == o.r && g == o.g && b == o.b && a == o.a;
    }
    bool operator!=(const color &o) const {
        return r != o.r || g != o.g || b != o.b || a != o.a;
    }
} color;

struct logger_point {
    float x, y, z;
    struct color c;
    float rx, ry, rz; // or uvw
    struct color c2;
};

#define NUMCOLORS (6)
#define MAX_POINTS (10000)
typedef struct {
    PyObject_HEAD
    int npts, mpts, lpts;
    struct logger_point *p;
    struct color colors[NUMCOLORS];
    bool exit, clear, changed;
    char *geometry;
    int is_xyuv;
    double foam_z, foam_w;
    pyStatChannel *st;
} pyPositionLogger;

static const double epsilon = 1e-4; // 1-cos(1 deg) ~= 1e-4
static const double tiny = 1e-10; 

static inline bool colinear(float xa, float ya, float za, float xb, float yb, float zb, float xc, float yc, float zc) {
    double dx1 = xa-xb, dx2 = xb-xc;
    double dy1 = ya-yb, dy2 = yb-yc;
    double dz1 = za-zb, dz2 = zb-zc;
    double dp = sqrt(dx1*dx1 + dy1*dy1 + dz1*dz1);
    double dq = sqrt(dx2*dx2 + dy2*dy2 + dz2*dz2);
    if( fabs(dp) < tiny || fabs(dq) < tiny ) return true;
    double dot = (dx1*dx2 + dy1*dy2 + dz1*dz2) / dp / dq;
    if( fabs(1-dot) < epsilon) return true;
    return false;
}

static pthread_mutex_t mutex = PTHREAD_MUTEX_INITIALIZER;

static void LOCK() { pthread_mutex_lock(&mutex); }
static void UNLOCK() { pthread_mutex_unlock(&mutex); }

static int Logger_init(pyPositionLogger *self, PyObject *a, PyObject *k) {
    char *geometry;
    struct color *c = self->colors;
    self->p = (logger_point*)malloc(0);
    self->npts = self->mpts = 0;
    self->exit = self->clear = 0;
    self->changed = 1;
    self->st = 0;
    self->is_xyuv = 0;
    self->foam_z = 0;
    self->foam_w = 1.5;  // temporarily hard-code
    if(!PyArg_ParseTuple(a, "O!(BBBB)(BBBB)(BBBB)(BBBB)(BBBB)(BBBB)s|i",
            &Stat_Type, &self->st,
            &c[0].r,&c[0].g, &c[0].b, &c[0].a,
            &c[1].r,&c[1].g, &c[1].b, &c[1].a,
            &c[2].r,&c[2].g, &c[2].b, &c[2].a,
            &c[3].r,&c[3].g, &c[3].b, &c[3].a,
            &c[4].r,&c[4].g, &c[4].b, &c[4].a,
            &c[5].r,&c[5].g, &c[5].b, &c[5].a,
            &geometry, &self->is_xyuv
            ))
        return -1;
    Py_INCREF(self->st);
    self->geometry = strdup(geometry);
    return 0;
}

static void Logger_dealloc(pyPositionLogger *s) {
    free(s->p);
    Py_XDECREF(s->st);
    free(s->geometry);
    PyObject_Del(s);
}

static PyObject *Logger_set_depth(pyPositionLogger *s, PyObject *o) {
    double z, w;
    if(!PyArg_ParseTuple(o, "dd:logger.set_depth", &z, &w)) return NULL;
    s->foam_z = z;
    s->foam_w = w;
    Py_INCREF(Py_None);
    return Py_None;
}

static double dist2(double x1, double y1, double x2, double y2) {
    double dx = x2-x1;
    double dy = y2-y1;
    return dx*dx + dy*dy;
}

static PyObject *Logger_start(pyPositionLogger *s, PyObject *o) {
    double interval;
    struct timespec ts;

    if(!PyArg_ParseTuple(o, "d:logger.start", &interval)) return NULL;
    ts.tv_sec = (int)interval;
    ts.tv_nsec = (long int)(1e9 * (interval - ts.tv_sec));

    Py_INCREF(s->st);

    s->exit = 0;
    s->clear = 0;
    s->npts = 0;

    Py_BEGIN_ALLOW_THREADS
    while(!s->exit) {
        if(s->clear) {
            s->npts = 0;
            s->lpts = 0;
            s->clear = 0;
        }
        if(s->st->c->valid() && s->st->c->peek() == EMC_STAT_TYPE) {
            EMC_STAT *status = static_cast<EMC_STAT*>(s->st->c->get_address());
            int colornum = 2;
            colornum = status->motion.traj.motion_type;
            if(colornum < 0 || colornum > NUMCOLORS) colornum = 0;
            struct color c = s->colors[colornum];
            struct logger_point *op = &s->p[s->npts-1];
            struct logger_point *oop = &s->p[s->npts-2];
            bool add_point = s->npts < 2 || c != op->c;
            double x, y, z, rx, ry, rz;
            if(s->is_xyuv) {
                x = status->motion.traj.position.tran.x - status->task.toolOffset.tran.x,
                y = status->motion.traj.position.tran.y - status->task.toolOffset.tran.y,
                z = s->foam_z;
                rx = status->motion.traj.position.u - status->task.toolOffset.u,
                ry = status->motion.traj.position.v - status->task.toolOffset.v,
                rz = s->foam_w;
                /* TODO .01, the distance at which a preview line is dropped,
                 * should either be dependent on units or configurable, because
                 * 0.1 is inappropriate for mm systems
                 */
                add_point = add_point || (dist2(x, y, oop->x, oop->y) > .01)
                    || (dist2(rx, ry, oop->rx, oop->ry) > .01);
                add_point = add_point || !colinear( x, y, z,
                                op->x, op->y, op->z,
                                oop->x, oop->y, oop->z);
                add_point = add_point || !colinear( rx, ry, rz,
                                op->rx, op->ry, op->rz,
                                oop->rx, oop->ry, oop->rz);
            } else {
                double pt[9] = {
                    status->motion.traj.position.tran.x - status->task.toolOffset.tran.x,
                    status->motion.traj.position.tran.y - status->task.toolOffset.tran.y,
                    status->motion.traj.position.tran.z - status->task.toolOffset.tran.z,
                    status->motion.traj.position.a - status->task.toolOffset.a,
                    status->motion.traj.position.b - status->task.toolOffset.b,
                    status->motion.traj.position.c - status->task.toolOffset.c,
                    status->motion.traj.position.u - status->task.toolOffset.u,
                    status->motion.traj.position.v - status->task.toolOffset.v,
                    status->motion.traj.position.w - status->task.toolOffset.w};

                double p[3];
                vertex9(pt, p, s->geometry);
                x = p[0]; y = p[1]; z = p[2];
                rx = pt[3]; ry = -pt[4]; rz = pt[5];

                add_point = add_point || !colinear( x, y, z,
                                op->x, op->y, op->z,
                                oop->x, oop->y, oop->z);
            }
            if(add_point) {
                // 1 or 2 points may be added, make room whenever
                // fewer than 2 are left
                bool changed_color = s->npts && c != op->c;
                if(s->npts+2 > s->mpts) {
                    LOCK();
                    if(s->mpts >= MAX_POINTS) {
                        int adjust = MAX_POINTS / 10;
                        if(adjust < 2) adjust = 2;
                        s->npts -= adjust;
                        memmove(s->p, s->p + adjust, 
                                sizeof(struct logger_point) * s->npts);
                    } else {
                        s->mpts = 2 * s->mpts + 2;
                        s->changed = 1;
                        s->p = (struct logger_point*) realloc(s->p,
                                    sizeof(struct logger_point) * s->mpts);
                    }
                    UNLOCK();
                    op = &s->p[s->npts-1];
                    oop = &s->p[s->npts-2];
                }
                if(changed_color) {
                    {
                    struct logger_point &np = s->p[s->npts];
                    np.x = op->x; np.y = op->y; np.z = op->z;
                    np.rx = rx; np.ry = ry; np.rz = rz;
                    np.c = np.c2 = c;
                    }
                    {
                    struct logger_point &np = s->p[s->npts+1];
                    np.x = x; np.y = y; np.z = z;
                    np.rx = rx; np.ry = ry; np.rz = rz;
                    np.c = np.c2 = c;
                    }
                    s->npts += 2;
                } else {
                    struct logger_point &np = s->p[s->npts];
                    np.x = x; np.y = y; np.z = z;
                    np.rx = rx; np.ry = ry; np.rz = rz;
                    np.c = np.c2 = c;
                    s->npts++;
                }
            } else {
                struct logger_point &np = s->p[s->npts-1];
                np.x = x; np.y = y; np.z = z;
                np.rx = rx; np.ry = ry; np.rz = rz;
            }
        }
        nanosleep(&ts, NULL);
    }
    Py_END_ALLOW_THREADS
    Py_DECREF(s->st);
    Py_INCREF(Py_None);
    return Py_None;
}

static PyObject* Logger_clear(pyPositionLogger *s, PyObject *o) {
    s->clear = true;
    Py_INCREF(Py_None);
    return Py_None;
}

static PyObject* Logger_stop(pyPositionLogger *s, PyObject *o) {
    s->exit = true;
    Py_INCREF(Py_None);
    return Py_None;
}

static PyObject* Logger_call(pyPositionLogger *s, PyObject *o) {
    if(!s->clear) {
        LOCK();
        if(s->is_xyuv) {
            if(s->changed) {
                glVertexPointer(3, GL_FLOAT,
                        sizeof(struct logger_point)/2, &s->p->x);
                glColorPointer(4, GL_UNSIGNED_BYTE,
                        sizeof(struct logger_point)/2, &s->p->c);
                glEnableClientState(GL_COLOR_ARRAY);
                glEnableClientState(GL_VERTEX_ARRAY);
                s->changed = 0;
            }
            s->lpts = s->npts;
            glDrawArrays(GL_LINES, 0, 2*s->npts);
        } else {
            if(s->changed) {
                glVertexPointer(3, GL_FLOAT,
                        sizeof(struct logger_point), &s->p->x);
                glColorPointer(4, GL_UNSIGNED_BYTE,
                        sizeof(struct logger_point), &s->p->c);
                glEnableClientState(GL_COLOR_ARRAY);
                glEnableClientState(GL_VERTEX_ARRAY);
                s->changed = 0;
            }
            s->lpts = s->npts;
            glDrawArrays(GL_LINE_STRIP, 0, s->npts);
        }
        UNLOCK();
    }
    Py_INCREF(Py_None);
    return Py_None;
}

static PyObject *Logger_last(pyPositionLogger *s, PyObject *o) {
    int flag=1;
    if(!PyArg_ParseTuple(o, "|i:emc.positionlogger.last", &flag)) return NULL;
    PyObject *result = NULL;
    LOCK();
    int idx = flag ? s->lpts : s->npts;
    if(!idx) {
        Py_INCREF(Py_None);
        result = Py_None;
    } else {
        result = PyTuple_New(6);
        struct logger_point &p = s->p[idx-1];
        PyTuple_SET_ITEM(result, 0, PyFloat_FromDouble(p.x));
        PyTuple_SET_ITEM(result, 1, PyFloat_FromDouble(p.y));
        PyTuple_SET_ITEM(result, 2, PyFloat_FromDouble(p.z));
        PyTuple_SET_ITEM(result, 3, PyFloat_FromDouble(p.rx));
        PyTuple_SET_ITEM(result, 4, PyFloat_FromDouble(p.ry));
        PyTuple_SET_ITEM(result, 5, PyFloat_FromDouble(p.rz));
    }
    UNLOCK();
    return result;
}

static PyMemberDef Logger_members[] = {
    {(char*)"npts", T_INT, offsetof(pyPositionLogger, npts), READONLY},
    {0, 0, 0, 0},
};

static PyMethodDef Logger_methods[] = {
    {"start", (PyCFunction)Logger_start, METH_VARARGS,
        "Start the position logger and run every ARG seconds"},
    {"clear", (PyCFunction)Logger_clear, METH_NOARGS,
        "Clear the position logger"},
    {"stop", (PyCFunction)Logger_stop, METH_NOARGS,
        "Stop the position logger"},
    {"call", (PyCFunction)Logger_call, METH_NOARGS,
        "Plot the backplot now"},
    {"set_depth", (PyCFunction)Logger_set_depth, METH_VARARGS,
        "set the Z and W depths for foam cutter"},
    {"last", (PyCFunction)Logger_last, METH_VARARGS,
        "Return the most recent point on the plot or None"},
    {NULL, NULL, 0, NULL},
};

static PyTypeObject PositionLoggerType = {
    PyObject_HEAD_INIT(NULL)
    0,                      /*ob_size*/
    "linuxcnc.positionlogger",   /*tp_name*/
    sizeof(pyPositionLogger), /*tp_basicsize*/
    0,                      /*tp_itemsize*/
    /* methods */
    (destructor)Logger_dealloc, /*tp_dealloc*/
    0,                      /*tp_print*/
    0,                      /*tp_getattr*/
    0,                      /*tp_setattr*/
    0,                      /*tp_compare*/
    0,                      /*tp_repr*/
    0,                      /*tp_as_number*/
    0,                      /*tp_as_sequence*/
    0,                      /*tp_as_mapping*/
    0,                      /*tp_hash*/
    0,                      /*tp_call*/
    0,                      /*tp_str*/
    0,                      /*tp_getattro*/
    0,                      /*tp_setattro*/
    0,                      /*tp_as_buffer*/
    Py_TPFLAGS_DEFAULT,     /*tp_flags*/
    0,                      /*tp_doc*/
    0,                      /*tp_traverse*/
    0,                      /*tp_clear*/
    0,                      /*tp_richcompare*/
    0,                      /*tp_weaklistoffset*/
    0,                      /*tp_iter*/
    0,                      /*tp_iternext*/
    Logger_methods,         /*tp_methods*/
    Logger_members,         /*tp_members*/
    0,                      /*tp_getset*/
    0,                      /*tp_base*/
    0,                      /*tp_dict*/
    0,                      /*tp_descr_get*/
    0,                      /*tp_descr_set*/
    0,                      /*tp_dictoffset*/
    (initproc)Logger_init,  /*tp_init*/
    0,                      /*tp_alloc*/
    PyType_GenericNew,      /*tp_new*/
    0,                      /*tp_free*/
    0,                      /*tp_is_gc*/
};

static PyMethodDef emc_methods[] = {
#define METH(name, doc) { #name, (PyCFunction) py##name, METH_VARARGS, doc }
METH(draw_lines, "Draw a bunch of lines in the 'rs274.glcanon' format"),
METH(draw_dwells, "Draw a bunch of dwell positions in the 'rs274.glcanon' format"),
METH(line9, "Draw a single line in the 'rs274.glcanon' format; assumes glBegin(GL_LINES)"),
METH(vertex9, "Get the 3d location for a 9d point"),
    {NULL}
#undef METH
};

/* ENUM defines an integer constant with the same name as the C constant.
 * ENUMX defines an integer constant with the first i characters of the C
 * constant name removed (so that ENUMX(4,RCS_TASK_MODE_MDI) creates a constant
 * named TASK_MODE_MDI) */

#define ENUM(e) PyModule_AddIntConstant(m, const_cast<char*>(#e), e)
#define ENUMX(x,e) PyModule_AddIntConstant(m, x + const_cast<char*>(#e), e)

PyMODINIT_FUNC
initlinuxcnc(void) {
    verbose_nml_error_messages = 0;
    clear_rcs_print_flag(~0);

    m = Py_InitModule3("linuxcnc", emc_methods, "Interface to LinuxCNC");

    PyType_Ready(&Stat_Type);
    PyType_Ready(&Command_Type);
    PyType_Ready(&Error_Type);
    PyType_Ready(&Ini_Type);
    error = PyErr_NewException((char*)"linuxcnc.error", PyExc_RuntimeError, NULL);

    PyModule_AddObject(m, "stat", (PyObject*)&Stat_Type);
    PyModule_AddObject(m, "command", (PyObject*)&Command_Type);
    PyModule_AddObject(m, "error_channel", (PyObject*)&Error_Type);
    PyModule_AddObject(m, "ini", (PyObject*)&Ini_Type);
    PyModule_AddObject(m, "error", error);

    PyType_Ready(&PositionLoggerType);
    PyModule_AddObject(m, "positionlogger", (PyObject*)&PositionLoggerType);
    pthread_mutex_init(&mutex, NULL);

    PyModule_AddStringConstant(m, "PREFIX", EMC2_HOME);
    PyModule_AddStringConstant(m, "SHARE", EMC2_HOME "/share");
    PyModule_AddStringConstant(m, "nmlfile", EMC2_DEFAULT_NMLFILE);

    PyModule_AddIntConstant(m, "OPERATOR_ERROR", EMC_OPERATOR_ERROR_TYPE);
    PyModule_AddIntConstant(m, "OPERATOR_TEXT", EMC_OPERATOR_TEXT_TYPE);
    PyModule_AddIntConstant(m, "OPERATOR_DISPLAY", EMC_OPERATOR_DISPLAY_TYPE);
    PyModule_AddIntConstant(m, "NML_ERROR", NML_ERROR_TYPE);
    PyModule_AddIntConstant(m, "NML_TEXT", NML_TEXT_TYPE);
    PyModule_AddIntConstant(m, "NML_DISPLAY", NML_DISPLAY_TYPE);

    PyStructSequence_InitType(&ToolResultType, &tool_result_desc);
    PyModule_AddObject(m, "tool", (PyObject*)&ToolResultType);
    PyModule_AddObject(m, "version", PyString_FromString(PACKAGE_VERSION));

    ENUMX(4, EMC_LINEAR);
    ENUMX(4, EMC_ANGULAR);

    ENUMX(9, EMC_TASK_INTERP_IDLE);
    ENUMX(9, EMC_TASK_INTERP_READING);
    ENUMX(9, EMC_TASK_INTERP_PAUSED);
    ENUMX(9, EMC_TASK_INTERP_WAITING);

    ENUMX(9, EMC_TASK_MODE_MDI);
    ENUMX(9, EMC_TASK_MODE_MANUAL);
    ENUMX(9, EMC_TASK_MODE_AUTO);

    ENUMX(9, EMC_TASK_STATE_OFF);
    ENUMX(9, EMC_TASK_STATE_ON);
    ENUMX(9, EMC_TASK_STATE_ESTOP);
    ENUMX(9, EMC_TASK_STATE_ESTOP_RESET);

    ENUMX(6, LOCAL_SPINDLE_FORWARD);
    ENUMX(6, LOCAL_SPINDLE_REVERSE);
    ENUMX(6, LOCAL_SPINDLE_OFF);
    ENUMX(6, LOCAL_SPINDLE_INCREASE);
    ENUMX(6, LOCAL_SPINDLE_DECREASE);
    ENUMX(6, LOCAL_SPINDLE_CONSTANT);

    ENUMX(6, LOCAL_MIST_ON);
    ENUMX(6, LOCAL_MIST_OFF);

    ENUMX(6, LOCAL_FLOOD_ON);
    ENUMX(6, LOCAL_FLOOD_OFF);

    ENUMX(6, LOCAL_BRAKE_ENGAGE);
    ENUMX(6, LOCAL_BRAKE_RELEASE);

    ENUMX(6, LOCAL_JOG_STOP);
    ENUMX(6, LOCAL_JOG_CONTINUOUS);
    ENUMX(6, LOCAL_JOG_INCREMENT);

    ENUMX(6, LOCAL_AUTO_RUN);
    ENUMX(6, LOCAL_AUTO_PAUSE);
    ENUMX(6, LOCAL_AUTO_RESUME);
    ENUMX(6, LOCAL_AUTO_STEP);

    ENUMX(4, EMC_TRAJ_MODE_FREE);
    ENUMX(4, EMC_TRAJ_MODE_COORD);
    ENUMX(4, EMC_TRAJ_MODE_TELEOP);

    ENUMX(4, EMC_MOTION_TYPE_TRAVERSE);
    ENUMX(4, EMC_MOTION_TYPE_FEED);
    ENUMX(4, EMC_MOTION_TYPE_ARC);
    ENUMX(4, EMC_MOTION_TYPE_TOOLCHANGE);
    ENUMX(4, EMC_MOTION_TYPE_PROBING);
    ENUMX(4, EMC_MOTION_TYPE_INDEXROTARY);

    ENUM(KINEMATICS_IDENTITY);
    ENUM(KINEMATICS_FORWARD_ONLY);
    ENUM(KINEMATICS_INVERSE_ONLY);
    ENUM(KINEMATICS_BOTH);

    ENUMX(4, EMC_DEBUG_CONFIG);
    ENUMX(4, EMC_DEBUG_VERSIONS);
    ENUMX(4, EMC_DEBUG_TASK_ISSUE);
    ENUMX(4, EMC_DEBUG_NML);
    ENUMX(4, EMC_DEBUG_MOTION_TIME);
    ENUMX(4, EMC_DEBUG_INTERP);
    ENUMX(4, EMC_DEBUG_RCS);
    ENUMX(4, EMC_DEBUG_INTERP_LIST);

    ENUMX(9, EMC_TASK_EXEC_ERROR);
    ENUMX(9, EMC_TASK_EXEC_DONE);
    ENUMX(9, EMC_TASK_EXEC_WAITING_FOR_MOTION);
    ENUMX(9, EMC_TASK_EXEC_WAITING_FOR_MOTION_QUEUE);
    ENUMX(9, EMC_TASK_EXEC_WAITING_FOR_IO);
    ENUMX(9, EMC_TASK_EXEC_WAITING_FOR_MOTION_AND_IO);
    ENUMX(9, EMC_TASK_EXEC_WAITING_FOR_DELAY);
    ENUMX(9, EMC_TASK_EXEC_WAITING_FOR_SYSTEM_CMD);
    ENUMX(9, EMC_TASK_EXEC_WAITING_FOR_SPINDLE_ORIENTED);

    ENUMX(7, EMCMOT_MAX_JOINTS);
    ENUMX(7, EMCMOT_MAX_AXIS);


    ENUM(RCS_DONE);
    ENUM(RCS_EXEC);
    ENUM(RCS_ERROR);
}


// # vim:sw=4:sts=4:et:ts=8:
<|MERGE_RESOLUTION|>--- conflicted
+++ resolved
@@ -682,15 +682,11 @@
         "feed rate, and spindle speed."
     },
     {(char*)"tool_offset", (getter)Stat_tool_offset},
-<<<<<<< HEAD
-    {(char*)"tool_table", (getter)Stat_tool_table},
-    {(char*)"axes", (getter)Stat_axes},
-=======
     {(char*)"tool_table", (getter)Stat_tool_table, (setter)NULL,
         (char*)"The tooltable, expressed as a list of tools.  Each tool is a dict with the\n"
         "tool id (tool number), diameter, offsets, etc."
     },
->>>>>>> ade72db6
+    {(char*)"axes", (getter)Stat_axes},
     {NULL}
 };
 
