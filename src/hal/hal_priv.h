#ifndef HAL_PRIV_H
#define HAL_PRIV_H

/** HAL stands for Hardware Abstraction Layer, and is used by EMC to
    transfer realtime data to and from I/O devices and other low-level
    modules.
*/
/********************************************************************
* Description:  hal_priv.h
*               This file, 'hal_priv.h', contains declarations of 
*               most of the internal data structures used by the HAL.  
*               It is NOT needed by most HAL components.  However, 
*               some components that interact more closely with the 
*               HAL internals, such as "halcmd", need to include this 
*               file.
*
* Author: John Kasunich
* License: GPL Version 2
*    
* Copyright (c) 2003 All rights reserved.
*
* Last change: 
********************************************************************/


/** Copyright (C) 2003 John Kasunich
                       <jmkasunich AT users DOT sourceforge DOT net>

    Other contributors:
                       Paul Fox
                       <pgf AT foxharp DOT boston DOT ma DOT us>
*/

/** This library is free software; you can redistribute it and/or
    modify it under the terms of version 2 of the GNU General
    Public License as published by the Free Software Foundation.
    This library is distributed in the hope that it will be useful,
    but WITHOUT ANY WARRANTY; without even the implied warranty of
    MERCHANTABILITY or FITNESS FOR A PARTICULAR PURPOSE.  See the
    GNU Lesser General Public License for more details.

    You should have received a copy of the GNU General Public
    License along with this library; if not, write to the Free Software
    Foundation, Inc., 51 Franklin Street, Fifth Floor, Boston, MA 02110-1301 USA.

    THE AUTHORS OF THIS LIBRARY ACCEPT ABSOLUTELY NO LIABILITY FOR
    ANY HARM OR LOSS RESULTING FROM ITS USE.  IT IS _EXTREMELY_ UNWISE
    TO RELY ON SOFTWARE ALONE FOR SAFETY.  Any machinery capable of
    harming persons must have provisions for completely removing power
    from all motors, etc, before persons enter any danger area.  All
    machinery must be designed to comply with local and national safety
    codes, and the authors of this software can not, and do not, take
    any responsibility for such compliance.

    This code was written as part of the EMC HAL project.  For more
    information, go to www.linuxcnc.org.

*/

/***********************************************************************
*                       GENERAL INFORMATION                            *
************************************************************************/

/** The following data structures are used by the HAL but are not part
    of the HAL API and should not be visible to code that uses the HAL.
*/

/** At runtime, the HAL consists of a pile of interconnected data
    structures in a block of shared memory.  There are linked lists
    of components, pins, signals, parameters, functions, and threads.
    Most of the lists are sorted by name, and each of these lists is
    cross linked to the others.  All pins, parameters, functions, and
    threads are linked to the component that created them.  In addition,
    pins are linked to signals, and functions are linked to threads.
    On top of that, when items are deleted, they are stored in (you
    guessed it) linked lists for possible reuse later.

    As a result, the pointer manipulation needed to add or remove
    an item from the HAL gets a little complex and hard to follow.
    Sorry about that...  tread carefully, especially in the
    free_xxx_struct functions.  And mind your mutexes.

    And just to make it more fun: shared memory is mapped differently
    for each process and for the kernel, so you can't just pass pointers
    to shared memory objects from one process to another.  So we use
    integer offsets from the start of shared memory instead of pointers.
    In addition to adding overhead, this makes the code even harder to
    read.  Very annoying!  Like near/far pointers in the old days!
    In areas where speed is critical, we sometimes use both offsets
    (for general access) and pointers (for fast access by the owning
    component only).  The macros below are an attempt to neaten things
    up a little.
*/

#include <rtapi.h>
#include <rtapi_mutex.h>

/* IMPORTANT:  If any of the structures in this file are changed, the
   version code (HAL_VER) must be incremented, to ensure that 
   incompatible utilities, etc, aren't used to manipulate data in
   shared memory.
*/

/* Historical note: in versions 2.0.0 and 2.0.1 of EMC, the key was
   0x48414C21, and instead of the structure starting with a version
   number, it started with a fixed magic number.  Mixing binaries or
   kernel modules from those releases with newer versions will result
   in two shmem regions being open, and really strange results (but 
   should _not_ result in segfaults or other crash type problems).
   This is unfortunate, but I can't retroactively make the old code
   detect version mismatches.  The alternative is worse: if the new
   code used the same shmem key, the result would be segfaults or
   kernel oopses.

   The use of version codes  means that any subsequent changes to
   the structs will be fully protected, with a clean shutdown and
   meaningfull error messages in case of a mismatch.
*/

#define HAL_KEY   0x48414C32	/* key used to open HAL shared memory */
#define HAL_VER   0x0000000D	/* version code */
#define HAL_SIZE  (75*4096)
#define HAL_PSEUDO_COMP_PREFIX "__" /* prefix to identify a pseudo component */

/* These pointers are set by hal_init() to point to the shmem block
   and to the master data structure. All access should use these
   pointers, they takes into account the mapping of shared memory
   into either kernel or user space.  (The HAL kernel module and
   each HAL user process have their own copy of these vars,
   initialized to match that process's memory mapping.)
*/

RTAPI_BEGIN_DECLS
extern char *hal_shmem_base;
extern struct hal_data_t *hal_data;
RTAPI_END_DECLS

#ifdef __cplusplus
template<class T>
bool hal_shmchk(T *t) {
    char *c = (char*)t;
    return c > hal_shmem_base && c < hal_shmem_base + HAL_SIZE;
}

template<class T>
int hal_shmoff(T *t) { return t ? (char*)t - hal_shmem_base : 0; }

template<class T>
T *hal_shmptr(int p) { return p ? (T*)(hal_shmem_base + p) : nullptr; }

template<class T>
class hal_shmfield {
public:
    hal_shmfield() : off{} {}
    hal_shmfield(T *t) : off{hal_shmoff(t)} {}
    hal_shmfield &operator=(T *t) { off = hal_shmoff(t); }
    T *get() { return hal_shmptr<T>(off); }
    const T *get() const { return hal_shmptr<T>(off); }
    T *operator *() { return get(); }
    const T *operator *() const { return get(); }
    T *operator ->() { return get(); }
    const T *operator ->() const { return get(); }
    operator bool() const { return off; }
private:
    int off;
};

template<class T>
hal_shmfield<T> hal_make_shmfield(T *t) {
    return hal_shmfield<T>(t);
}

static_assert(sizeof(hal_shmfield<void>) == sizeof(int), "hal_shmfield size matches");

#define SHMFIELD(type) hal_shmfield<type>
#define SHMPTR(arg) ((arg).get())
#define SHMOFF(ptr) (hal_make_shmfield(ptr))
#else
#define SHMFIELD(type) rtapi_intptr_t

/* SHMPTR(offset) converts 'offset' to a void pointer. */
#define SHMPTR(offset)  ( (void *)( hal_shmem_base + (offset) ) )

/* SHMOFF(ptr) converts 'ptr' to an offset from shared mem base.  */
#define SHMOFF(ptr)     ( ((char *)(ptr)) - hal_shmem_base )

/* SHMCHK(ptr) verifies that a pointer actually points to a
   location that is part of the HAL shared memory block. */

/* offset 0 is reserved for a null-ish pointer, so SHMCHK(hal_shmem_base) is
   false by design */
#define SHMCHK(ptr)  ( ((char *)(ptr)) > (hal_shmem_base) && \
                       ((char *)(ptr)) < (hal_shmem_base + HAL_SIZE) )
#endif

/** The good news is that none of this linked list complexity is
    visible to the components that use this API.  Complexity here
    is a small price to pay for simplicity later.
*/

/***********************************************************************
*            PRIVATE HAL DATA STRUCTURES AND DECLARATIONS              *
************************************************************************/

<<<<<<< HEAD
=======
/** HAL "data union" structure
 ** This structure may hold any type of hal data
*/
typedef union hal_data_u {
    hal_bit_t b;
    hal_s32_t s;
    hal_u32_t u;
    hal_float_t f;
} hal_data_u;

>>>>>>> 95296eca
/** HAL "list element" data structure.
    This structure is used to implement generic double linked circular
    lists.  Such lists have the following characteristics:
    1) One "dummy" element that serves as the root of the list.
    2) 'next' and 'previous' pointers are never NULL.
    3) Insertion and removal of elements is clean and fast.
    4) No special case code to deal with empty lists, etc.
    5) Easy traversal of the list in either direction.
    This structure has no data, only links.  To use it, include it
    inside a larger structure.
*/
<<<<<<< HEAD
typedef struct {
    rtapi_intptr_t next;			/* next element in list */
    rtapi_intptr_t prev;			/* previous element in list */
=======
typedef struct hal_list_t {
    SHMFIELD(rtapi_intptr_t) next;			/* next element in list */
    SHMFIELD(rtapi_intptr_t) prev;			/* previous element in list */
>>>>>>> 95296eca
} hal_list_t;

/** HAL "oldname" data structure.
    When a pin or parameter gets an alias, this structure is used to
    store the original name.
*/
<<<<<<< HEAD
typedef struct {
    rtapi_intptr_t next_ptr;		/* next struct (used for free list only) */
=======
typedef struct hal_oldname_t {
    SHMFIELD(rtapi_intptr_t) next_ptr;		/* next struct (used for free list only) */
>>>>>>> 95296eca
    char name[HAL_NAME_LEN + 1];	/* the original name */
} hal_oldname_t;

typedef struct hal_comp_t hal_comp_t;
typedef struct hal_pin_t hal_pin_t;
typedef struct hal_sig_t hal_sig_t;
typedef struct hal_param_t hal_param_t;
typedef struct hal_funct_t hal_funct_t;
typedef struct hal_funct_entry_t hal_funct_entry_t;
typedef struct hal_thread_t hal_thread_t;

/* Master HAL data structure
   There is a single instance of this structure in the machine.
   It resides at the base of the HAL shared memory block, where it
   can be accessed by both realtime and non-realtime versions of
   hal_lib.c.  It contains pointers (offsets) to other data items
   in the area, as well as some housekeeping data.  It is the root
   structure for all data in the HAL.
*/
typedef struct hal_data_t {
    int version;		/* version code for structs, etc */
    rtapi_mutex_t mutex;	/* protection for linked lists, etc. */
    hal_s32_t shmem_avail;	/* amount of shmem left free */
    constructor pending_constructor;
			/* pointer to the pending constructor function */
    char constructor_prefix[HAL_NAME_LEN+1];
			        /* prefix of name for new instance */
    char constructor_arg[HAL_NAME_LEN+1];
			        /* prefix of name for new instance */
<<<<<<< HEAD
    rtapi_intptr_t shmem_bot;		/* bottom of free shmem (first free byte) */
    rtapi_intptr_t shmem_top;		/* top of free shmem (1 past last free) */
    rtapi_intptr_t comp_list_ptr;		/* root of linked list of components */
    rtapi_intptr_t pin_list_ptr;		/* root of linked list of pins */
    rtapi_intptr_t sig_list_ptr;		/* root of linked list of signals */
    rtapi_intptr_t param_list_ptr;		/* root of linked list of parameters */
    rtapi_intptr_t funct_list_ptr;		/* root of linked list of functions */
    rtapi_intptr_t thread_list_ptr;	/* root of linked list of threads */
    long base_period;		/* timer period for realtime tasks */
    int threads_running;	/* non-zero if threads are started */
    rtapi_intptr_t oldname_free_ptr;	/* list of free oldname structs */
    rtapi_intptr_t comp_free_ptr;		/* list of free component structs */
    rtapi_intptr_t pin_free_ptr;		/* list of free pin structs */
    rtapi_intptr_t sig_free_ptr;		/* list of free signal structs */
    rtapi_intptr_t param_free_ptr;		/* list of free parameter structs */
    rtapi_intptr_t funct_free_ptr;		/* list of free function structs */
    hal_list_t funct_entry_free;	/* list of free funct entry structs */
    rtapi_intptr_t thread_free_ptr;	/* list of free thread structs */
=======
    int shmem_bot;		/* bottom of free shmem (first free byte) */
    int shmem_top;		/* top of free shmem (1 past last free) */
    SHMFIELD(rtapi_intptr_t) comp_list_ptr;		/* root of linked list of components */
    SHMFIELD(rtapi_intptr_t) pin_list_ptr;		/* root of linked list of pins */
    SHMFIELD(rtapi_intptr_t) sig_list_ptr;		/* root of linked list of signals */
    SHMFIELD(rtapi_intptr_t) param_list_ptr;		/* root of linked list of parameters */
    SHMFIELD(rtapi_intptr_t) funct_list_ptr;		/* root of linked list of functions */
    SHMFIELD(rtapi_intptr_t) thread_list_ptr;	/* root of linked list of threads */
    long base_period;		/* timer period for realtime tasks */
    int threads_running;	/* non-zero if threads are started */
    SHMFIELD(rtapi_intptr_t) oldname_free_ptr;	/* list of free oldname structs */
    SHMFIELD(rtapi_intptr_t) comp_free_ptr;		/* list of free component structs */
    SHMFIELD(rtapi_intptr_t) pin_free_ptr;		/* list of free pin structs */
    SHMFIELD(rtapi_intptr_t) sig_free_ptr;		/* list of free signal structs */
    SHMFIELD(rtapi_intptr_t) param_free_ptr;		/* list of free parameter structs */
    SHMFIELD(rtapi_intptr_t) funct_free_ptr;		/* list of free function structs */
    hal_list_t funct_entry_free;	/* list of free funct entry structs */
    SHMFIELD(rtapi_intptr_t) thread_free_ptr;	/* list of free thread structs */
>>>>>>> 95296eca
    int exact_base_period;      /* if set, pretend that rtapi satisfied our
				   period request exactly */
    unsigned char lock;         /* hal locking, can be one of the HAL_LOCK_* types */
} hal_data_t;

/** HAL 'component' type.
    Assigned according to RTAPI and ULAPI definitions.
 */
typedef enum {
    COMPONENT_TYPE_UNKNOWN = -1,
    COMPONENT_TYPE_USER,
    COMPONENT_TYPE_REALTIME,
    COMPONENT_TYPE_OTHER
} component_type_t;

/** HAL 'component' data structure.
    This structure contains information that is unique to a HAL component.
    An instance of this structure is added to a linked list when the
    component calls hal_init().
*/
<<<<<<< HEAD
typedef struct {
    rtapi_intptr_t next_ptr;		/* next component in the list */
=======
struct hal_comp_t {
    SHMFIELD(rtapi_intptr_t) next_ptr;		/* next component in the list */
>>>>>>> 95296eca
    int comp_id;		/* component ID (RTAPI module id) */
    int mem_id;			/* RTAPI shmem ID used by this comp */
    component_type_t type;
    int ready;                  /* nonzero if ready, 0 if not */
    int pid;			/* PID of component (user components only) */
    void *shmem_base;		/* base of shmem for this component */
    char name[HAL_NAME_LEN + 1];	/* component name */
    constructor make;
    SHMFIELD(char) insmod_args;		/* args passed to insmod when loaded */
};

/** HAL 'pin' data structure.
    This structure contains information about a 'pin' object.
*/
<<<<<<< HEAD
typedef struct {
    rtapi_intptr_t next_ptr;		/* next pin in linked list */
    int data_ptr_addr;		/* address of pin data pointer */
    int owner_ptr;		/* component that owns this pin */
    int signal;			/* signal to which pin is linked */
=======
struct hal_pin_t {
    SHMFIELD(rtapi_intptr_t) next_ptr;		/* next pin in linked list */
    SHMFIELD(void*) data_ptr_addr;		/* address of pin data pointer */
    SHMFIELD(hal_comp_t) owner_ptr;		/* component that owns this pin */
    SHMFIELD(hal_sig_t) signal;			/* signal to which pin is linked */
>>>>>>> 95296eca
    hal_data_u dummysig;	/* if unlinked, data_ptr points here */
    SHMFIELD(hal_oldname_t) oldname;		/* old name if aliased, else zero */
    hal_type_t type;		/* data type */
    hal_pin_dir_t dir;		/* pin direction */
    char name[HAL_NAME_LEN + 1];	/* pin name */
};

/** HAL 'signal' data structure.
    This structure contains information about a 'signal' object.
*/
<<<<<<< HEAD
typedef struct {
    rtapi_intptr_t next_ptr;		/* next signal in linked list */
    int data_ptr;		/* offset of signal value */
=======
struct hal_sig_t {
    SHMFIELD(rtapi_intptr_t) next_ptr;		/* next signal in linked list */
    SHMFIELD(void*) data_ptr;		/* offset of signal value */
>>>>>>> 95296eca
    hal_type_t type;		/* data type */
    int readers;		/* number of input pins linked */
    int writers;		/* number of output pins linked */
    int bidirs;			/* number of I/O pins linked */
    char name[HAL_NAME_LEN + 1];	/* signal name */
};

/** HAL 'parameter' data structure.
    This structure contains information about a 'parameter' object.
*/
<<<<<<< HEAD
typedef struct {
    rtapi_intptr_t next_ptr;		/* next parameter in linked list */
    int data_ptr;		/* offset of parameter value */
    int owner_ptr;		/* component that owns this signal */
    int oldname;		/* old name if aliased, else zero */
=======
struct hal_param_t {
    SHMFIELD(rtapi_intptr_t) next_ptr;		/* next parameter in linked list */
    SHMFIELD(void*) data_ptr;		/* offset of parameter value */
    SHMFIELD(hal_comp_t) owner_ptr;		/* component that owns this signal */
    SHMFIELD(hal_oldname_t) oldname;		/* old name if aliased, else zero */
>>>>>>> 95296eca
    hal_type_t type;		/* data type */
    hal_param_dir_t dir;	/* data direction */
    char name[HAL_NAME_LEN + 1];	/* parameter name */
};

/** the HAL uses functions and threads to handle synchronization of
    code.  In general, most control systems need to read inputs,
    perform control calculations, and write outputs, in that order.
    A given component may perform one, two, or all three of those
    functions, but usually code from several components will be
    needed.  Components make that code available by exporting
    functions, then threads are used to run the functions in the
    correct order and at the appropriate rate.

    The following structures implement the function/thread portion
    of the HAL API.  There are two linked lists, one of functions,
    sorted by name, and one of threads, sorted by execution freqency.
    Each thread has a linked list of 'function entries', structs
    that identify the functions connected to that thread.
*/

<<<<<<< HEAD
typedef struct {
    rtapi_intptr_t next_ptr;		/* next function in linked list */
=======
struct hal_funct_t {
    SHMFIELD(rtapi_intptr_t) next_ptr;		/* next function in linked list */
>>>>>>> 95296eca
    int uses_fp;		/* floating point flag */
    SHMFIELD(hal_comp_t) owner_ptr;		/* component that added this funct */
    int reentrant;		/* non-zero if function is re-entrant */
    int users;			/* number of threads using function */
    void *arg;			/* argument for function */
    void (*funct) (void *, long);	/* ptr to function code */
    hal_s32_t* runtime;	/* (pin) duration of last run, in CPU cycles */
    hal_s32_t maxtime;	/* (param) duration of longest run, in CPU cycles */
    hal_bit_t maxtime_increased;	/* on last call, maxtime increased */
    char name[HAL_NAME_LEN + 1];	/* function name */
};

struct hal_funct_entry_t {
    hal_list_t links;		/* linked list data */
    void *arg;			/* argument for function */
    void (*funct) (void *, long);	/* ptr to function code */
    SHMFIELD(hal_funct_t) funct_ptr;		/* pointer to function */
};

#define HAL_STACKSIZE 16384	/* realtime task stacksize */

<<<<<<< HEAD
typedef struct {
    rtapi_intptr_t next_ptr;		/* next thread in linked list */
=======
struct hal_thread_t {
    SHMFIELD(rtapi_intptr_t) next_ptr;		/* next thread in linked list */
>>>>>>> 95296eca
    int uses_fp;		/* floating point flag */
    long int period;		/* period of the thread, in nsec */
    int priority;		/* priority of the thread */
    int task_id;		/* ID of the task that runs this thread */
    hal_s32_t* runtime;	/* (pin) duration of last run, in CPU cycles */
    hal_s32_t maxtime;	/* (param) duration of longest run, in CPU cycles */
    hal_list_t funct_list;	/* list of functions to run */
    char name[HAL_NAME_LEN + 1];	/* thread name */
    int comp_id;
<<<<<<< HEAD
} hal_thread_t;

/* IMPORTANT:  If any of the structures in this file are changed, the
   version code (HAL_VER) must be incremented, to ensure that 
   incompatible utilities, etc, aren't used to manipulate data in
   shared memory.
*/

/* Historical note: in versions 2.0.0 and 2.0.1 of EMC, the key was
   0x48414C21, and instead of the structure starting with a version
   number, it started with a fixed magic number.  Mixing binaries or
   kernel modules from those releases with newer versions will result
   in two shmem regions being open, and really strange results (but 
   should _not_ result in segfaults or other crash type problems).
   This is unfortunate, but I can't retroactively make the old code
   detect version mismatches.  The alternative is worse: if the new
   code used the same shmem key, the result would be segfaults or
   kernel oopses.

   The use of version codes  means that any subsequent changes to
   the structs will be fully protected, with a clean shutdown and
   meaningfull error messages in case of a mismatch.
*/

#define HAL_KEY   0x48414C32	/* key used to open HAL shared memory */
#define HAL_VER   0x00000010	/* version code */
#define HAL_SIZE  (256*4096)
#define HAL_PSEUDO_COMP_PREFIX "__" /* prefix to identify a pseudo component */

/* These pointers are set by hal_init() to point to the shmem block
   and to the master data structure. All access should use these
   pointers, they takes into account the mapping of shared memory
   into either kernel or user space.  (The HAL kernel module and
   each HAL user process have their own copy of these vars,
   initialized to match that process's memory mapping.)
*/

extern char *hal_shmem_base;
extern hal_data_t *hal_data;
=======
};
>>>>>>> 95296eca

/***********************************************************************
*            PRIVATE HAL FUNCTIONS - NOT PART OF THE API               *
************************************************************************/

RTAPI_BEGIN_DECLS
/** None of these functions get or release any mutex.  They all assume
    that the mutex has already been obtained.  Calling them without
    having the mutex may give incorrect results if other processes are
    accessing the data structures at the same time.
*/

/** These functions are used to manipulate double-linked circular lists.
    Every list entry has pointers to the next and previous entries.
    The pointers are never NULL.  If an entry is not in a list its
    pointers point back to itself (which effectively makes it a list
    with only one entry)

    'list_init_entry()' sets the pointers in the list entry to point
    to itself - making it a legal list with only one entry. It should
    be called when a list entry is first allocated.

    'list_prev()' and 'list_next()' simply return a pointer to the
    list entry that precedes or follows 'entry' in the list. If there
    is only one element in the list, they return 'entry'.

    'list_add_after()' adds 'entry' immediately after 'prev'.
    Entry must be a single entry, not in a larger list.

    'list_add_before()' adds 'entry' immediately before 'next'.
    Entry must be a single entry, not in a larger list.

    'list_remove_entry()' removes 'entry' from any list it may be in.
    It returns a pointer to the next entry in the list.  If 'entry'
    was the only entry in the list, it returns 'entry'.
*/
void list_init_entry(hal_list_t * entry);
hal_list_t *list_prev(hal_list_t * entry);
hal_list_t *list_next(hal_list_t * entry);
void list_add_after(hal_list_t * entry, hal_list_t * prev);
void list_add_before(hal_list_t * entry, hal_list_t * next);
hal_list_t *list_remove_entry(hal_list_t * entry);

/** The 'find_xxx_by_name()' functions search the appropriate list for
    an object that matches 'name'.  They return a pointer to the object,
    or NULL if no matching object is found.
*/
extern hal_comp_t *halpr_find_comp_by_name(const char *name);
extern hal_pin_t *halpr_find_pin_by_name(const char *name);
extern hal_sig_t *halpr_find_sig_by_name(const char *name);
extern hal_param_t *halpr_find_param_by_name(const char *name);
extern hal_thread_t *halpr_find_thread_by_name(const char *name);
extern hal_funct_t *halpr_find_funct_by_name(const char *name);

/** Allocates a HAL component structure */
extern hal_comp_t *halpr_alloc_comp_struct(void);

/** 'find_comp_by_id()' searches the component list for an object whose
    component ID matches 'id'.  It returns a pointer to that component,
    or NULL if no match is found.
*/
extern hal_comp_t *halpr_find_comp_by_id(int id);

/** The 'find_xxx_by_owner()' functions find objects owned by a specific
    component.  If 'start' is NULL, they start at the beginning of the
    appropriate list, and return the first item owned by 'comp'.
    Otherwise they assume that 'start' is the value returned by a prior
    call, and return the next matching item.  If no match is found, they
    return NULL.
*/
extern hal_pin_t *halpr_find_pin_by_owner(hal_comp_t * owner,
    hal_pin_t * start);
extern hal_param_t *halpr_find_param_by_owner(hal_comp_t * owner,
    hal_param_t * start);
extern hal_funct_t *halpr_find_funct_by_owner(hal_comp_t * owner,
    hal_funct_t * start);

/** 'find_pin_by_sig()' finds pin(s) that are linked to a specific signal.
    If 'start' is NULL, it starts at the beginning of the pin list, and
    returns the first pin that is linked to 'sig'.  Otherwise it assumes
    that 'start' is the value returned by a previous call, and it returns
    the next matching pin.  If no match is found, it returns NULL
*/
extern hal_pin_t *halpr_find_pin_by_sig(hal_sig_t * sig, hal_pin_t * start);


/** hal_port_alloc allocates a new empty hal_port having a buffer of size bytes. 
    returns a negative value on failure or a hal_port_t which can be used with
    all other hal_port functions.
*/
extern hal_port_t hal_port_alloc(unsigned size);



#define HAL_STREAM_MAGIC_NUM		0x4649464F
struct hal_stream_shm {
    unsigned int magic;
    volatile unsigned int in;
    volatile unsigned int out;
    unsigned this_sample;
    int depth;
    int num_pins;
    unsigned long num_overruns, num_underruns;
    hal_type_t type[HAL_STREAM_MAX_PINS];
    union hal_stream_data data[];
};

extern int halpr_parse_types(hal_type_t type[HAL_STREAM_MAX_PINS], const char *fcg);
RTAPI_END_DECLS
#endif /* HAL_PRIV_H */<|MERGE_RESOLUTION|>--- conflicted
+++ resolved
@@ -202,19 +202,6 @@
 *            PRIVATE HAL DATA STRUCTURES AND DECLARATIONS              *
 ************************************************************************/
 
-<<<<<<< HEAD
-=======
-/** HAL "data union" structure
- ** This structure may hold any type of hal data
-*/
-typedef union hal_data_u {
-    hal_bit_t b;
-    hal_s32_t s;
-    hal_u32_t u;
-    hal_float_t f;
-} hal_data_u;
-
->>>>>>> 95296eca
 /** HAL "list element" data structure.
     This structure is used to implement generic double linked circular
     lists.  Such lists have the following characteristics:
@@ -226,28 +213,18 @@
     This structure has no data, only links.  To use it, include it
     inside a larger structure.
 */
-<<<<<<< HEAD
-typedef struct {
-    rtapi_intptr_t next;			/* next element in list */
-    rtapi_intptr_t prev;			/* previous element in list */
-=======
+
 typedef struct hal_list_t {
     SHMFIELD(rtapi_intptr_t) next;			/* next element in list */
     SHMFIELD(rtapi_intptr_t) prev;			/* previous element in list */
->>>>>>> 95296eca
 } hal_list_t;
 
 /** HAL "oldname" data structure.
     When a pin or parameter gets an alias, this structure is used to
     store the original name.
 */
-<<<<<<< HEAD
-typedef struct {
-    rtapi_intptr_t next_ptr;		/* next struct (used for free list only) */
-=======
 typedef struct hal_oldname_t {
     SHMFIELD(rtapi_intptr_t) next_ptr;		/* next struct (used for free list only) */
->>>>>>> 95296eca
     char name[HAL_NAME_LEN + 1];	/* the original name */
 } hal_oldname_t;
 
@@ -277,26 +254,6 @@
 			        /* prefix of name for new instance */
     char constructor_arg[HAL_NAME_LEN+1];
 			        /* prefix of name for new instance */
-<<<<<<< HEAD
-    rtapi_intptr_t shmem_bot;		/* bottom of free shmem (first free byte) */
-    rtapi_intptr_t shmem_top;		/* top of free shmem (1 past last free) */
-    rtapi_intptr_t comp_list_ptr;		/* root of linked list of components */
-    rtapi_intptr_t pin_list_ptr;		/* root of linked list of pins */
-    rtapi_intptr_t sig_list_ptr;		/* root of linked list of signals */
-    rtapi_intptr_t param_list_ptr;		/* root of linked list of parameters */
-    rtapi_intptr_t funct_list_ptr;		/* root of linked list of functions */
-    rtapi_intptr_t thread_list_ptr;	/* root of linked list of threads */
-    long base_period;		/* timer period for realtime tasks */
-    int threads_running;	/* non-zero if threads are started */
-    rtapi_intptr_t oldname_free_ptr;	/* list of free oldname structs */
-    rtapi_intptr_t comp_free_ptr;		/* list of free component structs */
-    rtapi_intptr_t pin_free_ptr;		/* list of free pin structs */
-    rtapi_intptr_t sig_free_ptr;		/* list of free signal structs */
-    rtapi_intptr_t param_free_ptr;		/* list of free parameter structs */
-    rtapi_intptr_t funct_free_ptr;		/* list of free function structs */
-    hal_list_t funct_entry_free;	/* list of free funct entry structs */
-    rtapi_intptr_t thread_free_ptr;	/* list of free thread structs */
-=======
     int shmem_bot;		/* bottom of free shmem (first free byte) */
     int shmem_top;		/* top of free shmem (1 past last free) */
     SHMFIELD(rtapi_intptr_t) comp_list_ptr;		/* root of linked list of components */
@@ -315,7 +272,6 @@
     SHMFIELD(rtapi_intptr_t) funct_free_ptr;		/* list of free function structs */
     hal_list_t funct_entry_free;	/* list of free funct entry structs */
     SHMFIELD(rtapi_intptr_t) thread_free_ptr;	/* list of free thread structs */
->>>>>>> 95296eca
     int exact_base_period;      /* if set, pretend that rtapi satisfied our
 				   period request exactly */
     unsigned char lock;         /* hal locking, can be one of the HAL_LOCK_* types */
@@ -336,13 +292,8 @@
     An instance of this structure is added to a linked list when the
     component calls hal_init().
 */
-<<<<<<< HEAD
-typedef struct {
-    rtapi_intptr_t next_ptr;		/* next component in the list */
-=======
 struct hal_comp_t {
     SHMFIELD(rtapi_intptr_t) next_ptr;		/* next component in the list */
->>>>>>> 95296eca
     int comp_id;		/* component ID (RTAPI module id) */
     int mem_id;			/* RTAPI shmem ID used by this comp */
     component_type_t type;
@@ -357,19 +308,11 @@
 /** HAL 'pin' data structure.
     This structure contains information about a 'pin' object.
 */
-<<<<<<< HEAD
-typedef struct {
-    rtapi_intptr_t next_ptr;		/* next pin in linked list */
-    int data_ptr_addr;		/* address of pin data pointer */
-    int owner_ptr;		/* component that owns this pin */
-    int signal;			/* signal to which pin is linked */
-=======
 struct hal_pin_t {
     SHMFIELD(rtapi_intptr_t) next_ptr;		/* next pin in linked list */
     SHMFIELD(void*) data_ptr_addr;		/* address of pin data pointer */
     SHMFIELD(hal_comp_t) owner_ptr;		/* component that owns this pin */
     SHMFIELD(hal_sig_t) signal;			/* signal to which pin is linked */
->>>>>>> 95296eca
     hal_data_u dummysig;	/* if unlinked, data_ptr points here */
     SHMFIELD(hal_oldname_t) oldname;		/* old name if aliased, else zero */
     hal_type_t type;		/* data type */
@@ -380,15 +323,9 @@
 /** HAL 'signal' data structure.
     This structure contains information about a 'signal' object.
 */
-<<<<<<< HEAD
-typedef struct {
-    rtapi_intptr_t next_ptr;		/* next signal in linked list */
-    int data_ptr;		/* offset of signal value */
-=======
 struct hal_sig_t {
     SHMFIELD(rtapi_intptr_t) next_ptr;		/* next signal in linked list */
     SHMFIELD(void*) data_ptr;		/* offset of signal value */
->>>>>>> 95296eca
     hal_type_t type;		/* data type */
     int readers;		/* number of input pins linked */
     int writers;		/* number of output pins linked */
@@ -399,19 +336,11 @@
 /** HAL 'parameter' data structure.
     This structure contains information about a 'parameter' object.
 */
-<<<<<<< HEAD
-typedef struct {
-    rtapi_intptr_t next_ptr;		/* next parameter in linked list */
-    int data_ptr;		/* offset of parameter value */
-    int owner_ptr;		/* component that owns this signal */
-    int oldname;		/* old name if aliased, else zero */
-=======
 struct hal_param_t {
     SHMFIELD(rtapi_intptr_t) next_ptr;		/* next parameter in linked list */
     SHMFIELD(void*) data_ptr;		/* offset of parameter value */
     SHMFIELD(hal_comp_t) owner_ptr;		/* component that owns this signal */
     SHMFIELD(hal_oldname_t) oldname;		/* old name if aliased, else zero */
->>>>>>> 95296eca
     hal_type_t type;		/* data type */
     hal_param_dir_t dir;	/* data direction */
     char name[HAL_NAME_LEN + 1];	/* parameter name */
@@ -433,13 +362,8 @@
     that identify the functions connected to that thread.
 */
 
-<<<<<<< HEAD
-typedef struct {
-    rtapi_intptr_t next_ptr;		/* next function in linked list */
-=======
 struct hal_funct_t {
     SHMFIELD(rtapi_intptr_t) next_ptr;		/* next function in linked list */
->>>>>>> 95296eca
     int uses_fp;		/* floating point flag */
     SHMFIELD(hal_comp_t) owner_ptr;		/* component that added this funct */
     int reentrant;		/* non-zero if function is re-entrant */
@@ -461,13 +385,8 @@
 
 #define HAL_STACKSIZE 16384	/* realtime task stacksize */
 
-<<<<<<< HEAD
-typedef struct {
-    rtapi_intptr_t next_ptr;		/* next thread in linked list */
-=======
 struct hal_thread_t {
     SHMFIELD(rtapi_intptr_t) next_ptr;		/* next thread in linked list */
->>>>>>> 95296eca
     int uses_fp;		/* floating point flag */
     long int period;		/* period of the thread, in nsec */
     int priority;		/* priority of the thread */
@@ -477,49 +396,7 @@
     hal_list_t funct_list;	/* list of functions to run */
     char name[HAL_NAME_LEN + 1];	/* thread name */
     int comp_id;
-<<<<<<< HEAD
-} hal_thread_t;
-
-/* IMPORTANT:  If any of the structures in this file are changed, the
-   version code (HAL_VER) must be incremented, to ensure that 
-   incompatible utilities, etc, aren't used to manipulate data in
-   shared memory.
-*/
-
-/* Historical note: in versions 2.0.0 and 2.0.1 of EMC, the key was
-   0x48414C21, and instead of the structure starting with a version
-   number, it started with a fixed magic number.  Mixing binaries or
-   kernel modules from those releases with newer versions will result
-   in two shmem regions being open, and really strange results (but 
-   should _not_ result in segfaults or other crash type problems).
-   This is unfortunate, but I can't retroactively make the old code
-   detect version mismatches.  The alternative is worse: if the new
-   code used the same shmem key, the result would be segfaults or
-   kernel oopses.
-
-   The use of version codes  means that any subsequent changes to
-   the structs will be fully protected, with a clean shutdown and
-   meaningfull error messages in case of a mismatch.
-*/
-
-#define HAL_KEY   0x48414C32	/* key used to open HAL shared memory */
-#define HAL_VER   0x00000010	/* version code */
-#define HAL_SIZE  (256*4096)
-#define HAL_PSEUDO_COMP_PREFIX "__" /* prefix to identify a pseudo component */
-
-/* These pointers are set by hal_init() to point to the shmem block
-   and to the master data structure. All access should use these
-   pointers, they takes into account the mapping of shared memory
-   into either kernel or user space.  (The HAL kernel module and
-   each HAL user process have their own copy of these vars,
-   initialized to match that process's memory mapping.)
-*/
-
-extern char *hal_shmem_base;
-extern hal_data_t *hal_data;
-=======
-};
->>>>>>> 95296eca
+};
 
 /***********************************************************************
 *            PRIVATE HAL FUNCTIONS - NOT PART OF THE API               *
