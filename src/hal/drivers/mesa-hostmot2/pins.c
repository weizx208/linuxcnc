--- conflicted
+++ resolved
@@ -790,14 +790,10 @@
     hm2_pins_allocate_all(hm2, HM2_GTAG_BSPI,  hm2->bspi.num_instances);
     hm2_pins_allocate_all(hm2, HM2_GTAG_UART_RX,  hm2->uart.num_instances);
     hm2_pins_allocate_all(hm2, HM2_GTAG_UART_TX ,  hm2->uart.num_instances);
-<<<<<<< HEAD
     hm2_pins_allocate_all(hm2, HM2_GTAG_PKTUART_RX,  hm2->pktuart.num_instances);
     hm2_pins_allocate_all(hm2, HM2_GTAG_PKTUART_TX ,  hm2->pktuart.num_instances);
-    hm2_pins_allocate_all(hm2, HM2_GTAG_SMARTSERIAL,  hm2->sserial.num_instances);
-=======
     // smart-serial might also not be contiguous
     hm2_pins_allocate_all(hm2, HM2_GTAG_SMARTSERIAL,  HM2_SSERIAL_MAX_PORTS);
->>>>>>> 7b66c8ef
     // muxed encoder gets the sel pins
     hm2_pins_allocate_all(hm2, HM2_GTAG_MUXED_ENCODER_SEL, hm2->encoder.num_instances);
     // and about half as many I/Os as you'd expect
