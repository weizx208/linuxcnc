
//
//    Copyright (C) 2007-2008 Sebastian Kuzminsky
//
//    This program is free software; you can redistribute it and/or modify
//    it under the terms of the GNU General Public License as published by
//    the Free Software Foundation; either version 2 of the License, or
//    (at your option) any later version.
//
//    This program is distributed in the hope that it will be useful,
//    but WITHOUT ANY WARRANTY; without even the implied warranty of
//    MERCHANTABILITY or FITNESS FOR A PARTICULAR PURPOSE.  See the
//    GNU General Public License for more details.
//
//    You should have received a copy of the GNU General Public License
//    along with this program; if not, write to the Free Software
//    Foundation, Inc., 51 Franklin St, Fifth Floor, Boston, MA  02110-1301 USA
//

#ifndef __HOSTMOT2_H
#define __HOSTMOT2_H

// please God where do these live in real life?
#define INT32_MIN (-2147483647-1)
#define INT32_MAX (2147483647)
#define UINT32_MAX (4294967295U)

#include "rtapi.h"
#include "hal.h"
#include "sserial.h"

#include "hostmot2-lowlevel.h"

#if LINUX_VERSION_CODE < KERNEL_VERSION(2,6,23)
#if LINUX_VERSION_CODE < KERNEL_VERSION(2,6,14)
typedef unsigned long gfp_t;
char *kstrdup(const char *s, gfp_t gpf);
#endif
void argv_free(char **argv);
char **argv_split(gfp_t gfp, const char *str, int *argcp);
#endif

#ifndef FIRMWARE_NAME_MAX
    #define FIRMWARE_NAME_MAX  30
#endif

#define HM2_VERSION "0.15"
#define HM2_NAME    "hm2"


//
// Note: HM2_PRINT() and HM2_PRINT_NO_LL() use rtapi_print(), all the others use rtapi_print_msg()
//

#define HM2_PRINT_NO_LL(fmt, args...)  rtapi_print(HM2_NAME ": " fmt, ## args)

#define HM2_ERR_NO_LL(fmt, args...)    rtapi_print_msg(RTAPI_MSG_ERR,  HM2_NAME ": " fmt, ## args)
#define HM2_WARN_NO_LL(fmt, args...)   rtapi_print_msg(RTAPI_MSG_WARN, HM2_NAME ": " fmt, ## args)
#define HM2_INFO_NO_LL(fmt, args...)   rtapi_print_msg(RTAPI_MSG_INFO, HM2_NAME ": " fmt, ## args)
#define HM2_DBG_NO_LL(fmt, args...)    rtapi_print_msg(RTAPI_MSG_DBG,  HM2_NAME ": " fmt, ## args)


#define HM2_PRINT(fmt, args...)  rtapi_print(HM2_NAME "/%s: " fmt, hm2->llio->name, ## args)

#define HM2_ERR(fmt, args...)    rtapi_print_msg(RTAPI_MSG_ERR,  HM2_NAME "/%s: " fmt, hm2->llio->name, ## args)
#define HM2_WARN(fmt, args...)   rtapi_print_msg(RTAPI_MSG_WARN, HM2_NAME "/%s: " fmt, hm2->llio->name, ## args)
#define HM2_INFO(fmt, args...)   rtapi_print_msg(RTAPI_MSG_INFO, HM2_NAME "/%s: " fmt, hm2->llio->name, ## args)
#define HM2_DBG(fmt, args...)    rtapi_print_msg(RTAPI_MSG_DBG,  HM2_NAME "/%s: " fmt, hm2->llio->name, ## args)




// 
// idrom addresses & constants
// 

#define HM2_ADDR_IOCOOKIE  (0x0100)
#define HM2_IOCOOKIE       (0x55AACAFE)

#define HM2_ADDR_CONFIGNAME    (0x0104)
#define HM2_CONFIGNAME         "HOSTMOT2"
#define HM2_CONFIGNAME_LENGTH  (8)

#define HM2_ADDR_IDROM_OFFSET (0x010C)

#define HM2_MAX_MODULE_DESCRIPTORS  (48)
#define HM2_MAX_PIN_DESCRIPTORS     (1000)

// 
// Pin Descriptor constants
// 

#define HM2_PIN_SOURCE_IS_PRIMARY   (0x00000000)
#define HM2_PIN_SOURCE_IS_SECONDARY (0x00000001)

#define HM2_PIN_DIR_IS_INPUT     (0x00000002)
#define HM2_PIN_DIR_IS_OUTPUT    (0x00000004)


// 
// Module Descriptor constants
// 

#define HM2_GTAG_WATCHDOG         (2)
#define HM2_GTAG_IOPORT           (3)
#define HM2_GTAG_ENCODER          (4)
#define HM2_GTAG_STEPGEN          (5)
#define HM2_GTAG_PWMGEN           (6)
#define HM2_GTAG_UART_TX          (9)
#define HM2_GTAG_UART_RX         (10)
#define HM2_GTAG_TRANSLATIONRAM  (11)
#define HM2_GTAG_BSPI            (14)
#define HM2_GTAG_TPPWM           (19)
#define HM2_GTAG_LED            (128)
#define HM2_GTAG_MUXED_ENCODER   (12)
#define HM2_GTAG_MUXED_ENCODER_SEL (13)
#define HM2_GTAG_RESOLVER       (192)
#define HM2_GTAG_SMARTSERIAL    (193)




//
// IDROM and MD structs
//


typedef struct {
    u32 idrom_type;
    u32 offset_to_modules;
    u32 offset_to_pin_desc;
    u8 board_name[8];  // ascii string, but not NULL terminated!
    u32 fpga_size;
    u32 fpga_pins;
    u32 io_ports;
    u32 io_width;
    u32 port_width;
    u32 clock_low;
    u32 clock_high;
    u32 instance_stride_0;
    u32 instance_stride_1;
    u32 register_stride_0;
    u32 register_stride_1;
} hm2_idrom_t;


typedef struct {
    u8 gtag;
    u8 version;
    u8 clock_tag;
    u32 clock_freq;  // this one's not in the MD struct in the device, it's set from clock_tag and the idrom header for our convenience
    u8 instances;
    u16 base_address;

    u8 num_registers;
    u32 register_stride;
    u32 instance_stride;
    u32 multiple_registers;
} hm2_module_descriptor_t;




// 
// these structures keep track of the FPGA's I/O pins; and for I/O pins
// used as GPIOs, keep track of the HAL state of the pins
//
// Pins and GPIOs are closely tied to the IOPort Function
//

typedef struct {
    struct {

        struct {
            hal_bit_t *in;
            hal_bit_t *in_not;
            hal_bit_t *out;
        } pin;

        struct {
            hal_bit_t is_output;
            hal_bit_t is_opendrain;
            hal_bit_t invert_output;
        } param;

    } hal;
} hm2_gpio_instance_t;


typedef struct {
    // these are from the Pin Descriptor in the HM2 IDROM
    u8 sec_pin;
    u8 sec_tag;
    u8 sec_unit;
    u8 primary_tag;
    u8 port_num;
    u8 port_pin;
    u8 bit_num;


    //
    // below here is how the driver keeps track of each pin
    //

    // the actual function using this pin
    int gtag;

    // either HM2_PIN_DIR_IS_INPUT or HM2_PIN_DIR_IS_OUTPUT
    // if gtag != gpio, how the owning module instance configured it at load-time
    // if gtag == gpio, this gets copied from the .is_output parameter
    int direction;

    // if the driver decides to make this pin a gpio, it'll allocate the
    // instance struct to manage it, otherwise instance is NULL
    hm2_gpio_instance_t *instance;
} hm2_pin_t;




//
// these structures translate between HostMot2 Functions and HAL objects
//


//
// encoders
//

#define HM2_ENCODER_QUADRATURE_ERROR    (1<<15)
#define HM2_ENCODER_AB_MASK_POLARITY    (1<<14)
#define HM2_ENCODER_LATCH_ON_PROBE      (1<<13)
#define HM2_ENCODER_PROBE_POLARITY      (1<<12)
#define HM2_ENCODER_FILTER              (1<<11)
#define HM2_ENCODER_COUNTER_MODE        (1<<10)
#define HM2_ENCODER_INDEX_MASK          (1<<9)
#define HM2_ENCODER_INDEX_MASK_POLARITY (1<<8)
#define HM2_ENCODER_INDEX_JUSTONCE      (1<<6)
#define HM2_ENCODER_CLEAR_ON_INDEX      (1<<5)
#define HM2_ENCODER_LATCH_ON_INDEX      (1<<4)
#define HM2_ENCODER_INDEX_POLARITY      (1<<3)

#define HM2_ENCODER_CONTROL_MASK  (0x0000ffff)


#define hm2_encoder_get_reg_count(hm2, instance)     (hm2->encoder.counter_reg[instance] & 0x0000ffff)
#define hm2_encoder_get_reg_timestamp(hm2, instance) ((hm2->encoder.counter_reg[instance] >> 16) & 0x0000ffff)
#define hm2_encoder_get_reg_tsc(hm2)                 ((*hm2->encoder.timestamp_count_reg) & 0xFFFF)


typedef struct {

    struct {

        struct {
            hal_s32_t *rawcounts;    // raw encoder counts
            hal_s32_t *rawlatch;     // raw encoder of latch
            hal_s32_t *count;        // (rawcounts - zero_offset)
            hal_s32_t *count_latch;  // (rawlatch - zero_offset)
            hal_float_t *position;
            hal_float_t *position_latch;
            hal_float_t *velocity;
            hal_bit_t *reset;
            hal_bit_t *index_enable;
            hal_bit_t *latch_enable;
            hal_bit_t *latch_polarity;
            hal_bit_t *quadrature_error;
        } pin;

        struct {
            hal_float_t scale;
            hal_bit_t index_invert;
            hal_bit_t index_mask;
            hal_bit_t index_mask_invert;
            hal_bit_t counter_mode;
            hal_bit_t filter;
            hal_float_t vel_timeout;
        } param;

    } hal;

    s32 zero_offset;  // *hal.pin.counts == (*hal.pin.rawcounts - zero_offset)

    u16 prev_reg_count;  // from this and the current count in the register we compute a change-in-counts, which we add to rawcounts

    s32 prev_dS_counts;  // last time the function ran, it saw this many counts from the time before *that*

    u32 prev_control;

    // these two are the datapoint last time we moved (only valid if state == HM2_ENCODER_MOVING)
    s32 prev_event_rawcounts;
    u16 prev_event_reg_timestamp;

    s32 tsc_num_rollovers;
    u16 prev_time_of_interest;

    enum { HM2_ENCODER_STOPPED, HM2_ENCODER_MOVING } state;

} hm2_encoder_instance_t;


typedef struct {
    int num_instances;

    hm2_encoder_instance_t *instance;

    u32 stride;
    u32 clock_frequency;
    u8 version;

    // hw registers
    u32 counter_addr;
    u32 *counter_reg;

    u32 latch_control_addr;
    u32 *control_reg;
    u32 *read_control_reg;

    u32 timestamp_div_addr;
    u32 timestamp_div_reg;  // one register for the whole Function
    hal_float_t seconds_per_tsdiv_clock;

    u32 timestamp_count_addr;
    u32 *timestamp_count_reg;
    u32 prev_timestamp_count_reg;

    u32 filter_rate_addr;
} hm2_encoder_t;

//
// resolver
//

typedef struct {

    struct {

        struct {
            hal_s32_t *rawcounts;
            hal_s32_t *count;
            hal_float_t *angle;
            hal_float_t *position;
            hal_float_t *velocity;
            hal_bit_t *reset;
            hal_bit_t *index_enable;
            hal_bit_t *error;
        } pin;

        struct {
            hal_float_t scale;
            hal_float_t vel_scale;
            hal_u32_t index_div;
        } param;

    } hal;
    
<<<<<<< HEAD
    long long accum;
    long long offset;
    u32 old_reg;
    u32 index_cnts;
=======
    __s64 accum;
    __s64 offset;
    __u32 old_reg;
>>>>>>> e627a38f

} hm2_resolver_instance_t;

typedef struct {
    struct {
        hal_float_t excitation_khz;
    } param;
} hm2_resolver_global_t;

typedef struct {
    int num_instances;
    int num_resolvers;

    hm2_resolver_global_t *hal;
    hm2_resolver_instance_t *instance;

    u32 stride;
    u32 clock_frequency;
    u8 version;

    // hw registers
    u32 status_addr;
    u32 *status_reg;
    
    u32 command_addr;
    
    u32 data_addr;
    
    u32 position_addr;
    u32 *position_reg;

    u32 velocity_addr;
    s32 *velocity_reg;
    
    hal_float_t written_khz;
    hal_float_t kHz;
    
} hm2_resolver_t;


//
// pwmgen
// 

#define HM2_PWMGEN_OUTPUT_TYPE_PWM          1  // this is the same value that the software pwmgen component uses
#define HM2_PWMGEN_OUTPUT_TYPE_UP_DOWN      2  // this is the same value that the software pwmgen component uses
#define HM2_PWMGEN_OUTPUT_TYPE_PDM          3  // software pwmgen does not support pdm as an output type
#define HM2_PWMGEN_OUTPUT_TYPE_PWM_SWAPPED  4  // software pwmgen does not support pwm/swapped output type because it doesnt need to 

typedef struct {

    struct {

        struct {
            hal_float_t *value;
            hal_bit_t *enable;
        } pin;

        struct {
            hal_float_t scale;
            hal_s32_t output_type;
        } param;

    } hal;

    // this keeps track of the output_type that we've told the FPGA, so we
    // know if we need to update it
    s32 written_output_type;

    // this keeps track of the enable bit for this instance that we've told
    // the FPGA, so we know if we need to update it
    s32 written_enable;
} hm2_pwmgen_instance_t;


// these hal params affect all pwmgen instances
typedef struct {
    struct {
        hal_u32_t pwm_frequency;
        hal_u32_t pdm_frequency;
    } param;
} hm2_pwmgen_module_global_t;


typedef struct {
    int num_instances;
    hm2_pwmgen_instance_t *instance;

    u32 clock_frequency;
    u8 version;


    // module-global HAL objects...
    hm2_pwmgen_module_global_t *hal;

    // these keep track of the most recent hal->param.p{d,w}m_frequency
    // that we've told the FPGA about, so we know if we need to update it
    u32 written_pwm_frequency;
    u32 written_pdm_frequency;

    // number of bits of resolution of the PWM signal (PDM is fixed at 12 bits)
    int pwm_bits;


    u32 pwm_value_addr;
    u32 *pwm_value_reg;

    u32 pwm_mode_addr;
    u32 *pwm_mode_reg;

    u32 pwmgen_master_rate_dds_addr;
    u32 pwmgen_master_rate_dds_reg;  // one register for the whole Function

    u32 pdmgen_master_rate_dds_addr;
    u32 pdmgen_master_rate_dds_reg;  // one register for the whole Function

    u32 enable_addr;
    u32 enable_reg;  // one register for the whole Function
} hm2_pwmgen_t;


//
// 3-Phase pwmgen
//


typedef struct {

    struct {

        struct {
            hal_float_t *Avalue;
            hal_float_t *Bvalue;
            hal_float_t *Cvalue;
            hal_bit_t *fault;
            hal_bit_t *enable;
        } pin;

        struct {
            hal_float_t scale;
            hal_float_t deadzone;
            hal_bit_t faultpolarity;
            hal_float_t sampletime;
        } param;

    } hal;

    // these keep track of the written values of each register so we
    // know if an update-write is needed
    // enable is a little more complicated and is based on the read-back
    // of the fault/enable register
    float written_deadzone;
    int written_faultpolarity;
    float written_sampletime;
} hm2_tp_pwmgen_instance_t;

typedef struct {
    struct {
        hal_u32_t pwm_frequency; // One PWM rate for all instances
    } param;
} hm2_tp_pwmgen_global_hal_t;

typedef struct {
    int num_instances;

    hm2_tp_pwmgen_instance_t *instance;

    hm2_tp_pwmgen_global_hal_t *hal;

    u32 clock_frequency;
    u8 version;

    // these keep track of the most recent hal->param.p{d,w}m_frequency
    // that we've told the FPGA about, so we know if we need to update it
    u32 written_pwm_frequency;

    u32 pwm_value_addr; // All three phases share a register (10 bits each)
    u32 *pwm_value_reg; // Pointer to a memory block that holds the set.

    u32 setup_addr; // holds dead-time, fault polarity and ADC sample time
    u32 *setup_reg;

    u32 enable_addr; // a 32-bit enable register for each tp_pwmgen. Seems excessive
    u32 *enable_reg;

    u32 pwmgen_master_rate_dds_addr;
    u32 pwmgen_master_rate_dds_reg;  // one register for the whole Function

} hm2_tp_pwmgen_t;


// 
// ioport
// 

typedef struct {
    int num_instances;

    // register buffers
    // NOTE: there is just one data register for both reading and writing,
    // but the hostmot2 driver's TRAM support can't deal with that so we
    // need two copies...
    u32 data_addr;
    u32 *data_read_reg;
    u32 *data_write_reg;

    u32 ddr_addr;
    u32 *ddr_reg;
    u32 *written_ddr;  // not a register, but a copy of the most recently written value

    u32 alt_source_addr;
    u32 *alt_source_reg;

    u32 open_drain_addr;
    u32 *open_drain_reg;
    u32 *written_open_drain;  // not a register, but a copy of the most recently written value

    u32 output_invert_addr;
    u32 *output_invert_reg;
    u32 *written_output_invert;  // not a register, but a copy of the most recently written value

    u32 clock_frequency;
    u8 version;
} hm2_ioport_t;




// 
// stepgen
// 

typedef struct {
    struct {

        struct {
            hal_float_t *position_cmd;
            hal_float_t *velocity_cmd;
            hal_s32_t *counts;
            hal_float_t *position_fb;
            hal_float_t *velocity_fb;
            hal_bit_t *enable;
            hal_bit_t *control_type;  // 0="position control", 1="velocity control"

            // debug pins
            hal_float_t *dbg_ff_vel;
            hal_float_t *dbg_vel_error;
            hal_float_t *dbg_s_to_match;
            hal_float_t *dbg_err_at_match;
            hal_s32_t *dbg_step_rate;
            hal_float_t *dbg_pos_minus_prev_cmd;
        } pin;

        struct {
            hal_float_t position_scale;
            hal_float_t maxvel;
            hal_float_t maxaccel;

            hal_u32_t steplen;
            hal_u32_t stepspace;
            hal_u32_t dirsetup;
            hal_u32_t dirhold;

            hal_u32_t step_type;
        } param;

    } hal;

    // this variable holds the previous position command, for
    // computing the feedforward velocity
    hal_float_t old_position_cmd;

    u32 prev_accumulator;

    // this is a 48.16 signed fixed-point representation of the current
    // stepgen position (16 bits of sub-step resolution)
    s64 subcounts;

    u32 written_steplen;
    u32 written_stepspace;
    u32 written_dirsetup;
    u32 written_dirhold;

    u32 written_step_type;
} hm2_stepgen_instance_t;


typedef struct {
    int num_instances;
    hm2_stepgen_instance_t *instance;

    u32 clock_frequency;
    u8 version;

    // write this (via TRAM) every hm2_<foo>.write
    u32 step_rate_addr;
    u32 *step_rate_reg;

    // read this (via TRAM) every hm2_<foo>.read
    u32 accumulator_addr;
    u32 *accumulator_reg;

    u32 mode_addr;
    u32 *mode_reg;

    u32 dir_setup_time_addr;
    u32 *dir_setup_time_reg;

    u32 dir_hold_time_addr;
    u32 *dir_hold_time_reg;

    u32 pulse_width_addr;
    u32 *pulse_width_reg;

    u32 pulse_idle_width_addr;
    u32 *pulse_idle_width_reg;

    // FIXME: these two are not supported yet
    u32 table_sequence_data_setup_addr;
    u32 table_sequence_length_addr;

    u32 master_dds_addr;
} hm2_stepgen_t;

//
// Buffered SPI transciever
// 

typedef struct {
    u32 cd[16];
    u16 addr[16];
    int conf_flag[16];
    u16 cd_addr;
    u16 count_addr;
    hal_u32_t *count;
    int num_frames;
    u32 clock_freq;
    u16 base_address;
    u32 register_stride;
    u32 instance_stride;
    char name[HAL_NAME_LEN+1];
    void *read_function;
    void *write_function;
    void *subdata;
} hm2_bspi_instance_t;

typedef struct {
    int version;
    int num_instances;
    hm2_bspi_instance_t *instance;
    u8 instances;
    u8 num_registers;
} hm2_bspi_t;

//
// UART
// 

typedef struct {
    u32 clock_freq;
    u32 bitrate;
    u32 tx_fifo_count_addr;
    u32 tx_fifo_count;
    u32 tx_bitrate_addr;
    u32 tx1_addr;
    u32 tx2_addr;
    u32 tx3_addr;
    u32 tx4_addr;
    u32 tx_mode_addr;
    u32 rx_fifo_count_addr;
    u32 rx_bitrate_addr;
    u32 rx1_addr;
    u32 rx2_addr;
    u32 rx3_addr;
    u32 rx4_addr;
    u32 rx_mode_addr;
    char name[HAL_NAME_LEN+1];
} hm2_uart_instance_t;

typedef struct {
    int version;
    int num_instances;
    hm2_uart_instance_t *instance;
    u8 instances;
    u8 num_registers;
} hm2_uart_t;

// 
// watchdog
// 

typedef struct {
    struct {

        struct {
            hal_bit_t *has_bit;
        } pin;

        struct {
            hal_u32_t timeout_ns;
        } param;

    } hal;

    u32 written_timeout_ns;

    int enable;  // gets set to 0 at load time, gets set to 1 at first pet_watchdog
    int written_enable;

    // This is a flag to help warn the user if they specify a too-short
    // timeout.  The flag gets set to 0 whenever the user changes the
    // timeout.  The pet_watchdog() funtion checks the requested timeout
    // against the reported period, if if it's dangeriously short it warns
    // about it once, and sets this flag to remind it not to warn again
    // (until the user changes the timeout again).
    int warned_about_short_timeout;
} hm2_watchdog_instance_t;


typedef struct {
    int num_instances;
    hm2_watchdog_instance_t *instance;

    u32 clock_frequency;
    u8 version;

    u32 timer_addr;
    u32 *timer_reg;

    u32 status_addr;
    u32 *status_reg;

    u32 reset_addr;
    u32 *reset_reg;
} hm2_watchdog_t;

//
// On-board LEDs
//

typedef struct {
        hal_bit_t *led;
    } hm2_led_instance_t ;

typedef struct {

    int num_instances ;

    hm2_led_instance_t *instance ;

    u32 written_buff ;

    u32 led_addr;
    u32 *led_reg;

} hm2_led_t ;


// 
// raw peek/poke access
//

typedef struct {
    struct {
        struct {
            hal_u32_t *read_address;
            hal_u32_t *read_data;

            hal_u32_t *write_address;
            hal_u32_t *write_data;
            hal_bit_t *write_strobe;

            hal_bit_t *dump_state;
        } pin;
    } hal;
} hm2_raw_t;




// 
// this struct hold an entry in our Translation RAM region list
//

typedef struct {
    u16 addr;
    u16 size;
    u32 **buffer;
    struct list_head list;
} hm2_tram_entry_t;




// 
// this struct holds a HostMot2 instance
//

typedef struct {
    hm2_lowlevel_io_t *llio;

    struct {
        int num_encoders;
        int num_resolvers;
        int num_pwmgens;
        int num_tp_pwmgens;
        int num_stepgens;
        int num_leds;
        int num_sserials;
        int num_bspis;
        int num_uarts;
        char sserial_modes[4][8];
        int enable_raw;
        char *firmware;
    } config;

    char config_name[HM2_CONFIGNAME_LENGTH + 1];
    u16 idrom_offset;

    hm2_idrom_t idrom;

    hm2_module_descriptor_t md[HM2_MAX_MODULE_DESCRIPTORS];
    int num_mds;

    int use_serial_numbers;
    
    hm2_pin_t *pin;
    int num_pins;

    // this keeps track of all the tram entries
    struct list_head tram_read_entries;
    u32 *tram_read_buffer;
    u16 tram_read_size;

    struct list_head tram_write_entries;
    u32 *tram_write_buffer;
    u16 tram_write_size;

    // the hostmot2 "Functions"
    hm2_encoder_t encoder;
    hm2_resolver_t resolver;
    hm2_pwmgen_t pwmgen;
    hm2_tp_pwmgen_t tp_pwmgen;
    hm2_stepgen_t stepgen;
    hm2_sserial_t sserial;
    hm2_bspi_t bspi;
    hm2_uart_t uart;
    hm2_ioport_t ioport;
    hm2_watchdog_t watchdog;
    hm2_led_t led;

    hm2_raw_t *raw;

    struct list_head list;
} hostmot2_t;


//
// misc little helper functions
//

// this one just returns TRUE if the MD is good, FALSE if not
int hm2_md_is_consistent(
    hostmot2_t *hm2,
    int md_index,
    u8 version,
    u8 num_registers,
    u32 instance_stride,
    u32 multiple_registers
);

// this one prints a warning message about the unexpected MD,
// *then* returns TRUE if the MD is good, FALSE if not
int hm2_md_is_consistent_or_complain(
    hostmot2_t *hm2,
    int md_index,
    u8 version,
    u8 num_registers,
    u32 instance_stride,
    u32 multiple_registers
);

const char *hm2_get_general_function_name(int gtag);

const char *hm2_hz_to_mhz(u32 freq_hz);

void hm2_print_modules(hostmot2_t *hm2);

// functions to get handles to components by name
hm2_sserial_remote_t *hm2_get_sserial(hostmot2_t **hm2, char *name);
int hm2_get_bspi(hostmot2_t **hm2, char *name);
int hm2_get_uart(hostmot2_t **hm2, char *name);


//
// Translation RAM functions
//

int hm2_register_tram_read_region(hostmot2_t *hm2, u16 addr, u16 size, u32 **buffer);
int hm2_register_tram_write_region(hostmot2_t *hm2, u16 addr, u16 size, u32 **buffer);
int hm2_allocate_tram_regions(hostmot2_t *hm2);
int hm2_tram_read(hostmot2_t *hm2);
int hm2_tram_write(hostmot2_t *hm2);
void hm2_tram_cleanup(hostmot2_t *hm2);




//
// functions for dealing with Pin Descriptors and pins
//

int hm2_read_pin_descriptors(hostmot2_t *hm2);
void hm2_configure_pins(hostmot2_t *hm2);
void hm2_print_pin_usage(hostmot2_t *hm2);
void hm2_set_pin_direction(hostmot2_t *hm2, int pin_number, int direction);  // gpio needs this
void hm2_set_pin_source(hostmot2_t *hm2, int pin_number, int source);




//
// ioport functions
// this includes the gpio stuff exported to hal
//

int hm2_ioport_parse_md(hostmot2_t *hm2, int md_index);
void hm2_ioport_cleanup(hostmot2_t *hm2);
void hm2_ioport_force_write(hostmot2_t *hm2);
void hm2_ioport_write(hostmot2_t *hm2);
void hm2_ioport_print_module(hostmot2_t *hm2);
void hm2_ioport_gpio_tram_write_init(hostmot2_t *hm2);

int hm2_ioport_gpio_export_hal(hostmot2_t *hm2);
void hm2_ioport_gpio_process_tram_read(hostmot2_t *hm2);
void hm2_ioport_gpio_prepare_tram_write(hostmot2_t *hm2);

void hm2_ioport_gpio_read(hostmot2_t *hm2);
void hm2_ioport_gpio_write(hostmot2_t *hm2);




//
// encoder functions
//

int hm2_encoder_parse_md(hostmot2_t *hm2, int md_index);
void hm2_encoder_tram_init(hostmot2_t *hm2);
void hm2_encoder_process_tram_read(hostmot2_t *hm2, long l_period_ns);
void hm2_encoder_write(hostmot2_t *hm2);
void hm2_encoder_cleanup(hostmot2_t *hm2);
void hm2_encoder_print_module(hostmot2_t *hm2);
void hm2_encoder_force_write(hostmot2_t *hm2);

//
// resolver functions
//


int hm2_resolver_parse_md(hostmot2_t *hm2, int md_index);
void hm2_resolver_process_tram_read(hostmot2_t *hm2, long period);
void hm2_resolver_cleanup(hostmot2_t *hm2);
void hm2_resolver_print_module(hostmot2_t *hm2);
void hm2_resolver_write(hostmot2_t *hm2, long period);

//
// pwmgen functions
//

int hm2_pwmgen_parse_md(hostmot2_t *hm2, int md_index);
void hm2_pwmgen_print_module(hostmot2_t *hm2);
void hm2_pwmgen_cleanup(hostmot2_t *hm2);
void hm2_pwmgen_write(hostmot2_t *hm2);
void hm2_pwmgen_force_write(hostmot2_t *hm2);
void hm2_pwmgen_prepare_tram_write(hostmot2_t *hm2);


//
// Three Phase pwmgen functions
//

int  hm2_tp_pwmgen_parse_md(hostmot2_t *hm2, int md_index);
void hm2_tp_pwmgen_print_module(hostmot2_t *hm2);
void hm2_tp_pwmgen_cleanup(hostmot2_t *hm2);
void hm2_tp_pwmgen_write(hostmot2_t *hm2);
void hm2_tp_pwmgen_force_write(hostmot2_t *hm2);
void hm2_tp_pwmgen_prepare_tram_write(hostmot2_t *hm2);
void hm2_tp_pwmgen_read(hostmot2_t *hm2);


//
// stepgen functions
//

int hm2_stepgen_parse_md(hostmot2_t *hm2, int md_index);
void hm2_stepgen_print_module(hostmot2_t *hm2);
void hm2_stepgen_force_write(hostmot2_t *hm2);
void hm2_stepgen_write(hostmot2_t *hm2);
void hm2_stepgen_tram_init(hostmot2_t *hm2);
void hm2_stepgen_prepare_tram_write(hostmot2_t *hm2, long period);
void hm2_stepgen_process_tram_read(hostmot2_t *hm2, long period);
void hm2_stepgen_allocate_pins(hostmot2_t *hm2);

//
// Smart Serial functions
//

int  hm2_sserial_parse_md(hostmot2_t *hm2, int md_index);
void hm2_sserial_print_module(hostmot2_t *hm2);
void hm2_sserial_force_write(hostmot2_t *hm2);
void hm2_sserial_prepare_tram_write(hostmot2_t *hm2, long period);
void hm2_sserial_process_tram_read(hostmot2_t *hm2, long period);
void hm2_sserial_cleanup(hostmot2_t *hm2);
int hm2_sserial_waitfor(hostmot2_t *hm2, u32 addr, u32 mask, int ms);
int hm2_sserial_check_errors(hostmot2_t *hm2, hm2_sserial_instance_t *inst);
int hm2_sserial_setup_channel(hostmot2_t *hm2, hm2_sserial_instance_t *inst, int index);
int hm2_sserial_setup_remotes(hostmot2_t *hm2, hm2_sserial_instance_t *inst, hm2_module_descriptor_t *md);
void hm2_sserial_setmode(hostmot2_t *hm2, hm2_sserial_instance_t *inst);
int hm2_sserial_create_pins(hostmot2_t *hm2, hm2_sserial_instance_t *inst, hm2_sserial_remote_t *chan);
int hm2_sserial_read_configs(hostmot2_t *hm2, hm2_sserial_instance_t *inst, hm2_sserial_remote_t *chan);
void hm2_sserial_setmode(hostmot2_t *hm2, hm2_sserial_instance_t *inst);

//
// Buffered SPI functions
//

int  hm2_bspi_parse_md(hostmot2_t *hm2, int md_index);
void hm2_bspi_print_module(hostmot2_t *hm2);
void hm2_bspi_cleanup(hostmot2_t *hm2);
void hm2_bspi_write(hostmot2_t *hm2);
void hm2_bspi_force_write(hostmot2_t *hm2);
void hm2_bspi_prepare_tram_write(hostmot2_t *hm2, long period);
void hm2_bspi_process_tram_read(hostmot2_t *hm2, long period);
int hm2_allocate_bspi_tram(char* name);
int hm2_bspi_write_chan(char* name, int chan, u32 val);
int hm2_allocate_bspi_tram(char* name);
int hm2_tram_add_bspi_frame(char *name, int chan, u32 **wbuff, u32 **rbuff);
int hm2_bspi_setup_chan(char *name, int chan, int cs, int bits, float mhz, 
                        int delay, int cpol, int cpha, int clear, int echo);
int hm2_bspi_set_read_function(char *name, void *func, void *subdata);
int hm2_bspi_set_write_function(char *name, void *func, void *subdata);

//
// UART functions
//

int  hm2_uart_parse_md(hostmot2_t *hm2, int md_index);
void hm2_uart_print_module(hostmot2_t *hm2);
void hm2_uart_cleanup(hostmot2_t *hm2);
void hm2_uart_write(hostmot2_t *hm2);
void hm2_uart_force_write(hostmot2_t *hm2);
void hm2_uart_prepare_tram_write(hostmot2_t *hm2, long period);
void hm2_uart_process_tram_read(hostmot2_t *hm2, long period);
int hm2_uart_setup(char *name, int bitrate, s32 tx_mode, s32 rx_mode);
int hm2_uart_send(char *name, unsigned char data[], int count);
int hm2_uart_read(char *name, unsigned char data[]);

// 
// watchdog functions
// 

int hm2_watchdog_parse_md(hostmot2_t *hm2, int md_index);
void hm2_watchdog_print_module(hostmot2_t *hm2);
void hm2_watchdog_cleanup(hostmot2_t *hm2);
void hm2_watchdog_read(hostmot2_t *hm2);
void hm2_watchdog_write(hostmot2_t *hm2);
void hm2_watchdog_force_write(hostmot2_t *hm2);




// 
// LED functions
//

int hm2_led_parse_md(hostmot2_t *hm2, int md_index);
void hm2_led_write(hostmot2_t *hm2);
void hm2_led_cleanup(hostmot2_t *hm2);

//
// the raw interface lets you peek and poke the hostmot2 instance from HAL
//

int hm2_raw_setup(hostmot2_t *hm2);
void hm2_raw_read(hostmot2_t *hm2);
void hm2_raw_write(hostmot2_t *hm2);




// write all settings out to the FPGA
// used by hm2_register() to initialize and by hm2_pet_watchdog() to recover from io errors and watchdog errors
void hm2_force_write(hostmot2_t *hm2);

#endif<|MERGE_RESOLUTION|>--- conflicted
+++ resolved
@@ -354,16 +354,10 @@
 
     } hal;
     
-<<<<<<< HEAD
-    long long accum;
-    long long offset;
-    u32 old_reg;
-    u32 index_cnts;
-=======
     __s64 accum;
     __s64 offset;
     __u32 old_reg;
->>>>>>> e627a38f
+    __u32 index_cnts;
 
 } hm2_resolver_instance_t;
 
