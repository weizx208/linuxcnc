//
//    Copyright (C) 2010 Andy Pugh
//	  Heavily based on pwmgen.c (C) Sebastian Kuzminsky

//    This program is free software; you can redistribute it and/or modify
//    it under the terms of the GNU General Public License as published by
//    the Free Software Foundation; either version 2 of the License, or
//    (at your option) any later version.
//
//    This program is distributed in the hope that it will be useful,
//    but WITHOUT ANY WARRANTY; without even the implied warranty of
//    MERCHANTABILITY or FITNESS FOR A PARTICULAR PURPOSE.  See the
//    GNU General Public License for more details.
//
//    You should have received a copy of the GNU General Public License
//    along with this program; if not, write to the Free Software
//    Foundation, Inc., 51 Franklin St, Fifth Floor, Boston, MA  02110-1301 USA
//

#include <rtapi_slab.h>
#include <rtapi_stdint.h>

#include "rtapi.h"
#include "rtapi_string.h"
#include "rtapi_math.h"

#include "hal.h"

#include "hal/drivers/mesa-hostmot2/hostmot2.h"

void hm2_tp_pwmgen_handle_pwm_frequency(hostmot2_t *hm2) {
    rtapi_u32 dds;
	int deadtime;
	int i;

    if (hm2->tp_pwmgen.hal->param.pwm_frequency < 1) {
        HM2_ERR("3pwmgen.pwm_frequency %d is too low, setting to 1\n",
            hm2->tp_pwmgen.hal->param.pwm_frequency);
        hm2->tp_pwmgen.hal->param.pwm_frequency = 1;
    }


    //
    // pwm_frequency is the user's desired PWM frequency in Hz
    //
    // PWMClock is controlled by the 16-bit PWM Master Rate DDS Register:
    //     PWMClock = ClockHigh * DDS / 65536
    //
    // Counter is fixed at 11 bits wide for 3-Phase PWM.

    // The key equation is:
    //     PWMFreq = PWMClock / 2048

    // Solve for DDS:
    //     PWMFreq * (65536 * 2048) = ClockHigh * DDS
    //     DDS = (PWMFreq * 65536 * 2048) / ClockHigh
    //

    // check that the frequency is achievable
    dds = ((double)hm2->tp_pwmgen.hal->param.pwm_frequency * 65536.0 * 2048.0)
            / (double)hm2->tp_pwmgen.clock_frequency;
    if (dds < 65536) {
        hm2->tp_pwmgen.pwmgen_master_rate_dds_reg = dds;
    } else {
	// not possible so try the fastest we can
        //     PWMFreq = (ClockHigh * DDS) / (65536 * 2048)
	dds = 65535;
	hm2->tp_pwmgen.hal->param.pwm_frequency =
            ((double)hm2->tp_pwmgen.clock_frequency * 65535.0)
            / (65536.0 * 2048.0);
	HM2_ERR("max PWM frequency is %d Hz\n",
            hm2->tp_pwmgen.hal->param.pwm_frequency);
	hm2->tp_pwmgen.pwmgen_master_rate_dds_reg = dds;
    }

    // Now recalculate the deadtime.
    // This is specified in nS in the pin but 2/TPPWMCLK in the register.
    // = (2*65536*1e9 / ClockHigh*dds)nS

    for (i=0; i < hm2->tp_pwmgen.num_instances; i++) {
        if (hm2->tp_pwmgen.instance[i].hal.param.sampletime > 1){
                HM2_ERR("Max sampletime is 1 (end of PWM cycle");
                hm2->tp_pwmgen.instance[i].hal.param.sampletime = 1;
        }
        else if (hm2->tp_pwmgen.instance[i].hal.param.sampletime < 0){
                HM2_ERR("Min sampletime is 0 (beginning of PWM cycle");
                hm2->tp_pwmgen.instance[i].hal.param.sampletime = 0;
        }

        deadtime = (hm2->tp_pwmgen.instance[i].hal.param.deadzone
            * hm2->tp_pwmgen.clock_frequency * dds) / (2 * 65536 * 1e9);

        if (deadtime > 511){
                deadtime = 511;
                hm2->tp_pwmgen.instance[i].hal.param.deadzone =
                    ((double)deadtime * 2.0 * 65536.0 * 1.0e9)
                    /((double)hm2->tp_pwmgen.clock_frequency * dds);
                HM2_ERR("At this PWM frequency the maximum deadtime is %dnS\n",
                    (int)hm2->tp_pwmgen.instance[i].hal.param.deadzone);
        }
        else if (deadtime < 0) {
                HM2_ERR("Deadtime must be positive");
                deadtime = 0;
                hm2->tp_pwmgen.instance[i].hal.param.deadzone = 0;
        }

        // Now setup the control register

        hm2->tp_pwmgen.setup_reg[i] = (
             ((int)(hm2->tp_pwmgen.instance[i].hal.param.sampletime*1023) << 16)
             +((hm2->tp_pwmgen.instance[i].hal.param.faultpolarity != 0) << 15)
             +(deadtime));
	}
}


void hm2_tp_pwmgen_force_write(hostmot2_t *hm2) {
    int i;

    if (hm2->tp_pwmgen.num_instances == 0) return;

    // This sets the pwmgen_dds register and also the  deadtime/sample time
    // register
    hm2_tp_pwmgen_handle_pwm_frequency(hm2);

    // update enable and setup registers
    for (i = 0; i < hm2->tp_pwmgen.num_instances; i ++) {
        if (*hm2->tp_pwmgen.instance[i].hal.pin.enable)
                hm2->tp_pwmgen.enable_reg[i] = 1;
        else
            hm2->tp_pwmgen.enable_reg[i] = 0;
    }

    //write out the values to their registers
    hm2->llio->write(hm2->llio, hm2->tp_pwmgen.setup_addr, hm2->tp_pwmgen.setup_reg, (hm2->tp_pwmgen.num_instances * sizeof(rtapi_u32)));
    hm2->llio->write(hm2->llio, hm2->tp_pwmgen.enable_addr, hm2->tp_pwmgen.enable_reg, (hm2->tp_pwmgen.num_instances * sizeof(rtapi_u32)));
    hm2->llio->write(hm2->llio, hm2->tp_pwmgen.pwmgen_master_rate_dds_addr, &hm2->tp_pwmgen.pwmgen_master_rate_dds_reg, sizeof(rtapi_u32));

    if ((*hm2->llio->io_error) != 0) return;

    for (i = 0; i < hm2->tp_pwmgen.num_instances; i ++) {
        hm2->tp_pwmgen.instance[i].written_faultpolarity = hm2->tp_pwmgen.instance[i].hal.param.faultpolarity;
        hm2->tp_pwmgen.instance[i].written_deadzone = hm2->tp_pwmgen.instance[i].hal.param.deadzone;
        hm2->tp_pwmgen.instance[i].written_sampletime = hm2->tp_pwmgen.instance[i].hal.param.sampletime;
    }

    hm2->tp_pwmgen.written_pwm_frequency = hm2->tp_pwmgen.hal->param.pwm_frequency;
}


//
// Update the Registers of all Three Phase pwmgen instances that need it
//

void hm2_tp_pwmgen_write(hostmot2_t *hm2) {
    int i;

    if (hm2->tp_pwmgen.num_instances == 0) return;

    // check pwm frequency
    if (hm2->tp_pwmgen.hal->param.pwm_frequency != hm2->tp_pwmgen.written_pwm_frequency) goto force_write;

    // update enable register?
    for (i = 0; i < hm2->tp_pwmgen.num_instances; i ++) {
        if ((hm2->tp_pwmgen.instance[i].hal.param.deadzone != hm2->tp_pwmgen.instance[i].written_deadzone)
		 || (hm2->tp_pwmgen.instance[i].hal.param.sampletime != hm2->tp_pwmgen.instance[i].written_sampletime)
		 || (hm2->tp_pwmgen.instance[i].hal.param.faultpolarity != hm2->tp_pwmgen.instance[i].written_faultpolarity))
            goto force_write;

    // The enable register is a little odd. Writing a 1 to bit0 of the
    // register is a request to enable, however the state of the bit,
    // and the physical amp-enable pin, depends on the fault status.  So
    // rather than check with a "written_enable" variable we attempt to
    // enable if there is a mismatch between the hal-pin and the enable
    // bit.

        if ((*hm2->tp_pwmgen.instance[i].hal.pin.enable != (hm2->tp_pwmgen.enable_reg[i] & 1)))
            goto force_write;
    }

    return;

force_write:
    hm2_tp_pwmgen_force_write(hm2);
}

//
// Read the fault bit for each instance
//
void hm2_tp_pwmgen_queue_read(hostmot2_t *hm2) {
    hm2->llio->queue_read(hm2->llio, hm2->tp_pwmgen.enable_addr, hm2->tp_pwmgen.enable_reg, (hm2->tp_pwmgen.num_instances * sizeof(rtapi_u32)));
}

void hm2_tp_pwmgen_process_read(hostmot2_t *hm2) {
    int i;
<<<<<<< HEAD
    hm2->llio->read(hm2->llio, hm2->tp_pwmgen.enable_addr, hm2->tp_pwmgen.enable_reg, (hm2->tp_pwmgen.num_instances * sizeof(rtapi_u32)));
=======
>>>>>>> bc4a0dfc
    for (i = 0 ; i < hm2->tp_pwmgen.num_instances ; i++) {
        *hm2->tp_pwmgen.instance[i].hal.pin.fault
            = (hm2->tp_pwmgen.enable_reg[i] & 2);
    }
}


int hm2_tp_pwmgen_parse_md(hostmot2_t *hm2, int md_index) {
    hm2_module_descriptor_t *md = &hm2->md[md_index];
    int r;


    //
    // some standard sanity checks
    //

    if (!hm2_md_is_consistent_or_complain(hm2, md_index, 0, 4, 4, 0x0003)) {
        HM2_ERR("inconsistent Module Descriptor!\n");
        return -EINVAL;
    }

    if (hm2->tp_pwmgen.num_instances != 0) {
        HM2_ERR(
            "found duplicate Module Descriptor for %s (inconsistent firmware), not loading driver\n",
	    hm2_get_general_function_name(md->gtag)
	);
        return -EINVAL;
    }

    if (hm2->config.num_tp_pwmgens > md->instances) {
        HM2_ERR(
            "config.num_3pwmgens=%d, but only %d are available, not loading driver\n",
            hm2->config.num_tp_pwmgens,
            md->instances
        );
        return -EINVAL;
    }

    if (hm2->config.num_tp_pwmgens == 0) {
        return 0;
    }

    //
    // looks good, start initializing
    //


    if (hm2->config.num_tp_pwmgens == -1) {
        hm2->tp_pwmgen.num_instances = md->instances;
    } else {
        hm2->tp_pwmgen.num_instances = hm2->config.num_tp_pwmgens;
    }


    // allocate the module-global HAL shared memory

    hm2->tp_pwmgen.instance = (hm2_tp_pwmgen_instance_t *)hal_malloc(hm2->tp_pwmgen.num_instances * sizeof(hm2_tp_pwmgen_instance_t));
    if (hm2->tp_pwmgen.instance == NULL) {
        HM2_ERR("out of memory!\n");
        r = -ENOMEM;
        goto fail0;
    }

    hm2->tp_pwmgen.hal = (hm2_tp_pwmgen_global_hal_t *)hal_malloc(sizeof(hm2_tp_pwmgen_global_hal_t));
    if (hm2->tp_pwmgen.instance == NULL) {
        HM2_ERR("out of memory!\n");
        r = -ENOMEM;
        goto fail0;
    }


    hm2->tp_pwmgen.clock_frequency = md->clock_freq;
    hm2->tp_pwmgen.version = md->version;

    hm2->tp_pwmgen.pwm_value_addr = md->base_address + (0 * md->register_stride);
    hm2->tp_pwmgen.pwmgen_master_rate_dds_addr = md->base_address + (3 * md->register_stride);
    hm2->tp_pwmgen.enable_addr = md->base_address + (1 * md->register_stride);
    hm2->tp_pwmgen.setup_addr = md->base_address + (2 * md->register_stride);

    //Allocate some memory for the parameter registers. The value equivalent is handled in the tram section
    hm2->tp_pwmgen.setup_reg = (rtapi_u32 *)rtapi_kmalloc(hm2->tp_pwmgen.num_instances * sizeof(rtapi_u32), RTAPI_GFP_KERNEL);
    if (hm2->tp_pwmgen.setup_reg == NULL) {
        HM2_ERR("out of memory!\n");
        r = -ENOMEM;
        goto fail1;
    }
    hm2->tp_pwmgen.enable_reg = (rtapi_u32 *)rtapi_kmalloc(hm2->tp_pwmgen.num_instances * sizeof(rtapi_u32), RTAPI_GFP_KERNEL);
    if (hm2->tp_pwmgen.enable_reg == NULL) {
        HM2_ERR("out of memory!\n");
        r = -ENOMEM;
        goto fail2;
    }

    // Register the PWM values with the TRAM
    r = hm2_register_tram_write_region(hm2, hm2->tp_pwmgen.pwm_value_addr, (hm2->tp_pwmgen.num_instances * sizeof(rtapi_u32)), &hm2->tp_pwmgen.pwm_value_reg);
    if (r < 0) {
        HM2_ERR("error registering tram write region for 3PWM Value register (%d)\n", r);
        goto fail2;
    }

    // export to HAL
    // FIXME: r hides the r in enclosing function, and it returns the wrong thing
    {
        int i;
        int r;
        char name[HAL_NAME_LEN + 1];

        // this hal parameter affects all the 3-Phase pwmgen instances
        r = hal_param_u32_newf(
	    HAL_RW,
	    &(hm2->tp_pwmgen.hal->param.pwm_frequency),
	    hm2->llio->comp_id,
	    "%s.3pwmgen.frequency",
	    hm2->llio->name
        );
        if (r < 0) {
            HM2_ERR("error adding pin 3pwmgen.frequency param, aborting\n");
            goto fail2;
        }

        hm2->tp_pwmgen.hal->param.pwm_frequency = 20000;
        hm2->tp_pwmgen.written_pwm_frequency = 0; // force a write


        for (i = 0; i < hm2->tp_pwmgen.num_instances; i ++) {
            // pins
            rtapi_snprintf(name, sizeof(name), "%s.3pwmgen.%02d.A-value", hm2->llio->name, i);
            r = hal_pin_float_new(name, HAL_IN, &(hm2->tp_pwmgen.instance[i].hal.pin.Avalue), hm2->llio->comp_id);
            if (r < 0) {
                HM2_ERR("error adding pin '%s', aborting\n", name);
                goto fail2;
            }

	    rtapi_snprintf(name, sizeof(name), "%s.3pwmgen.%02d.B-value", hm2->llio->name, i);
            r = hal_pin_float_new(name, HAL_IN, &(hm2->tp_pwmgen.instance[i].hal.pin.Bvalue), hm2->llio->comp_id);
            if (r < 0) {
                HM2_ERR("error adding pin '%s', aborting\n", name);
                goto fail2;
            }

	    rtapi_snprintf(name, sizeof(name), "%s.3pwmgen.%02d.C-value", hm2->llio->name, i);
            r = hal_pin_float_new(name, HAL_IN, &(hm2->tp_pwmgen.instance[i].hal.pin.Cvalue), hm2->llio->comp_id);
            if (r < 0) {
                HM2_ERR("error adding pin '%s', aborting\n", name);
                goto fail2;
            }

            rtapi_snprintf(name, sizeof(name), "%s.3pwmgen.%02d.enable", hm2->llio->name, i);
            r = hal_pin_bit_new(name, HAL_IN, &(hm2->tp_pwmgen.instance[i].hal.pin.enable), hm2->llio->comp_id);
            if (r < 0) {
                HM2_ERR("error adding pin '%s', aborting\n", name);
                goto fail2;
            }

	    rtapi_snprintf(name, sizeof(name), "%s.3pwmgen.%02d.fault", hm2->llio->name, i);
            r = hal_pin_bit_new(name, HAL_OUT, &(hm2->tp_pwmgen.instance[i].hal.pin.fault), hm2->llio->comp_id);
            if (r < 0) {
                HM2_ERR("error adding pin '%s', aborting\n", name);
                goto fail2;
            }

            // parameters

            rtapi_snprintf(name, sizeof(name), "%s.3pwmgen.%02d.scale", hm2->llio->name, i);
            r = hal_param_float_new(name, HAL_RW, &(hm2->tp_pwmgen.instance[i].hal.param.scale), hm2->llio->comp_id);
            if (r < 0) {
                HM2_ERR("error adding param '%s', aborting\n", name);
                goto fail2;
            }

	    rtapi_snprintf(name, sizeof(name), "%s.3pwmgen.%02d.deadtime", hm2->llio->name, i);
            r = hal_param_float_new(name, HAL_RW, &(hm2->tp_pwmgen.instance[i].hal.param.deadzone), hm2->llio->comp_id);
            if (r < 0) {
                HM2_ERR("error adding param '%s', aborting\n", name);
                goto fail2;
            }

	    rtapi_snprintf(name, sizeof(name), "%s.3pwmgen.%02d.fault-invert", hm2->llio->name, i);
            r = hal_param_bit_new(name, HAL_RW, &(hm2->tp_pwmgen.instance[i].hal.param.faultpolarity), hm2->llio->comp_id);
            if (r < 0) {
                HM2_ERR("error adding param '%s', aborting\n", name);
                goto fail2;
            }

	    rtapi_snprintf(name, sizeof(name), "%s.3pwmgen.%02d.sample-time", hm2->llio->name, i);
            r = hal_param_float_new(name, HAL_RW, &(hm2->tp_pwmgen.instance[i].hal.param.sampletime), hm2->llio->comp_id);
            if (r < 0) {
                HM2_ERR("error adding param '%s', aborting\n", name);
                goto fail2;
            }


            // init hal objects
            *(hm2->tp_pwmgen.instance[i].hal.pin.enable) = 0;
            *(hm2->tp_pwmgen.instance[i].hal.pin.Avalue) = 0.0;
	    *(hm2->tp_pwmgen.instance[i].hal.pin.Bvalue) = 0.0;
	    *(hm2->tp_pwmgen.instance[i].hal.pin.Cvalue) = 0.0;

            hm2->tp_pwmgen.instance[i].hal.param.scale = 1.0;
            hm2->tp_pwmgen.instance[i].hal.param.sampletime = 0.5;
	    hm2->tp_pwmgen.instance[i].hal.param.faultpolarity = 0.0; //active low
	    hm2->tp_pwmgen.instance[i].hal.param.deadzone = 5000; // 5000nS conservative deadzone for safety

            hm2->tp_pwmgen.instance[i].written_sampletime = -666;       // force an update at the start
        }
    }

    return hm2->tp_pwmgen.num_instances;

fail2:
    rtapi_kfree(hm2->tp_pwmgen.enable_reg);

fail1:
    rtapi_kfree(hm2->tp_pwmgen.setup_reg);

fail0:
    hm2->tp_pwmgen.num_instances = 0;
    return r;
}

void hm2_tp_pwmgen_print_module(hostmot2_t *hm2) {
    int i;
    HM2_PRINT("3-phase PWMGen: %d\n", hm2->tp_pwmgen.num_instances);
    if (hm2->tp_pwmgen.num_instances <= 0) return;
    HM2_PRINT("    clock_frequency: %d Hz (%s MHz)\n", hm2->tp_pwmgen.clock_frequency, hm2_hz_to_mhz(hm2->tp_pwmgen.clock_frequency));
    HM2_PRINT("    version: %d\n", hm2->tp_pwmgen.version);
    HM2_PRINT("    pwmgen_master_rate_dds: 0x%08X (%d)\n", hm2->tp_pwmgen.pwmgen_master_rate_dds_reg, hm2->tp_pwmgen.pwmgen_master_rate_dds_reg);
    HM2_PRINT("    pwmgen_master_rate_dds_addr: 0x%04X\n", hm2->tp_pwmgen.pwmgen_master_rate_dds_addr);

    for (i = 0; i < hm2->tp_pwmgen.num_instances; i ++) {
        HM2_PRINT("    instance %d:\n", i);
        HM2_PRINT("        hw:\n");
        HM2_PRINT("    pwm_value_addr: 0x%04X\n", hm2->tp_pwmgen.pwm_value_addr);
        HM2_PRINT("            pwm_val:0x%08X\n", hm2->tp_pwmgen.pwm_value_reg[i]);
        HM2_PRINT("            enable: 0x%08X\n", hm2->tp_pwmgen.enable_reg[i]);
        HM2_PRINT("             setup: 0x%08X\n", hm2->tp_pwmgen.setup_reg[i]);
    }
}


void hm2_tp_pwmgen_prepare_tram_write(hostmot2_t *hm2) {
    int i;

    if (hm2->tp_pwmgen.num_instances <= 0) return;

    for (i = 0; i < hm2->tp_pwmgen.num_instances; i ++) {
        double scaled_Avalue;
        double scaled_Bvalue;
        double scaled_Cvalue;

        // When disabled the 3pwmgen sets both sets of drivers to zero.
        // No need to handle that here (In contrast to the conventional
        // pwmgen)

        // Check for /0 problems
        if (hm2->tp_pwmgen.instance[i].hal.param.scale ==0) {
            hm2->tp_pwmgen.instance[i].hal.param.scale = 1;
            HM2_ERR("3pwmgen scale must be greater than zero. Scale set to %i", (int)hm2->tp_pwmgen.instance[i].hal.param.scale);
        }

        scaled_Avalue = (*hm2->tp_pwmgen.instance[i].hal.pin.Avalue / hm2->tp_pwmgen.instance[i].hal.param.scale);
        scaled_Bvalue = (*hm2->tp_pwmgen.instance[i].hal.pin.Bvalue / hm2->tp_pwmgen.instance[i].hal.param.scale);
        scaled_Cvalue = (*hm2->tp_pwmgen.instance[i].hal.pin.Cvalue / hm2->tp_pwmgen.instance[i].hal.param.scale);

        if (scaled_Avalue > 1.0) scaled_Avalue = 1.0;
        else if (scaled_Avalue < -1.0) scaled_Avalue = -1.0;
        if (scaled_Bvalue > 1.0) scaled_Bvalue = 1.0;
        else if (scaled_Avalue < -1.0) scaled_Avalue = -1.0;
        if (scaled_Cvalue > 1.0) scaled_Cvalue = 1.0;
        else if (scaled_Avalue < -1.0) scaled_Avalue = -1.0;

        // duty_cycle goes from 0.0 to 1.0, and needs to be puffed out to 10 bits

        hm2->tp_pwmgen.pwm_value_reg[i] = (
            ((long)(scaled_Cvalue * (511.0) + 512.0) << 20)
            + ((long)(scaled_Bvalue * (511.0) + 512.0) << 10)
            + ((long)(scaled_Avalue * (511.0) + 512.0) << 0)
        );
    }
}


void hm2_tp_pwmgen_cleanup(hostmot2_t *hm2) {
    if (hm2->tp_pwmgen.num_instances <= 0) return;
    if (hm2->tp_pwmgen.setup_reg != NULL) {
        rtapi_kfree(hm2->tp_pwmgen.setup_reg);
        hm2->tp_pwmgen.enable_reg = NULL;
    }
    if (hm2->tp_pwmgen.enable_reg != NULL) {
        rtapi_kfree(hm2->tp_pwmgen.enable_reg);
        hm2->tp_pwmgen.enable_reg = NULL;
    }
    hm2->tp_pwmgen.num_instances = 0;
}<|MERGE_RESOLUTION|>--- conflicted
+++ resolved
@@ -193,10 +193,6 @@
 
 void hm2_tp_pwmgen_process_read(hostmot2_t *hm2) {
     int i;
-<<<<<<< HEAD
-    hm2->llio->read(hm2->llio, hm2->tp_pwmgen.enable_addr, hm2->tp_pwmgen.enable_reg, (hm2->tp_pwmgen.num_instances * sizeof(rtapi_u32)));
-=======
->>>>>>> bc4a0dfc
     for (i = 0 ; i < hm2->tp_pwmgen.num_instances ; i++) {
         *hm2->tp_pwmgen.instance[i].hal.pin.fault
             = (hm2->tp_pwmgen.enable_reg[i] & 2);
