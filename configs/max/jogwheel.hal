
net jogA parport.0.pin-10-in => encoder.1.phase-A
net jogB parport.0.pin-11-in => encoder.1.phase-B

net jogX axisui.jog.x => joint.0.jog-enable
net jogY axisui.jog.y => joint.1.jog-enable
net jogZ axisui.jog.z => joint.2.jog-enable

net jogcounts encoder.1.counts => joint.0.jog-counts joint.1.jog-counts joint.2.jog-counts

sets jogscale .00002
<<<<<<< HEAD
linksp jogscale joint.0.jog-scale 
linksp jogscale joint.1.jog-scale 
linksp jogscale joint.2.jog-scale
=======
net jogscale axis.0.jog-scale
net jogscale axis.1.jog-scale
net jogscale axis.2.jog-scale
>>>>>>> 68462e54
<|MERGE_RESOLUTION|>--- conflicted
+++ resolved
@@ -9,12 +9,6 @@
 net jogcounts encoder.1.counts => joint.0.jog-counts joint.1.jog-counts joint.2.jog-counts
 
 sets jogscale .00002
-<<<<<<< HEAD
-linksp jogscale joint.0.jog-scale 
-linksp jogscale joint.1.jog-scale 
-linksp jogscale joint.2.jog-scale
-=======
-net jogscale axis.0.jog-scale
-net jogscale axis.1.jog-scale
-net jogscale axis.2.jog-scale
->>>>>>> 68462e54
+net jogscale joint.0.jog-scale
+net jogscale joint.1.jog-scale
+net jogscale joint.2.jog-scale
