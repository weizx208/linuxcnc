--- conflicted
+++ resolved
@@ -122,7 +122,6 @@
 net J4scaled scale.4.out pumagui.joint5
 net J5scaled scale.5.out pumagui.joint6
 
-<<<<<<< HEAD
 #net j0 joint.0.pos-fb pumagui.joint1
 #net j1 joint.1.pos-fb pumagui.joint2
 #net j2 joint.2.pos-fb pumagui.joint3
@@ -130,18 +129,9 @@
 #net j4 joint.4.pos-fb pumagui.joint5
 #net j5 joint.5.pos-fb pumagui.joint6
 #net j6 joint.6.pos-fb pumagui.grip
-=======
-#net j0 axis.0.joint-pos-fb pumagui.joint1
-#net j1 axis.1.joint-pos-fb pumagui.joint2
-#net j2 axis.2.joint-pos-fb pumagui.joint3
-#net j3 axis.3.joint-pos-fb pumagui.joint4
-#net j4 axis.4.joint-pos-fb pumagui.joint5
-#net j5 axis.5.joint-pos-fb pumagui.joint6
-#net j6 axis.6.joint-pos-fb pumagui.grip
 
 setp pumakins.A2 400
 setp pumakins.A3 50
 setp pumakins.D3 100
 setp pumakins.D4 400
-setp pumakins.D6 95
->>>>>>> 69d7a47b
+setp pumakins.D6 95