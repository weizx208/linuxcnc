--- conflicted
+++ resolved
@@ -99,13 +99,8 @@
 *aout*:: '(returns tuple of floats)' -
 current value of the analog output pins.
 
-<<<<<<< HEAD
 *joints*:: '(returns string)' -
 reflects [KINS] JOINTS ini value.
-=======
-*axes*:: '(returns integer)' -
-reflects [TRAJ] AXES ini value.
->>>>>>> d190b9b8
 
 *axis*:: '(returns tuple of dicts)' -
 reflecting current axis values. See
@@ -403,15 +398,9 @@
 #!/usr/bin/env python
 # -*- coding: utf-8 -*-
 import linuxcnc
-<<<<<<< HEAD
 s = linuxcnc.stat() 
 s.poll() 
 print "Joint 1 homed: ", s.joint[1]["homed"]
-=======
-s = linuxcnc.stat()
-s.poll()
-print "Axis 1 homed: ", s.axis[1]["homed"]
->>>>>>> d190b9b8
 ---------------------------------------------------------------------
 
 Note that many properties that were formerly in the `axis` dictionary are
