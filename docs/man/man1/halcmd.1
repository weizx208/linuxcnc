--- conflicted
+++ resolved
@@ -275,11 +275,7 @@
 Prints HAL items to \fIstdout\fR in human readable format.
 \fIitem\fR can be one of "\fBcomp\fR" (components), "\fBpin\fR",
 "\fBsig\fR" (signals), "\fBparam\fR" (parameters), "\fBfunct\fR"
-<<<<<<< HEAD
-(functions), "\fBthread\fR", or "\fBalias\fR.  The type "\fBall\fR"
-=======
 (functions), "\fBthread\fR", or "\fBalias\fR".  The type "\fBall\fR"
->>>>>>> 54f3cee8
 can be used to show matching items of all the preceeding types.
 If \fIitem\fR is omitted, \fBshow\fR will print everything.
 .TP
