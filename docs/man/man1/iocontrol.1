.TH IOCONTROL "1" "2021-04" "LinuxCNC Documentation" "HAL Component" 

.SH NAME
iocontrol \- accepts NML I/O commands, interacts with HAL in userspace
 

.SH SYNOPSIS


.B [EMCIO] 
.br
.B EMCIO = io
.br
or
.br
.B EMCIO = iov2

.SH DESCRIPTION
<<<<<<< HEAD
These pins are created by the userspace IO controller, usually found in $LINUXCNC_HOME/bin/io and loaded by ini file setting: [EMCIO]EMCIO=io.
.P
The signals are turned on and off in userspace - if you have strict timing requirements or simply need more i/o, consider using the realtime synchronized i/o provided by \fBmotion\fR(9) instead.
.P
The inifile is searched for in the directory from which halcmd was run, unless an absolute path is specified.

.SH PINS

.TP
\fBiocontrol.0.coolant\-flood
(Bit, Out) TRUE when flood coolant is requested

.TP
\fBiocontrol.0.coolant\-mist 
(Bit, Out) TRUE when mist coolant is requested

.TP
\fBiocontrol.0.emc\-enable\-in 
(Bit, In) Should be driven FALSE when an external estop condition exists.

.TP
\fBiocontrol.0.lube 
(Bit, Out) TRUE when lube is requested.  This pin gets driven True when
the controller comes out of E-stop, and when the "Lube On" command gets
sent to the controller.  It gets driven False when the controller goes
into E-stop, and when the "Lube Off" command gets sent to the controller.

.TP
\fBiocontrol.0.lube_level 
(Bit, In) Should be driven FALSE when lubrication tank is empty.

.TP
\fBiocontrol.0.tool\-change 
(Bit, Out) TRUE when a tool change is requested

.TP
\fBiocontrol.0.tool\-changed 
(Bit, In) Should be driven TRUE when a tool change is completed.

.TP
\fBiocontrol.0.tool\-number
(s32, Out) Current tool number

.TP
\fBiocontrol.0.tool\-prep\-number 
(s32, Out) The number of the next tool, from the RS274NGC T-word

.TP
\fBiocontrol.0.tool\-prep\-pocket
(s32, Out) This is the pocket number (location in the tool storage
mechanism) of the tool requested by the most recent T-word.

.TP
\fBiocontrol.0.tool\-prepare 
(Bit, Out) TRUE when a T\fIn\fR tool prepare is requested

.TP
\fBiocontrol.0.tool\-prepared 
(Bit, In) Should be driven TRUE when a tool prepare is completed.

.TP
\fBiocontrol.0.user\-enable\-out 
(Bit, Out) FALSE when an internal estop condition exists

.TP
\fBiocontrol.0.user\-request\-enable 
(Bit, Out) TRUE when the user has requested that estop be cleared


.TP
\fBiocontrol.0.tool\-prep\-index
(Bit, Out) IO's internal array index of the prepped tool requested
by the most recent T-word.  0 if no tool is prepped.  On Random
toolchanger machines this is tool's pocket number (ie, the same as the
tool\-prep\-pocket pin), on Non-random toolchanger machines this is
a small integer corresponding to the tool's location in the internal
representation of the tool table.  This parameter returns to 0 after a
successful tool change (M6).
=======



\fBiov2\fR is an alternative (extended) interface to \fBio\fR. 
It creates additional pins and does some things differently. 

Whether \fBio\fR or \fBiov2\fR is used can be chosen in the [EMCIO] section of the INI file.
>>>>>>> 1429b94c

.SH SEE ALSO

.ie '\*[.T]'html' \{\

.UR io.1.html
\fBio\fR(1),
.UE
.UR iov2.1.html 
\fBiov2\fR(1)
.UE
\}
.el \{\

\fBio\fR(1)
\fBiov2\fR(1)

\}


<|MERGE_RESOLUTION|>--- conflicted
+++ resolved
@@ -16,96 +16,22 @@
 .B EMCIO = iov2
 
 .SH DESCRIPTION
-<<<<<<< HEAD
-These pins are created by the userspace IO controller, usually found in $LINUXCNC_HOME/bin/io and loaded by ini file setting: [EMCIO]EMCIO=io.
+
+iocontrol handles I/O tasks like coolant, toolchange, e-stop and lube. The
+signals are turned on and off with G code or in the case of e-stop
+in hal.
 .P
-The signals are turned on and off in userspace - if you have strict timing requirements or simply need more i/o, consider using the realtime synchronized i/o provided by \fBmotion\fR(9) instead.
+iocontrol is a userspace process - if you have strict timing
+requirements or simply need more i/o, consider using the realtime
+synchronized i/o provided by \fBmotion\fR(9) instead.
 .P
 The inifile is searched for in the directory from which halcmd was run, unless an absolute path is specified.
 
 .SH PINS
 
-.TP
-\fBiocontrol.0.coolant\-flood
-(Bit, Out) TRUE when flood coolant is requested
-
-.TP
-\fBiocontrol.0.coolant\-mist 
-(Bit, Out) TRUE when mist coolant is requested
-
-.TP
-\fBiocontrol.0.emc\-enable\-in 
-(Bit, In) Should be driven FALSE when an external estop condition exists.
-
-.TP
-\fBiocontrol.0.lube 
-(Bit, Out) TRUE when lube is requested.  This pin gets driven True when
-the controller comes out of E-stop, and when the "Lube On" command gets
-sent to the controller.  It gets driven False when the controller goes
-into E-stop, and when the "Lube Off" command gets sent to the controller.
-
-.TP
-\fBiocontrol.0.lube_level 
-(Bit, In) Should be driven FALSE when lubrication tank is empty.
-
-.TP
-\fBiocontrol.0.tool\-change 
-(Bit, Out) TRUE when a tool change is requested
-
-.TP
-\fBiocontrol.0.tool\-changed 
-(Bit, In) Should be driven TRUE when a tool change is completed.
-
-.TP
-\fBiocontrol.0.tool\-number
-(s32, Out) Current tool number
-
-.TP
-\fBiocontrol.0.tool\-prep\-number 
-(s32, Out) The number of the next tool, from the RS274NGC T-word
-
-.TP
-\fBiocontrol.0.tool\-prep\-pocket
-(s32, Out) This is the pocket number (location in the tool storage
-mechanism) of the tool requested by the most recent T-word.
-
-.TP
-\fBiocontrol.0.tool\-prepare 
-(Bit, Out) TRUE when a T\fIn\fR tool prepare is requested
-
-.TP
-\fBiocontrol.0.tool\-prepared 
-(Bit, In) Should be driven TRUE when a tool prepare is completed.
-
-.TP
-\fBiocontrol.0.user\-enable\-out 
-(Bit, Out) FALSE when an internal estop condition exists
-
-.TP
-\fBiocontrol.0.user\-request\-enable 
-(Bit, Out) TRUE when the user has requested that estop be cleared
-
-
-.TP
-\fBiocontrol.0.tool\-prep\-index
-(Bit, Out) IO's internal array index of the prepped tool requested
-by the most recent T-word.  0 if no tool is prepped.  On Random
-toolchanger machines this is tool's pocket number (ie, the same as the
-tool\-prep\-pocket pin), on Non-random toolchanger machines this is
-a small integer corresponding to the tool's location in the internal
-representation of the tool table.  This parameter returns to 0 after a
-successful tool change (M6).
-=======
-
-
-
-\fBiov2\fR is an alternative (extended) interface to \fBio\fR. 
-It creates additional pins and does some things differently. 
-
-Whether \fBio\fR or \fBiov2\fR is used can be chosen in the [EMCIO] section of the INI file.
->>>>>>> 1429b94c
-
-.SH SEE ALSO
+These pins are created by the userspace IO controller, usually found in $LINUXCNC_HOME/bin/io and loaded by ini file setting: [EMCIO]EMCIO=io.
+.P
+See the individual manpages for io and iov2 for pin descriptions.
 
 .ie '\*[.T]'html' \{\
 
