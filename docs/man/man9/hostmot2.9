.TH HOSTMOT2 "9" "2008-05-13" "LinuxCNC Documentation" "HAL Component"
.de TQ
.br
.ns
.TP \\$1
..
.SH NAME

hostmot2 \- LinuxCNC HAL driver for the Mesa Electronics HostMot2 firmware.
.SH SYNOPSIS
See the config modparam section below for Mesa card configuration. Typically
hostmot2 is loaded with no parameters unless debugging is required.
.HP
.B loadrt hostmot2 [debug_idrom=\fIN\fB] [debug_module_descriptors=\fIN\fB] [debug_pin_descriptors=\fIN\fB] [debug_modules=\fIN\fB]
.TP
\fBdebug_idrom\fR [default: 0]
Developer/debug use only!  Enable debug logging of the HostMot2
IDROM header.
.TP
\fBdebug_module_descriptors\fR [default: 0]
Developer/debug use only!  Enable debug logging of the HostMot2
Module Descriptors.
.TP
\fBdebug_pin_descriptors\fR [default: 0]
Developer/debug use only!  Enable debug logging of the HostMot2
Pin Descriptors.
.TP
\fBdebug_modules\fR [default: 0]
Developer/debug use only!  Enable debug logging of the HostMot2
Modules used.
.TP
\fBuse_serial_numbers\fR [default: 0]
When creating HAL pins for smart-serial devices name the pins by the board serial
number rather than which board and port they are connected to. 
With this option set to 1 pins will have names like \fBhm2_8i20.1234.current\fR rather than
\fBhm2_5i23.0.8i20.0.1.current\fR. The identifier consists of the last 4 digits of the board
serial number, which is normally on a sticker on the board. 
This will make configs less portable, but does mean that boards can be re-connected less
carefully. 

.SH DESCRIPTION
hostmot2 is a device driver that interfaces the Mesa HostMot2 firmware
to the LinuxCNC HAL.  This driver by itself does nothing, the boards
that actually run the firmware require their own drivers before anything
can happen.  Currently drivers are available for  PCI, Ethernet, SPI
and EPP interfaced cards.

The HostMot2 firmware provides modules such as encoders, PWM generators,
step/dir generators, and general purpose I/O pins (GPIOs).  These things are
called "Modules".  The firmware is configured, at firmware compile time,
to provide zero or more instances of each of these Modules.
.SH Board I/O Pins

The HostMot2 firmware runs on an FPGA board.  The board interfaces with
the computer via PCI, Ethernet, SPI, or EPP, and interfaces with motion
control hardware such as servos and stepper motors via I/O pins on
the board.

Each I/O pin can be configured, at board-driver load time, to serve
one of two purposes: either as a particular I/O pin of a particular
Module instance (encoder, pwmgen, stepgen etc), or as a general purpose
digital I/O pin.  By default all Module instances are enabled, and all the
board's pins are used by the Module instances.

The user can disable Module instances at board-driver load time, by
specifying a hostmot2 config string modparam.  Any pins which belong to
Module instances that have been disabled automatically become GPIOs.

All IO pins have some HAL presence, whether they belong to an active
module instance or are full GPIOs.  GPIOs can be changed (at run-time)
between inputs, normal outputs, and open drains, and have a flexible
HAL interface.  IO pins that belong to active Module instances are
constrained by the requirements of the owning Module, and have a more
limited interface in HAL.  This is described in the General Purpose
I/O section below.
.SH config modparam

All the board-driver modules (hm2_pci, hm2_eth etc) accept a load-time
modparam of type string array, named "config".  This array has one config
string for each board the driver should use.  Each board's config string
is passed to and parsed by the hostmot2 driver when the board-driver
registers the board.

The config string can contain spaces, so it is usually a good idea to
wrap the whole thing in double-quotes (the " character).

The comma character (,) separates members of the config array from
each other.

For example, if your control computer has one 5i20 and one 5i23 you
might load the hm2_pci driver with a HAL command (in halcmd) something
like this:

.B
.nf
loadrt hm2_pci config="firmware=hm2/5i20/SVST8_4.BIT num_encoders=3 num_pwmgens=3 num_stepgens=3,firmware=hm2/5i23/SVSS8_8.BIT sserial_port_0=0000 num_encoders=4"
.fi

Note: this assumes that the hm2_pci driver detects the 5i20 first and
the 5i23 second.  If the detection order does not match the order
of the config strings, the hostmot2 driver will refuse to load the
firmware and the board-driver (hm2_pci etc) will fail to load.
To the best of my knowledge, there is no way to predict the order in
which PCI boards will be detected by the driver, but the detection
order will be consistent as long as PCI boards are not moved around.
Best to try loading it and see what the detection order is.

The valid entries in the format string are:

.B
 [firmware=\fIF\fB]
 [num_dplls=\fIN\fB]
 [num_encoders=\fIN\fB]
 [ssi_chan_\fIN\fB=\fIabc%nq\fB]
 [biss_chan_\fIN\fB=\fIabc%nq\fB]
 [fanuc_chan_\fIN\fB=\fIabc%nq\fB]
 [num_inmuxs=\fIN\fB]
 [num_inms=\fIN\fB]
 [num_resolvers=\fIN\fB]
 [num_pwmgens=\fIN\fB]
 [num_3pwmgens=\fIN\fB]
 [num_rcpwmgens=\fIN\fB]
 [num_stepgens=\fIN\fB]
 [stepgen_width=\fIN\fB]
 [sserial_port_\fI0\fB=\fI00000000\fB]
 [num_bspis=\fIN\fB]
 [num_leds=\fIN\fB]
 [num_ssrs=\fIN\fB]
 [num_xy2mods=\fIN\fB]
 [enable_raw]

.TP
\fBfirmware [\fIoptional\fB]
Load the firmware specified by F into the FPGA on this board.  If no
"\fBfirmware=\fIF\fR" string is specified, the FPGA will not be
re-programmed but may continue to run a previously downloaded firmware.

The requested firmware F is fetched by udev.  udev searches for the
firmware in the system's firmware search path, usually /lib/firmware.
F typically has the form "hm2/<BoardType>/file.bit"; a typical value
for F might be "hm2/5i20/SVST8_4.BIT".  The hostmot2 firmware files are
supplied by the hostmot2\-firmware packages, available from linuxcnc.org and can
normally be installed by entering the command "sudo apt\-get install
hostmot2\-firmware\-5i23" to install the support files for the 5i23 for example.

Newer FPGA cards come pre-programmed with firmware and no "firmware=" string
should be used with these cards. To change the firmware on these cards the
"mesaflash" utility should be used. It is perfectly
valid and reasonable to load these cards with no config string at all.
.TP
\fBnum_dplls\fR [optional, default: \-1]
The hm2dpll is a phase-locked loop timer module which may be used to reduce
sample and write time jitter for some hm2  modules. This parameter can be used to 
disable the hm2dpll by setting the number to 0. There is only ever one module of this type, 
with 4 timer channels, so the other valid numbers are \-1 (enable all) and 1, both of
which end up meaning the same thing. 
.TP
\fBnum_encoders\fR [optional, default: \-1]
Only enable the first N encoders.  If N is \-1, all encoders are enabled.
If N is 0, no encoders are enabled.  If N is greater than the number of
encoders available in the firmware, the board will fail to register.
.TP
\fBssi_chan_N\fR [optional, default: ""]
Specifies how the bit stream from a Synchronous Serial Interface device will be
interpreted. There should be an entry for each device connected. Only channels
with a format specifier will be enabled. (as the software can not guess data
rates and bit lengths) 
.TP
\fBbiss_chan_N\fR [optional, default: ""]
As for ssi_chan_N, but for BiSS devices
.TP
\fBfanuc_chan_N\fR [optional, default: ""]
Specifies how the bit stream from a Fanuc absolute encoder will be
interpreted. There should be an entry for each device connected. Only channels
with a format specifier will be enabled. (as the software can not guess data
rates and bit lengths) 
.TP
\fBnum_resolvers\fR [optional, default: \-1]
Only enable the first N resolvers. If N = \-1 then all resolvers are enabled.
This module does not work with generic resolvers (unlike the encoder module
which works with any encoder). At the time of writing the  Hostmot2 Resolver
function only works with the Mesa 7i49 card.
.TP
\fBnum_pwmgens\fR [optional, default: \-1]
Only enable the first N pwmgens.  If N is \-1, all pwmgens are enabled.
If N is 0, no pwmgens are enabled.  If N is greater than the number of
pwmgens available in the firmware, the board will fail to register.
.TP
\fBnum_3pwmgens\fR [optional, default: \-1]
Only enable the first N Three-phase pwmgens.  If N is \-1, all 3pwmgens
are enabled. If N is 0, no pwmgens are enabled.  If N is greater than the
number of pwmgens available in the firmware, the board will fail to register.
.TP
\fBnum_rcpwmgens\fR [optional, default: \-1]
Only enable the first N RC pwmgens.  If N is \-1, all rcpwmgens
are enabled. If N is 0, no rcpwmgens are enabled.  If N is greater than the
number of rcpwmgens available in the firmware, the board will fail to register.
.TP
\fBnum_stepgens\fR [optional, default: \-1]
Only enable the first N stepgens.  If N is \-1, all stepgens are enabled.
If N is 0, no stepgens are enabled.  If N is greater than the number of
stepgens available in the firmware, the board will fail to register.
.TP
\fBnum_xy2mods\fR [optional, default: \-1]
Only enable the first N xy2mods.  If N is \-1, all xy2mods are enabled.
If N is 0, no xy2mods are enabled.  If N is greater than the number of
xy2mods available in the firmware, the board will fail to register.
.TP
.TP
\fBstepgen_width\fR [optional, default: 2]
Used to mask extra, unwanted, stepgen pins. Stepper drives typically require
only two pins (step and dir) but the Hostmot2 stepgen can drive up to 8 output
pins for specialised applications (depending on firmware). This parameter
applies to all stepgen instances. Unused, masked pins will be available as GPIO.
.TP
\fBsserial_port_N (N = 0 .. 3)\fR [optional, default: 00000000 for all ports]
Up to 32 Smart Serial devices can be connected to a Mesa Anything IO board
depending on the firmware used and the number of physical connections on the
board. These are arranged in 1-4 ports of 1 to 8 channels.
 Some Smart Serial (SSLBP) cards offer more than one load-time configuration,
for example all inputs, or all outputs, or offering additional analogue input on
some digital pins.
 To set the modes for port 0 use, for example \fBsserial_port_0=0120xxxx\fR
 A '0'in the string sets the corresponding port to mode 0, 1 to mode 1, and so
on up to mode 9. An "x" in any position disables that channel and makes the
corresponding FPGA pins available as GPIO. 
 The string can be up to 8 characters long, and if it defines more
modes than there are channels on the port then the extras are ignored. Channel
numbering is left to right so the example above would set sserial device 0.0
to mode 0, 0.2 to mode2 and disable channels 0.4 onwards. 
 The sserial driver will auto-detect connected devices, no further configuration
should be needed. Unconnected channels will default to GPIO, but the pin values
will vary semi-randomly during boot when card-detection runs, to it is best to 
actively disable any channel that is to be used for GPIO. 
.TP
\fBnum_bspis\fR [optional, default: \-1]
Only enable the first N Buffered SPI drivers. If N is \-1 then all the drivers 
are enabled. Each BSPI driver can address 16 devices.
.TP
\fBnum_leds\fR [optional, default: \-1]
Only enable the first N of the LEDs on the FPGA board. If N is \-1, then HAL
pins for all the LEDs will be created. If N=0 then no pins will be added.
.TP
\fBnum_ssrs\fR [optional, default: -1]
Only enable the first N of the SSR modules on the FPGA board. If N is
\-1, then HAL pins for all the SSR outputs will be created. If N=0 then
no pins will be added.
.TP
\fBenable_raw\fR [optional]
If specified, this turns on a raw access mode, whereby a user can peek and
poke the firmware from HAL.  See Raw Mode below.

.SH dpll
The hm2dpll module has pins like "hm2_\fI<BoardType>\fR.\fI<BoardNum>\fR.dpll\fR"
It is likely that the pin-count will decrease in the future and that some pins
will become parameters. 
This module is a phase-locked loop that will synchronise itself with the thread
in which the hostmot2 "read" function is installed and will trigger other
functions that are allocated to it at a specified time before or after the 
"read" function runs. This can be applied to the three absolute
encoder types, quadrature encoder, stepgen, and xy2mod. In the case of the absolute
encoders this allows the system to trigger a data transmission just prior to
the time when the HAL driver reads the data. In the case of stepgens,
quadrature encoders, and the xy2mod, the timers can be used to reduce position sampling
jitter. This is especially valuable with the ethernet-interfaced cards.

Pins:
.TP
(float, in) hm2_\fI<BoardType>\fR.\fI<BoardNum>\fR.dpll.NN.timer\-us
This pin sets the triggering offset of the associated timer. There are 4 timers
numbered 01 to 04, represented by the NN digits in the pin name.  The units are
micro-seconds.  Generally the value for reads will be negative, and positive for 
writes so that input data is sampled prior to the main hostmot read  and output data
is written some time after the main hostmot2 read.
.

For stepgen and quadrature encoders, the value needs to be more than the
maximum variation between read times.  \-100 will suffice for most systems, and
\-50 will work on systems with good performance and latency.

For serial encoders, the value also needs to include the time it takes to
transfer the absolute encoder position.  For instance, if 50 bits must be read
at 500kHz then subtract an additional 50/500kHz = 100uS to get a starting value
of \-200.

The xy2mod uses 2 DPLL timers, one for read and one for write. The read timer value
can be the same as used by the stepgen and quadrature encoders so the same timer channel 
can be shared. The write timer is typically set to a time after the main hostmot2 write 
this may take some experimentation

.TP
(float, in) hm2_\fI<BoardType>\fR.\fI<BoardNum>\fR.dpll.base\-freq\-khz
This pin sets the base frequency of the phase-locked loop. by default it will 
be set to the nominal frequency of the thread in which the PLL is running and
wil not normally need to be changed. 
.TP
(float, out) hm2_\fI<BoardType>\fR.\fI<BoardNum>\fR.dpll.phase\-error\-us
Indicates the phase error of the DPLL. If the number cycles by a large amount 
it is likely that the PLL has failed to achieve lock and adjustments will need
to be made. 
.TP
(u32, in) hm2_\fI<BoardType>\fR.\fI<BoardNum>\fR.dpll.time\-const
The filter time-constant for the PLL.  The default value is a compromise
between insensitivity to single-cycle variations and being resilient to changes
to the Linux CLOCK_MONOTONIC timescale, which can instantly change by up to
±500ppm from its nominal value, usually by timekeeping software like ntpd and
ntpdate. Default 2000 (0x7d0)
.TP
(u32, in) hm2_\fI<BoardType>\fR.\fI<BoardNum>\fR.dpll.plimit
Sets the phase adjustment limit of the PLL. If the value is zero then the PLL
will free-run at the base frequency independent of the servo thread rate. This
is probably not what you want. Default 4194304 (0x400000) Units not known...
.TP
(u32, out) hm2_\fI<BoardType>\fR.\fI<BoardNum>\fR.dpll.ddsize
Used internally by the driver, likely to disappear. 
.TP
(u32, in)  hm2_\fI<BoardType>\fR.\fI<BoardNum>\fR.dpll.prescale
Prescale factor for the rate generator. Default 1. 


.SH encoder

Encoders have names like 
""hm2_\fI<BoardType>\fR.\fI<BoardNum>\fR.encoder.\fI<Instance>\fR".".
"Instance" is a two-digit number that corresponds to the HostMot2 encoder
instance number.  There are "num_encoders" instances, starting with 00.

So, for example, the HAL pin that has the current position of the second
encoder of the first 5i20 board is: hm2_5i20.0.encoder.01.position (this
assumes that the firmware in that board is configured so that this HAL
object is available)

Each encoder uses three or four input IO pins, depending on how the
firmware was compiled.  Three-pin encoders use A, B, and Index (sometimes
also known as Z).  Four-pin encoders use A, B, Index, and Index-mask.

The hm2 encoder representation is similar to the one described by the
Canonical Device Interface (in the HAL General Reference document),
and to the software encoder component.  Each encoder instance has the
following pins and parameters:

Pins:

.TP
(s32 out) count
Number of encoder counts since the previous reset.

.TP
(float out) position
Encoder position in position units (count / scale).

.TP
(float out) velocity
Estimated encoder velocity in position units
per second.

.TP
(float out) velocity-rpm
Estimated encoder velocity in position units
per minute.

.TP
(bit in) reset
When this pin is TRUE, the count and position pins are
set to 0.  (The value of the velocity pin is not affected by this.)
The driver does not reset this pin to FALSE after resetting the count
to 0, that is the user's job.

.TP
(bit in/out) index\-enable
When this pin is set to True, the count
(and therefore also position) are reset to zero on the next Index
(Phase\-Z) pulse.  At the same time, index\-enable is reset to zero to
indicate that the pulse has occurred.

.TP
(s32 out) rawcounts
Total number of encoder counts since the start,
not adjusted for index or reset.

.TP
(bit out) input-a, input-b, input-index
Real time filtered values of A,B,Index encoder signals 

.TP
(bit in) quad-error-enable
When this pin is true quadrature error reporting is enabled.
when false, existing quadrature errors are cleared and error reporting is disabled

.TP
(bit out) quad-error
This bit indicates that a quadrature sequence error has been detected.
It can only be set if the corresponding quad-error-enable bit is true

.TP
(u32 in) hm2_XXXX.N.encoder.sample-frequency
This is the sample frequency that determines all standard encoder 
channels digital filter time constant (see filter parameter)

.TP
(u32 in) hm2_XXXX.N.encoder.muxed-sample-frequency
This is the sample frequency that determines all muxed encoder 
channels digital filter time constant (see filter parameter)
This also sets the encoder multiplexing frequency

.TP
(float in) hm2_XXXX.N.encoder.muxed-skew
This sets the muxed encoder sample time delay (in ns) from the multiplex signal.
Setting this properly can increase the usable multiplex frequency and compensate 
for cable delays (suggested value is 3* cable length in feet +20)

.TP
(bit in) hm2_XXXX.N.encoder.hires-timestamp
When this pin is true the encoder timestamp counter frequency is ~10 MHz
when false the timestamp counter frequency is ~2 MHz. This should be set true
for frequency counting applications to improve the resolution. It should be 
set false when servo thread periods longer than 1 ms are used.

.TP
Parameters:

.TP
(float r/w) scale
Converts from 'count' units to 'position' units.

.TP
(bit r/w) index\-invert
If set to True, the rising edge of the Index
input pin triggers the Index event (if index\-enable is True).  If set
to False, the falling edge triggers.

.TP
(bit r/w) index\-mask
If set to True, the Index input pin only has an
effect if the Index\-Mask input pin is True (or False, depending on the
index\-mask\-invert pin below).

.TP
(bit r/w) index\-mask\-invert
If set to True, Index\-Mask must be False
for Index to have an effect.  If set to False, the Index\-Mask pin must
be True.

.TP
(bit r/w) counter\-mode
Set to False (the default) for Quadrature.
Set to True for Step/Dir (in which case Step is on the A pin and Dir is
on the B pin).

.TP
(bit r/w) filter
If set to True (the default), the quadrature counter
needs 15 sample clocks to register a change on any of the three input lines
(any pulse shorter than this is rejected as noise).  If set to False, the
quadrature counter needs only 3 clocks to register a change.  The default encoder
sample clock runs at approximately 25 to 33 MHz but can be changed globally
with the sample-frequency or muxed-sample-frequency pin

.TP
(float r/w) vel\-timeout
When the encoder is moving slower than one
pulse for each time that the driver reads the count from the FPGA (in
the hm2_read() function), the velocity is harder to estimate.  The driver
can wait several iterations for the next pulse to arrive, all the while
reporting the upper bound of the encoder velocity, which can be accurately
guessed.  This parameter specifies how long to wait for the next pulse,
before reporting the encoder stopped.  This parameter is in seconds.

.TP
(s32 r/w) hm2_XXXX.N.encoder.timer\-number (default: \-1)
Sets the hm2dpll timer instance to be used to latch encoder counts.  A setting
of \-1 does not latch encoder counts.  A setting of 0 latches at the same time
as the main hostmot2 read.  A setting of 1..4 uses a time offset from the main
hostmot2 read according to the dpll's timer\-us setting.

Typically, timer\-us should be a negative number with a magnitude larger than
the largest latency (e.g., \-100 for a system with mediocre latency, \-50 for a
system with good latency).

If no DPLL module is present in the FPGA firmware, or if the encoder module
does not support DPLL, then this pin is not created.

When available, this feature should typically be enabled.  Doing so generally
reduces following errors.

.SH Synchronous Serial Interface (SSI)
(Not to be confused with the Smart Serial Interface)

One pin is created for each SSI instance regardless of data format:
(bit, in) hm2_XXXX.NN.ssi.MM.data\-incomplete
This pin will be set "true" if the module was still transferring data when the 
value was read. When this problem exists there will also be a limited number of 
error messages printed to the UI. This pin should be used to monitor whether 
the problem has been addressed by config changes. 
Solutions to the problem dpend on whether the encoder read is being triggered by
the hm2dpll phase-locked-loop timer (described above) or by the trigger\-encoders
function (described below).

The names of the pins created by the SSI module will depend entirely on the 
format string for each channel specified in the loadrt command line. 
A typical format string might be
 \fBssi_chan_0=error%1bposition%24g\fR
 
This would interpret the LSB of the bit-stream as a bit-type pin named "error"
and the next 24 bits as a Gray-coded encoder counter. The encoder-related HAL 
pins would all begin with "position".

There should be no spaces in the format string, as this is used as a delimiter
by the low-level code. 

The format consists of a string of alphanumeric characters that will form the 
HAL pin names, followed by a % symbol, a bit-count and a data type. All bits
in the packet must be defined, even if they are not used. There is a limit of 
64 bits in total.

The valid format characters and the pins they create are:
.TP
p: (Pad). Does not create any pins, used to ignore sections of the bit stream that are not required. 
.TP
b: (Boolean). 
  (bit, out) hm2_XXXX.N.ssi.MM.<name>. If any bits in the designated field width 
are non-zero then the HAL pin will be "true".
  (bit, out) hm2_XXXX.N.ssi.MM.<name>\-not. An inverted version of the above, the 
HAL pin will be "true" if all bits in the field are zero. 
.TP
u: (Unsigned)
<<<<<<< HEAD
  (float, out) hm2_XXXX.N.ssi.MM.<name>. The value of the bits interpreted as an
=======
  (float, out) hm2_XiXX.N.ssi.MM.<name>. The value of the bits interpreted as an
>>>>>>> 69f7ce09
unsigned integer then scaled such that the pin value will equal the scalemax 
parameter value when all bits are high. (for example if the field is 8 bits 
wide and the scalmax parameter was 20 then a value of 255 would return 20, and
0 would return 0. 
.TP
s: (Signed)
  (float, out) hm2_XXXX.N.ssi.MM.<name>. The value of the bits interpreted as a
2s complement signed number then scaled similarly to the unsigned variant,
except symmetrical around zero. 
.TP
f: (bitField)
  (bit, out) hm2_XXXX.N.ssi.MM.<name>\-NN. The value of each individual bit in the
data field. NN starts at 00 up to the number of bits in the field. 
  (bit, out) hm2_XXXX.N.ssi.MM.<name>\-NN\-not. An inverted version of the individual
bit values. 
.TP
e: (Encoder)
 (s32, out) hm2_XXXX.N.ssi.MM.<name>.count. The lower 32 bits of the 
total encoder counts. This value is reset both by the ...reset and the ...index\-enable
pins.
 (s32, out) hm2_XXXX.N.ssi.MM.<name>.rawcounts. The lower 32 bits of 
the total encoder counts. The pin is not affected by reset and index. 
 (float, out) hm2_XXXX.N.ssi.MM.<name>.position. The encoder position
in machine units. This is calculated from the full 64-bit buffers so will show
a true value even after the counts pins have wrapped. It is zeroed by reset and
index enable. 
 (bit, IO) hm2_XXXX.N.ssi.MM.<name>.index\-enable. When this pin is set
"true" the module will wait until the raw encoder counts next passes through an 
integer multiple of the number of counts specified by counts\-per\-rev parameter
and then it will zero the counts and position pins, and set the index\-enable
pin back to "false" as a signal to the system that "index" has been passed. 
this pin is used for spindle-synchronised motion and index-homing. 
 (bit, in) (bit, out) hm2_XXXX.N.ssi.MM.<name>.reset. When this pin is set high 
the counts and position pins are zeroed. 
.TP
h: (Split encoder, high-order bits)
Some encoders (Including Fanuc) place the encoder part-turn counts and full-turn
counts in separate, non-contiguous fields. This tag defines the high-order bits
of such an encoder module. There can be only one h and one l tag per channel, 
the behaviour with multiple such channels will be undefined. 
.TP
l: (Split encoder, low-order bits)
Low order bits (see "h")
.TP
g: (Gray-code). This is a modifier that indicates that the following
format string is gray-code encoded. This is only valid for encoders (e, h l) and 
unsigned (u) data types.
.TP
m: (Multi-turn). This is a modifier that indicates that the following
format string is a multi-turn encoder. This is only valid for encoders (e, h l).
A jump in encoder position of more than half the full scale is interpreted as a
full turn and the counts are wrapped. With a multi-turn encoder this is only
likely to be a data glitch and will lead to a permanent offset. This flag
endures that such encoders will never wrap.

.TP
Parameters:
Two parameters is universally created for all SSI instances

.TP
(float r/w) hm2_XXXX.N.ssi.MM.frequency\-khz
This parameter sets the SSI clock frequency. The units are kHz, so 500 will give
a clock frequency of 500,000 Hz. 

.TP 
(s32 r/w) hm2_XXXX.N.ssi.timer-number\-num
This parameter allocates the SSI module to a specific hm2dpll timer instance.
This pin is only of use in firmwares which contain a hm2dpll function and will
default to 1 in cases where there is such a function, and 0 if there is not. 
The pin can be used to disable reads of the encoder, by setting to a
nonexistent timer number, or to 0. 

Other parameters depend on the data types specified in the config string.
.TP
p: (Pad) No Parameters.
.TP
b: (Boolean) No Parameters.
.TP
u: (Unsigned) 
(float, r/w) hm2_XXXX.N.ssi.MM.<name>.scalemax. The scaling factor for the
 channel.
.TP
s: (Signed)
(float, r/w) hm2_XXXX.N.ssi.MM.<name>.scalemax. The scaling factor for the
channel.
.TP
f: (bitField): No parameters.
.TP
e: (Encoder): 
 (float, r/w) hm2_XXXX.N.ssi.MM.<name>.scale: (float, r.w) The encoder scale in
counts per machine unit.
 (u32, r/w) hm2_XXXX.N.ssi.MM.<name>.counts\-per\-rev (u32, r/w) Used to emulate
the index behaviour of an incemental+index encoder. This would normally be set
to the actual counts per rev of the encoder, but can be any whole number of
revs. Integer divisors or multimpilers of the true PPR might be useful for 
index-homing. Non-integer factors might be appropriate where there is a 
synchronous drive ratio between the encoder and the spindle or ballscrew. 


.SH BiSS
BiSS is a bidirectional variant of SSI. Currently only a single direction is
supported by LinuxCNC (encoder to PC). 

One pin is created for each BiSS instance regardless of data format:

(bit, in) hm2_XXXX.NN.biss.MM.data\-incomplete
This pin will be set "true" if the module was still transferring data when the 
value was read. When this problem exists there will also be a limited number of 
error messages printed to the UI. This pin should be used to monitor whether 
the problem has been addressed by config changes. 
Solutions to the problem dpend on whether the encoder read is being triggered by
the hm2dpll phase-locked-loop timer (described above) or by the trigger\-encoders
function (described below)
 
The names of the pins created by the BiSS module will depend entirely on the 
format string for each channel specified in the loadrt command line and follow
closely the format defined above for SSI. 
Currently data packets of up to 96 bits are supported by the LinuxCNC driver, 
although the Mesa Hostmot2 module can handle 512 bit packets. It should be
possible to extend the number of packets supported by the driver if there is a
requirement to do so. 

.SH Fanuc encoder. 
The pins and format specifier for this module are identical to the SSI module
described above, except that at least one pre-configured format is provided. 
A modparam of fanuc_chan_N=AA64 (case sensitive) will configure the channel for
a Fanuc Aa64 encoder. The pins created are:
 hm2_XXXX.N.fanuc.MM.batt                indicates battery state
 hm2_XXXX.N.fanuc.MM.batt\-not            inverted version of above
 hm2_XXXX.N.fanuc.MM.comm                The 0-1023 absolute output for motor commutation
 hm2_XXXX.N.fanuc.MM.crc                 The CRC checksum. Currently HAL has no way to use this
 hm2_XXXX.N.fanuc.MM.encoder.count       Encoder counts
 hm2_XXXX.N.fanuc.MM.encoder.index\-enable Simulated index. Set by counts\-per\-rev parameter
 hm2_XXXX.N.fanuc.MM.encoder.position    Counts scaled by the ...scale parameter
 hm2_XXXX.N.fanuc.MM.encoder.rawcounts   Raw counts, unaffected by reset or index
 hm2_XXXX.N.fanuc.MM.encoder.reset       If high/true then counts and position = 0
 hm2_XXXX.N.fanuc.MM.valid               Indicates that the absolute position is valid
 hm2_XXXX.N.fanuc.MM.valid\-not           Inverted version

.SH resolver
Resolvers have names like 
hm2_\fI<BoardType>\fR.\fI<BoardNum>\fR.resolver.\fI<Instance>\fR.
<Instance is a 2-digit number, which for the 7i49 board will be between 00 and
05. This function only works with the Mesa Resolver interface boards (of which
the 7i49 is the only example at the time of writing). This board uses an SPI
interface to the FPGA card, and will only work with the correct firmware.
The pins allocated will be listed in the dmesg output, but are unlikely to be
usefully probed with HAL tools.

Pins:

.TP
(float, out) angle
This pin indicates the angular position of the resolver. It
is a number between 0 and 1 for each electrical rotation.

.TP
(float, out) position
Calculated from the number of complete and partial
revolutions since startup, reset, or  index\-reset multiplied by the scale
parameter. 

.TP
(float, out) velocity
Calculated from the rotational velocity and the 
velocity\-scale parameter. The default scale is electrical rotations per second. 

.TP
(float, out) velocity-rpm
Simply velocity scaled by a factor of 60 for convenience. 


.TP
(s32, out) count
This pins outputs a simulated encoder count at 2^24
counts per rev (16777216 counts).

.TP
(s32, out) rawcounts
This is identical to the counts pin, except it is not
reset by the 'index' or 'reset' pins. This is the pin which would be linked to
the bldc HAL component if the resolver was being used to commutate a motor.

.TP
(bit, in) reset
Resets the position and counts pins to zero immediately.

.TP
(bit, in)  joint-pos-fb
The Mesa resolver driver has the capability of emulating an absolute
encoder using a position file (see the INI-config section of the manual)
and the single-turn absolute operation of resolvers.
At startup, and only if the \fBuse-position-file\fR parameter is set to "true"
the resolver driver will wait for a value to be written by the system to
the axis.N.joint-pos-fb pin (which must be netted to this resolver pin)
and will calculate the number of full turns that best matches the
current reolver position. It will then pre-load the driver output with this
offset. This should only be used on systems where axis movement in the
unpowered state is unlikely. This feature will only work properly if the
machine is initially homed to "index" and if the axis home positions are
exactly zero.

.TP
(bit, in/out) index\-enable
When this pin is set high the position and counts
pins will be reset the next time the resolver passes through the zero position.
At the same time the pin is driven low to indicate to connected modules that the
index has been seen, and that the counters have been reset.  

.TP
(bit, out) error
Indicates an error in the particular channel. If this value is
"true" then the reported position and velocity are invalid. 

Parameters:
.TP
(float, read/write) scale
The position scale, in machine units per resolver
electrical revolution. 

.TP
(float, read/write) velocity\-scale
The conversion factor between resolver
rotation speed and machine velocity. A value of 1 will typically give motor
speed in rps, a value of 0.01666667 will give (approximate) RPM. 

.TP
(u32, read/write) index\-divisor (default 1)
The resolver component emulates an index at a fixed point in the sin/cos cycle.
Some resolvers have multiple cycles per rev (often related to the number of
pole-pairs on the attached motor). LinuxCNC requires an index once per
revolution for proper threading etc.
This parameter should be set to the number of cycles per rev of the resolver.
CAUTION: Which pseudo-index is used will not necessarily be consistent between
LinuxCNC runs. Do not expect to re-start a thread after restarting LinuxCNC.
It is not appropriate to use this parameter for index-homing of axis drives.

.TP
(float, read/write) excitation\-khz
This pin sets the excitation frequency for
the resolver. This pin is module-level rather than instance-level as all
resolvers share the same excitation frequency.
 Valid values are 10 (~10kHz), 5 (~5kHz) and 2.5 (~2.5kHz). The
actual frequency depends on the FPGA frequency, and they correspond to 
CLOCK_LOW/5000, CLOCK_LOW/10000 and CLOCK_LOW/20000 respectively. 
The parameter will be set to the closest available of the three frequencies.
 A value of \-1 (the default) indicates that the current setting should be
retained. 

.TP
(bit, read/write) use-position-file
In conjunction with \fBjoint-pos-fb\fR (qv) emulate absolute encoders.



.SH pwmgen

pwmgens have names like
"hm2_\fI<BoardType>\fR.\fI<BoardNum>\fR.pwmgen.\fI<Instance>\fR".
"Instance" is a two-digit number that corresponds to the HostMot2 pwmgen
instance number.  There are 'num_pwmgens' instances, starting with 00.

So, for example, the HAL pin that enables output from the fourth pwmgen
of the first 7i43 board is: hm2_7i43.0.pwmgen.03.enable (this assumes
that the firmware in that board is configured so that this HAL object
is available)

In HM2, each pwmgen uses three output IO pins: Not\-Enable, Out0, and
Out1.

The function of the Out0 and Out1 IO pins varies with output\-type
parameter (see below).

The hm2 pwmgen representation is similar to the software pwmgen component.
Each pwmgen instance has the following pins and parameters:

Pins:

.TP
(bit input) enable
If true, the pwmgen will set its Not\-Enable pin
false and output its pulses.  If 'enable' is false, pwmgen will set its
Not\-Enable pin true and not output any signals.

.TP
(float input) value
The current pwmgen command value, in arbitrary units.

Parameters:

.TP
(float rw) scale
Scaling factor to convert 'value' from arbitrary units
to duty cycle: dc = value / scale.  Duty cycle has an effective range
of \-1.0 to +1.0 inclusive, anything outside that range gets clipped.
The default scale is 1.0.

.TP
(s32 rw) output\-type
This emulates the output_type load-time argument to
the software pwmgen component.  This parameter may be changed at runtime,
but most of the time you probably want to set it at startup and then leave
it alone.  Accepted values are 1 (PWM on Out0 and Direction on Out1), 2
(Up on Out0 and Down on Out1), 3 (PDM mode, PDM on Out0 and Dir on Out1),
and 4 (Direction on Out0 and PWM on Out1, "for locked antiphase").

.TP
(bit input) offset\-mode
When true, offset\-mode modifies the PWM behavior so that a PWM value 
of 0 results in a 50% duty cycle PWM output, a -1 value results in a 0%  
duty cycle and +1 results in a 100% duty cycle (with default scaling)
This mode is used by some PWM motor drives and PWM to analog converters.
Typically the direction signal is not used in this mode.


In addition to the per-instance HAL Parameters listed above, there are
a couple of HAL Parameters that affect all the pwmgen instances:

.TP
(u32 rw) pwm_frequency
This specifies the PWM frequency, in Hz, of all
the pwmgen instances running in the PWM modes (modes 1 and 2).  This is
the frequency of the variable-duty-cycle wave.  Its effective range is
from 1 Hz up to 193 kHz.  Note that the max frequency is determined by the
ClockHigh frequency of the Anything IO board; the 5i20 and 7i43 both have
a 100 MHz clock, resulting in a 193 kHz max PWM frequency.  Other boards
may have different clocks, resulting in different max PWM frequencies.
If the user attempts to set the frequency too high, it will be clipped
to the max supported frequency of the board.  Frequencies below about
5 Hz are not terribly accurate, but above 5 Hz they're pretty close.
The default pwm_frequency is 20,000 Hz (20 kHz).

.TP
(u32 rw) pdm_frequency
This specifies the PDM frequency, in Hz, of
all the pwmgen instances running in PDM mode (mode 3).  This is the
"pulse slot frequency"; the frequency at which the pdm generator in the
AnyIO board chooses whether to emit a pulse or a space.  Each pulse (and
space) in the PDM pulse train has a duration of 1/pdm_frequency seconds.
For example, setting the pdm_frequency to 2e6 (2 MHz) and the duty cycle
to 50% results in a 1 MHz square wave, identical to a 1 MHz PWM signal
with 50% duty cycle.  The effective range of this parameter is from
about 1525 Hz up to just under 100 MHz.  Note that the max frequency
is determined by the ClockHigh frequency of the Anything IO board; the
5i20 and 7i43 both have a 100 MHz clock, resulting in a 100 Mhz max
PDM frequency.  Other boards may have different clocks, resulting in
different max PDM frequencies.  If the user attempts to set the frequency
too high, it will be clipped to the max supported frequency of the board.
The default pdm_frequency is 20,000 Hz (20 kHz).

.SH 3ppwmgen
Three-Phase PWM generators (3pwmgens) are intended for controlling the high-side
and low-side gates in a 3-phase motor driver. The function is included to
support the Mesa motor controller daughter-cards but can be used to control
an IGBT or similar driver directly.
3pwmgens have names like "hm2_\fI<BoardType>\fR.\fI<BoardNum>\fR.3pwmgen.\fI<Instance>\fR"
where <Instance> is a 2-digit number. There will be num_3pwmgens instances,
starting at 00.
Each instance allocates 7 output and one input pins on the Mesa card connectors.
Outputs are: PWM A, PWM B, PWM C, /PWM A, /PWM B, /PWM C, Enable. The first three
pins are the high side drivers, the second three are their complementary low-side
drivers. The enable bit is intended to control the servo amplifier.
The input bit is a fault bit, typically wired to over-current detection. When set
the PWM generator is disabled.
The three phase duty-cycles are individually controllable from \-Scale to +Scale.
Note that 0 corresponds to a 50% duty cycle and this is the inialization value.

Pins:

(float input) A\-value, B\-value, C\-value: The PWM command value for each phase,
limited to +/\- "scale". Defaults to zero which is 50% duty cycle on high-side and
low-sidepins (but see the "deadtime" parameter)

.TP
(bit input) enable
When high the PWM is enabled as long as the fault bit is not
set by the external fault input pin. When low the PWM is disabled, with both high-
side and low-side drivers low. This is not the same as 0 output (50% duty cycle on
both sets of pins) or negative full scale (where the low side drivers are "on"
100% of the time)

.TP
(bit output) fault
Indicates the status of the fault bit. This output latches high
once set by the physical fault pin until the "enable" pin is set to high.

Parameters:

.TP
(u32 rw) deadtime
Sets the dead-time between the high-side driver turning off and
the low-side driver turning on and vice-versa. Deadtime is subtracted from on time
and added to off time symmetrically. For example with 20 kHz PWM (50 uSec period),
50% duty cycle and zero dead time, the PWM and NPWM outputs would be square
waves (NPWM being inverted from PWM) with high times of 25 uS. With the same
settings but 1 uS of deadtime, the PWM and NPWM outputs would both have high
times of 23 uS (25 \- (2X 1 uS), 1 uS per edge).
The value is specified in nS and defaults to a rather conservative 5000nS. Setting
this parameter to too low a value could be both expensive and dangerous as if both
gates are open at the same time there is effectively a short circuit across the
supply.

.TP
(float rw) scale
Sets the half-scale of the specified 3-phase PWM generator.
PWM values from \-scale to +scale are valid. Default is +/\- 1.0

.TP
(bit rw) fault\-invert
Sets the polarity of the fault input pin. A value of 1 means
that a fault is triggered with the pin high, and 0 means that a fault it triggered
when the pin is pulled low. Default 0, fault = low so that the PWM works with the
fault pin unconnected.

.TP
(u32 rw) sample\-time
Sets the time during the cycle when an ADC pulse
is generated.  0 = start of PWM cycle and 1 = end. Not currently useful
to LinuxCNC. Default 0.5.

In addition the per-instance parameters above there is the following parameter
that affects all instances

.TP
(u32 rw) frequency
Sets the master PWM frequency. Maximum is approx 48kHz, minimum
is 1kHz. Defaults to 20kHz.

.SH rcpwmgen
The rcpwmgen is a simple PWM generator optimized for use with standard RC servos
that use pulse width to determine position. 
rcpwmgens have names like "hm2_\fI<BoardType>\fR.\fI<BoardNum>\fR.rcpwmgen.\fI<Instance>\fR"
where <Instance> is a 2-digit number. There will be num_rcpwmgens instances,
starting at 00. Each instance allocates a single output pin. Unlike the standard PWM generator,
the rcpwmgen output is specified in width rather than duty cycle so the pulse width is 
independent of the operating frequency. Resolution is approximately 1/2000 for standard
1 to 2 mS range RC servos. 

Pins:

.TP
(float rw) rate
Sets the master  RC PWM frequency. Maximum is 1 KHz, minimum
is .01 Hz. Defaults to 50 Hz.

.TP
(float rw) width
Sets the per channel pulse width in (mS/scale)

.TP
(float rw) offset
Sets the per channel pulse width offset in mS. This would be set to 1.5
mS for 1-2 mS servos for a 0 center position. 

.TP
(float rw) scale
Sets the per channel pulse width scaling, for example, setting the scale to 90
and the offset to 1.5 mS would result in a position range of +-45 degrees
scale in degrees for 1-2 mS servos with a full motion range of 90 degrees 


.SH stepgen

stepgens have names like
"hm2_\fI<BoardType>\fR.\fI<BoardNum>\fR.stepgen.\fI<Instance>\fR".
"Instance" is a two-digit number that corresponds to the HostMot2 stepgen
instance number.  There are 'num_stepgens' instances, starting with 00.

So, for example, the HAL pin that has the current position
feedback from the first stepgen of the second 5i22 board is:
hm2_5i22.1.stepgen.00.position\-fb (this assumes that the firmware in
that board is configured so that this HAL object is available)

Each stepgen uses between 2 and 6 IO pins.  The signals on these pins depends on
the step_type parameter (described below).

The stepgen representation is modeled on the stepgen software component.
Each stepgen instance has the following pins and parameters:

Pins:

.TP
(float input) position\-cmd
Target position of stepper motion, in
arbitrary position units.  This pin is only used when the stepgen is in
position control mode (control\-type=0).

.TP
(float input) velocity\-cmd
Target velocity of stepper motion, in
arbitrary position units per second.  This pin is only used when the
stepgen is in velocity control mode (control\-type=1).

.TP
(s32 output) counts
Feedback position in counts (number of steps).

.TP
(float output) position\-fb
Feedback position in arbitrary position
units.  This is similar to "counts/position_scale", but has finer than
step resolution.

.TP
(float output) velocity\-fb
Feedback velocity in arbitrary position
units per second.

.TP
(bit input) enable
This pin enables the step generator instance.
When True, the stepgen instance works as expected.  When False, no steps
are generated and velocity\-fb goes immediately to 0.  If the stepgen is
moving when enable goes false it stops immediately, without obeying the
maxaccel limit.

.TP
(bit input) control\-type
Switches between position control mode (0)
and velocity control mode (1).  Defaults to position control (0).

Parameters:

.TP
(float r/w) position\-scale
Converts from counts to position units.
position = counts / position_scale

.TP
(float r/w) maxvel
Maximum speed, in position units per second.  If set
to 0, the driver will always use the maximum possible velocity based
on the current step timings and position\-scale.  The max velocity will
change if the step timings or position\-scale changes.  Defaults to 0.

.TP
(float r/w) maxaccel
Maximum acceleration, in position units per second
per second.  Defaults to 1.0.  If set to 0, the driver will not limit its
acceleration at all - this requires that the position\-cmd or velocity\-cmd
pin is driven in a way that does not exceed the machine's capabilities.
This is probably what you want if you're going to be using the LinuxCNC
trajectory planner to jog or run G-code.

.TP
(u32 r/w) steplen
Duration of the step signal, in nanoseconds.

.TP
(u32 r/w) stepspace
Minimum interval between step signals, in
nanoseconds.

.TP
(u32 r/w) dirsetup
Minimum duration of stable Direction signal before
a step begins, in nanoseconds.

.TP
(u32 r/w) dirhold
Minimum duration of stable Direction signal after a
step ends, in nanoseconds.

.TP
(u32 r/w) step_type
Output format, like the step_type modparam to the
software stegen(9) component.  0 = Step/Dir, 1 = Up/Down, 2 = Quadrature, 3+ =
table-lookup mode. In this mode the step_type parameter determines how long the
step sequence is. Additionally the stepgen_width parameter in the loadrt
config string must be set to suit the number of pins per stepgen required. Any
stepgen pins above this number will be available for GPIO. This mask defaults
to 2.
The maximum length is 16.
Note that Table mode is not enabled in all firmwares but if you see GPIO
pins between the stepgen instances in the dmesg/log hardware pin list then
the option may be available.

In Quadrature mode (step_type=2), the stepgen outputs one complete Gray
cycle (00 → 01 → 11 → 10 → 00) for each "step" it takes. In table mode
up to 6 IO pins are individually controlled in an arbitrary sequence up to 16
phases long. 

.TP
(u32 r/w) table\-data\-N
There are 4 table\-data\-N parameters, table\-data\-0 to table\-data\-3. These each 
contain 4 bytes corresponding to 4 stages in the step sequence. For example 
table\-data\-0 = 0x00000001 would set stepgen pin 0 (always called "Step" in 
the dmesg output) on the first phase of the step sequence, and table\-data\-4 =
0x20000000 would set stepgen pin 6 ("Table5Pin" in the dmesg output) on the 16th
stage of the step sequence. 

.TP
(s32 r/w) hm2_XXXX.N.stepgen.timer\-number (default: \-1)
Sets the hm2dpll timer instance to be used to latch stepgen counts.  A setting
of \-1 does not latch encoder counts.  A setting of 0 latches at the same time
as the main hostmot2 write.  A setting of 1..4 uses a time offset from the main
hostmot2 write according to the dpll's timer\-us setting.

Typically, timer\-us should be a negative number with a magnitude larger than
the largest latency (e.g., \-100 for a system with mediocre latency, \-50 for a
system with good latency).

If no DPLL module is present in the FPGA firmware, or if the stepgen module
does not support DPLL, then this pin is not created.

When available, this feature should typically be enabled.  Doing so generally
reduces following errors.

.SH Smart Serial Interface

The Smart Serial Interface allows up to 32 different devices such as the Mesa
8i20 2.2kW 3-phase drive or 7i64 48-way IO cards to be connected to a single
FPGA card.
The driver auto-detects the connected hardware port, channel and device type.
Devices can be connected in any order to any active channel of an active port.
(see the config modparam definition above).

For full details of the smart-serial devices see \fBman sserial\fR.

.SH BSPI
The BSPI (Buffered SPI) driver is unusual in that it does not create any HAL
pins. Instead the driver exports a set of functions that can be used by a sub-driver
for the attached hardware. Typically these would be written in the "comp"

pre-processing language: see http://linuxcnc.org/docs/html/hal/comp.html or man
halcompile for further details. See man mesa_7i65 and the source of mesa_7i65.comp for
details of a typical sub-driver.
See man hm2_bspi_setup_chan, man hm2_bspi_write_chan, man hm2_tram_add_bspi_frame,
man hm2_allocate_bspi_tram, man hm2_bspi_set_read_funtion and
man hm2_bspi_set_write_function for the exported functions.

The names of the available channels are printed to standard output during the
driver loading process and take the form
hm2_<board name>.<board index>.bspi.<index> For example hm2_5i23.0.bspi.0

.SH UART
The UART driver also does not create any HAL pins, instead it declares two 
simple read/write functions and a setup function to be utilised by user-written
code.  Typically this would be written in the "comp"
pre-processing language: see http://linuxcnc.org/docs/html/hal/comp.html or man
halcompile for further details. See man mesa_uart and the source of mesa_uart.comp for
details of a typical sub-driver.
See man hm2_uart_setup_chan, man hm2_uart_send, man hm2_uart_read and man 
hm2_uart_setup.

The names of the available uart channels are printed to standard output during the
driver loading process and take the form
hm2_<board name>.<board index>uart.<index> For example hm2_5i23.0.uart.0
.SH General Purpose I/O

I/O pins on the board which are not used by a module instance are exported
to HAL as "full" GPIO pins.  Full GPIO pins can be configured at run-time
to be inputs, outputs, or open drains, and have a HAL interface that
exposes this flexibility.  IO pins that are owned by an active module
instance are constrained by the requirements of the owning module,
and have a restricted HAL interface.

GPIOs have names like "hm2_\fI<BoardType>\fR.\fI<BoardNum>\fR.gpio.\fI<IONum>\fR".
IONum is a three-digit number.  The mapping from IONum to connector and
pin-on-that-connector is written to the syslog when the driver loads,
and it's documented in Mesa's manual for the Anything I/O boards.

So, for example, the HAL pin that has the current inverted input value
read from GPIO 012 of the second 7i43 board is: hm2_7i43.1.gpio.012.in\-not
(this assumes that the firmware in that board is configured so that this
HAL object is available)

The HAL parameter that controls whether the last GPIO of the first 5i22
is an input or an output is: hm2_5i22.0.gpio.095.is_output (this assumes
that the firmware in that board is configured so that this HAL object
is available)

The hm2 GPIO representation is modeled after the Digital Inputs and
Digital Outputs described in the Canonical Device Interface (part of
the HAL General Reference document).  Each GPIO can have the following
HAL Pins:

.TP
(bit out) in & in_not
State (normal and inverted) of the hardware
input pin.  Both full GPIO pins and IO pins used as inputs by active
module instances have these pins.

.TP
(bit in) out
Value to be written (possibly inverted) to the hardware
output pin.  Only full GPIO pins have this pin.

.PP
Each GPIO can have the following Parameters:

.TP
(bit r/w) is_output
If set to 0, the GPIO is an input.  The IO pin
is put in a high-impedance state (weakly pulled high), to be driven by
other devices.  The logic value on the IO pin is available in the "in" and
"in_not" HAL pins.  Writes to the "out" HAL pin have no effect.  If this
parameter is set to 1, the GPIO is an output; its behavior then depends
on the "is_opendrain" parameter.  Only full GPIO pins have this parameter.

.TP
(bit r/w) is_opendrain
This parameter only has an effect if the
"is_output" parameter is true.  If this parameter is false, the GPIO
behaves as a normal output pin: the IO pin on the connector is driven
to the value specified by the "out" HAL pin (possibly inverted), and the
value of the "in" and "in_not" HAL pins is undefined.  If this parameter
is true, the GPIO behaves as an open-drain pin.  Writing 0 to the "out"
HAL pin drives the IO pin low, writing 1 to the "out" HAL pin puts the
IO pin in a high-impedance state.  In this high-impedance state the IO
pin floats (weakly pulled high), and other devices can drive the value;
the resulting value on the IO pin is available on the "in" and "in_not"
pins.  Only full GPIO pins and IO pins used as outputs by active module
instances have this parameter.

.TP
(bit r/w) invert_output
This parameter only has an effect if the
"is_output" parameter is true.  If this parameter is true, the output
value of the GPIO will be the inverse of the value on the "out" HAL pin.
Only full GPIO pins and IO pins used as outputs by active module instances
have this parameter.

.PP
When a physical I/O pin is used by a special function, the related
.BR is_output ", and " is_opendrain
HAL parameters are aliased to the special function.  For instance, if gpio 1
is taken over by pwmgen 0's first output, then aliases like
.B hm2_7i92.0.pwmgen.00.out0.invert_output
(referring to
.BR hm2_7i92.0.gpio.001.invert_output )
will be automatically created.  When more than one GPIO is connected to the
same special function, an extra .#. is inserted so that the settings for
each related GPIO can be set separately.  For example, for the firmware
SV12IM_2X7I48_72, the alias
.B hm2_5i20.0.pwmgen.00.0.enable.invert_output
(referring to 
.BR hm2_5i20.0.gpio.000.invert_output )
and
.B hm2_5i20.0.pwmgen.00.1.enable.invert_output
(referring to
.BR hm2_5i20.0.gpio.023.invert_output )
are both created.

.SH inm and inmux
inm/inmuxs are input debouncing modules that support hardware digital filtering of input pins.
In addition to the input filtering function, the inm/inmux modules support up to 4 simple quadrature
counters for MPG use. The quadrature inputs for MPG encoders 0 through 3 are inm/inmux pins 0 through 7. 
MPG A,B inputs use the filter time constants programmed for inputs 0..7 Each inm/inmux input pin can have 
a slow or fast filter constant. Filter time constants are specified in units of scan times.
inms have names like
"hm2_\fI<BoardType>\fR.\fI<BoardNum>\fR.inm.\fI<Instance>\fR".
inmuxes have names like "hm2_\fI<BoardType>\fR.\fI<BoardNum>\fR.inmux.\fI<Instance>\fR".
"Instance" is a two-digit number that corresponds to the HostMot2 inm or inmux
instance number.  There are 'num_inms' or numx_inmuxs" instances, starting
with 00.

Each instance reads between 8 and 32 input pins. inm and inmux are identical except
for pin names and the physical interface


Pins:

.TP
(bit out) input and input-not
true and inverted filtered input states.

.TP 
(bit out) raw-input and raw-input-not
true and inverted unfiltered input states.

.TP 
(bit in) input-slow
If true, selects the long time constant filter for the corresponding input bit, 
if false the short time constant is used.

.TP 
(s32 out) enc0-count,enc1-count,enc2-count,enc3-count
MPG counters 0 through 3.  

.TP

Parameters:

.TP
(u32 in) scan_rate
This sets the input scan rate in Hz. Default scan rate is 20 KHz
(50 uS scan period).

.TP
(u32 in) fast_scans
This sets the fast time constant for all input pins. This is the time constant 
used when the input-slow pin for the corresponding input is false. The range is 0 to 
63 scan periods and the default value is 5 = 250 uS at the default 20 Khz scan_rate.

.TP
(u32 in) slow_scans
This sets the slow time constant for all input pins. This is the time constant 
used when the input-slow pin for the corresponding input is true. The range is 0 to 1023
scan periods and the default value is 500 = 25 mS at the default 20 Khz scan_rate.

.TP
(bit in) enc0_4xmode, enc1_4xmode, enc2_4xmode, and enc3_4xmode
These set the MPG encoder operating modes to 4X when true and 1X
when false. 

.TP
(u32 out) scan_width
This read only parameter specifies the number of inputs scanned by the module.


.SH led

Creates HAL pins for the LEDs on the FPGA board.

Pins:

.TP
(bit in) CR<NN>
The pins are numbered from CR01 upwards with the name
corresponding to the PCB silkscreen. Setting the bit to "true" or 1 lights
the LED.

.SH Solid State Relay

SSRs have names like
"hm2_\fI<BoardType>\fR.\fI<BoardNum>\fR.ssr.\fI<Instance>\fR".
"Instance" is a two-digit number that corresponds to the HostMot2 SSR
instance number.  There are 'num_ssrs' instances, starting
with 00.

Each instance has a rate control pin and between 1 and 32 output pins.

Pins:

.TP
(u32 in) rate
Set the internal frequency of the SSR instance, in Hz (approximate).
The valid range is 25 kHz to 25 MHz.  Values below the minimum will
use the minimum, and values above the max will use the max.  1 MHz is a
typical value, and appropriate for all Mesa cards, and is the default.
Set to 0 to disable this SSR instance.

.TP
(bit in) out-NN
The state of this SSR instance's NNth output.  Set to 0 to make
the output pins act like an open switch (no connection), set to 1 to
make them act like a closed switch.

.SH xy2mod

The xy2mod is a xy2-100 galvanometer interface. It supports 16 and 18 bit 
data modes and includes interpolation to provide position updates between
servo thread invocations. 

.TP
Pins:

.TP 
(float in) posx_cmd, posy_cmd
X and Y position commands. Full scale is +-posn_scale
default full scale (set by posx_scale and posy_scale) is +- 1

.TP 
(float out) posx_fb, posy_fb
X and Y position feedback. Full scale is +-posN_scale
default full scale is +- 1. This is feedback from the interpolator
not the galvanometer.

.TP 
(float in) velx_cmd, vely_cmd
X and Y velocity commands in units of fullscale_position/second

.TP 
(float out) velx_fb, vely_fb
X and Y velocity feedback in units of fullscale_position/second

.TP 
(float in) accx_cmd, accy_cmd
X and Y acceleration commands in units of fullscale_position/second^2

.TP 
(float in) posx_scale, posy_scale
This sets the full scale range of the postion command and feedback
default is +- 1.0

.TP 
(bit in) enable
when false, output data is 0, all interpolator values are set to 0
and overflow flags are cleared. Must be true for normal operation.

.TP 
(u32 in) controlx, controly
These set the galavanometer control bits. There 3 bits per channel in 16 bit mode but just 1
control bit in 18 bit mode, so values from 0..7 are valid in 16 bit mode but only 0 and 4
are valid in 18 bit mode

.TP 
(u32 in) commandx, commandy
These set the raw 16 bit data sent to the galvanometer in command mode

.TP 
(bit in) commandmodex, commandmodey
When set, these enable the command mode where 16 bit command data is sent to the galvanometer

.TP 
(bit in) 18bitmodex, 18bitmodey
When true, these enable the 18 bit data mode for the respective channel

.TP 
(bit out) posx-overflow, posy-overflow
When true, these indicate an attempted postion move beyond the full scale value

.TP 
(bit out) velx-overflow, vely-overflow
When true, these indicate an attempted velocity update move beyond the full scale value

.TP 
(u32 out) status
Raw 16 bit return status from galavanometer.

.TP
Parameters:

.TP
(s32 in) read-timer-number
Selects the DPLL timer number for pre-read sampling of the position and velocity registers.
If set to -1, pre-read sampling is disabled.

.TP
(s32 in) write-timer-number
Selects the DPLL timer number for post write update of the position and velocity registers. 
If set to -1, post write update is disabled.

.SH Watchdog

The HostMot2 firmware may include a watchdog Module; if it does, the
hostmot2 driver will use it.  The HAL representation of the watchdog is
named "hm2_\fB<BoardType>\fR.\fB<BoardNum>\fR.watchdog".

The watchdog starts out asleep and inactive.  Once you access the board
the first time by running the hm2 write() HAL function (see below), the
watchdog wakes up.  From them on it must be petted periodically or it will
bite.  Pet the watchdog by running the hm2 write() HAL function.

When the watchdog bites, all the board's I/O pins are disconnected from
their Module instances and become high-impedance inputs (pulled high),
and all communication with the board stops.  The state of the HostMot2
firwmare modules is not disturbed (except for the configuration of the
IO Pins).  Encoder instances keep counting quadrature pulses, and pwm-
and step-generators keep generating signals (which are *not* relayed to
the motors, because the IO Pins have become inputs).

Resetting the watchdog (by clearing the has_bit pin, see below) resumes
communication and resets the I/O pins to the configuration chosen at
load-time.

If the firmware includes a watchdog, the following HAL objects will
be exported:

Pins:

.TP
(bit in/out) has_bit
True if the watchdog has bit, False if the watchdog has
not bit.  If the watchdog has bit and the has_bit bit is True, the user
can reset it to False to resume operation.

Parameters:

.TP
(u32 read/write) timeout_ns
Watchdog timeout, in nanoseconds.  This is
initialized to 5,000,000 (5 milliseconds) at module load time.  If more
than this amount of time passes between calls to the hm2 write()
function, the watchdog will bite.
.SH Raw Mode

If the "enable_raw" config keyword is specified, some extra debugging
pins are made available in HAL.  The raw mode HAL pin names begin with
"hm2_\fI<BoardType>\fR.\fI<BoardNum>\fR.raw".

With Raw mode enabled, a user may peek and poke the firmware from HAL,
and may dump the internal state of the hostmot2 driver to the syslog.

Pins:

.TP
(u32 in) read_address
The bottom 16 bits of this is used as the address
to read from.

.TP
(u32 out) read_data
Each time the hm2_read() function is called, this
pin is updated with the value at .read_address.

.TP
(u32 in) write_address
The bottom 16 bits of this is used as the address
to write to.

.TP
(u32 in) write_data
This is the value to write to .write_address.

.TP
(bit in) write_strobe
Each time the hm2_write() function is called, this
pin is examined.  If it is True, then value in .write_data is written
to the address in .write_address, and .write_strobe is set back to False.

.TP
(bit in/out) dump_state
This pin is normally False.  If it gets set to
True the hostmot2 driver will write its representation of the board's
internal state to the syslog, and set the pin back to False.

.SH Setting up Smart Serial devices 

See man setsserial for the current way to set smart-serial eeprom parameters. 

.SH FUNCTIONS
.TP
\fBhm2_\fI<BoardType>\fB.\fI<BoardNum>\fB.read\-request\fR
On boards with long turn around time for reads (at the time of writing, this
applies only to ethernet boards), this function sends a read request.  When
multiple boards are used, this can reduce the servo thread execution time.  In
this case, the appropriate thread order would be
.EX
addf hm2_7i80.0.read\-request
addf hm2_7i80.1.read\-request
addf hm2_7i80.0.read
addf hm2_7i80.1.read
.EE
which causes the read request to be sent to board 1 before waiting for the
response to the read request to arrive from board 0.
.TP
\fBhm2_\fI<BoardType>\fB.\fI<BoardNum>\fB.read\fR
This reads the encoder counters, stepgen feedbacks, and GPIO input pins
from the FPGA.
.TP
\fBhm2_\fI<BoardType>\fB.\fI<BoardNum>\fB.write\fR
This updates the PWM duty cycles, stepgen rates, and GPIO outputs on
the FPGA.  Any changes to configuration pins such as stepgen timing,
GPIO inversions, etc, are also effected by this function.
.TP
\fBhm2_\fI<BoardType>\fB.\fI<BoardNum>\fB.read_gpio\fR
Read the GPIO input pins.  Note that the effect of this function is a
subset of the effect of the .read() function described above.  Normally
only .read() is used.  The only reason to call this function is if you
want to do GPIO things in a faster-than-servo thread.  (This function
is not available on the 7i43 due to limitations of the EPP bus.)
.TP
\fBhm2_\fI<BoardType>\fB.\fI<BoardNum>\fB.write_gpio\fR
Write the GPIO control registers and output pins.  Note that the effect of
this function is a subset of the effect of the .write() function described
above.  Normally only .write() is used.  The only reason to call this
function is if you want to do GPIO things in a faster-than-servo thread.
(This function is not available on the 7i43 due to limitations of the
EPP bus.)
.TP
\fBhm2_\fI<BoardType>\fB.\fI<BoardNum>\fB.trigger\-encoders\fR
This function will only appear if the firmware contains a BiSS, Fanuc or SSI 
encoder module and if the firmare does not contain a hm2dpll 
module (qv) or if the modparam contains num_dplls=0.
This function should be inserted first in the thread so that the encoder data is
ready when the main \fBhm2_XXXX.NN.read\fR function runs. An error message will
be printed if the encoder read is not finished in time. It may be possible to
avoid this by increasing the data rate. If the problem persists and if "stale"
data is acceptable then the function may be placed later in the thread, allowing
a full servo cycle for the data to be transferred from the devices. If available
it is better to use the synchronous hm2dpll triggering function. 

.SH SEE ALSO

hm2_pci(9)
.br
hm2_eth(9)
.br
hm2_spi(9)
.br
hm2_rpspi(9)
.br
hm2_7i43(9)
.br
hm2_7i90(9)
.br

Mesa's documentation for the Anything I/O boards, at <http://www.mesanet.com>
.br
.SH LICENSE

GPL<|MERGE_RESOLUTION|>--- conflicted
+++ resolved
@@ -524,11 +524,7 @@
 HAL pin will be "true" if all bits in the field are zero. 
 .TP
 u: (Unsigned)
-<<<<<<< HEAD
-  (float, out) hm2_XXXX.N.ssi.MM.<name>. The value of the bits interpreted as an
-=======
   (float, out) hm2_XiXX.N.ssi.MM.<name>. The value of the bits interpreted as an
->>>>>>> 69f7ce09
 unsigned integer then scaled such that the pin value will equal the scalemax 
 parameter value when all bits are high. (for example if the field is 8 bits 
 wide and the scalmax parameter was 20 then a value of 255 would return 20, and
