.TH HOSTMOT2 "9" "2008-05-13" "LinuxCNC Documentation" "HAL Component"
.de TQ
.br
.ns
.TP \\$1
..
.SH NAME

hostmot2 \- LinuxCNC HAL driver for the Mesa Electronics HostMot2 firmware.
.SH SYNOPSIS
See the config modparam section below for Mesa card configuration. Typically
hostmot2 is loaded with no parameters unless debugging is required.
.HP
.B loadrt hostmot2 [debug_idrom=\fIN\fB] [debug_module_descriptors=\fIN\fB] [debug_pin_descriptors=\fIN\fB] [debug_modules=\fIN\fB]
.TP
\fBdebug_idrom\fR [default: 0]
Developer/debug use only!  Enable debug logging of the HostMot2
IDROM header.
.TP
\fBdebug_module_descriptors\fR [default: 0]
Developer/debug use only!  Enable debug logging of the HostMot2
Module Descriptors.
.TP
\fBdebug_pin_descriptors\fR [default: 0]
Developer/debug use only!  Enable debug logging of the HostMot2
Pin Descriptors.
.TP
\fBdebug_modules\fR [default: 0]
Developer/debug use only!  Enable debug logging of the HostMot2
Modules used.
.TP
\fBuse_serial_numbers\fR [default: 0]
When creating HAL pins for smart-serial devices name the pins by the board serial
number rather than which board and port they are connected to. 
With this option set to 1 pins will have names like \fBhm2_8i20.1234.current\fR rather than
\fBhm2_5i23.0.8i20.0.1.current\fR. The identifier consists of the last 4 digits of the board
serial number, which is normally on a sticker on the board. 
This will make configs less portable, but does mean that boards can be re-connected less
carefully. 

.SH DESCRIPTION
hostmot2 is a device driver that interfaces the Mesa HostMot2 firmware
to the LinuxCNC HAL.  This driver by itself does nothing, the boards
that actually run the firmware require their own drivers before anything
can happen.  Currently drivers are available for  PCI, Ethernet, SPI
and EPP interfaced cards.

The HostMot2 firmware provides modules such as encoders, PWM generators,
step/dir generators, and general purpose I/O pins (GPIOs).  These things are
called "Modules".  The firmware is configured, at firmware compile time,
to provide zero or more instances of each of these Modules.
.SH Board I/O Pins

The HostMot2 firmware runs on an FPGA board.  The board interfaces with
the computer via PCI, Ethernet, SPI, or EPP, and interfaces with motion
control hardware such as servos and stepper motors via I/O pins on
the board.

Each I/O pin can be configured, at board-driver load time, to serve
one of two purposes: either as a particular I/O pin of a particular
Module instance (encoder, pwmgen, stepgen etc), or as a general purpose
digital I/O pin.  By default all Module instances are enabled, and all the
board's pins are used by the Module instances.

The user can disable Module instances at board-driver load time, by
specifying a hostmot2 config string modparam.  Any pins which belong to
Module instances that have been disabled automatically become GPIOs.

All IO pins have some HAL presence, whether they belong to an active
module instance or are full GPIOs.  GPIOs can be changed (at run-time)
between inputs, normal outputs, and open drains, and have a flexible
HAL interface.  IO pins that belong to active Module instances are
constrained by the requirements of the owning Module, and have a more
limited interface in HAL.  This is described in the General Purpose
I/O section below.
.SH config modparam

All the board-driver modules (hm2_pci, hm2_eth etc) accept a load-time
modparam of type string array, named "config".  This array has one config
string for each board the driver should use.  Each board's config string
is passed to and parsed by the hostmot2 driver when the board-driver
registers the board.

The config string can contain spaces, so it is usually a good idea to
wrap the whole thing in double-quotes (the " character).

The comma character (,) separates members of the config array from
each other.

For example, if your control computer has one 5i20 and one 5i23 you
might load the hm2_pci driver with a HAL command (in halcmd) something
like this:

.B
.nf
loadrt hm2_pci config="firmware=hm2/5i20/SVST8_4.BIT num_encoders=3 num_pwmgens=3 num_stepgens=3,firmware=hm2/5i23/SVSS8_8.BIT sserial_port_0=0000 num_encoders=4"
.fi

Note: this assumes that the hm2_pci driver detects the 5i20 first and
the 5i23 second.  If the detection order does not match the order
of the config strings, the hostmot2 driver will refuse to load the
firmware and the board-driver (hm2_pci etc) will fail to load.
To the best of my knowledge, there is no way to predict the order in
which PCI boards will be detected by the driver, but the detection
order will be consistent as long as PCI boards are not moved around.
Best to try loading it and see what the detection order is.

The valid entries in the format string are:

.B
 [firmware=\fIF\fB]
 [num_dplls=\fIN\fB]
 [num_encoders=\fIN\fB]
 [ssi_chan_\fIN\fB=\fIabc%nq\fB]
 [biss_chan_\fIN\fB=\fIabc%nq\fB]
 [fanuc_chan_\fIN\fB=\fIabc%nq\fB]
 [num_inmuxs=\fIN\fB]
 [num_inms=\fIN\fB]
 [num_resolvers=\fIN\fB]
 [num_pwmgens=\fIN\fB]
 [num_3pwmgens=\fIN\fB]
 [num_rcpwmgens=\fIN\fB]
 [num_stepgens=\fIN\fB]
 [stepgen_width=\fIN\fB]
 [sserial_port_\fI0\fB=\fI00000000\fB]
 [num_bspis=\fIN\fB]
 [num_leds=\fIN\fB]
 [num_ssrs=\fIN\fB]
 [num_xy2mods=\fIN\fB]
 [enable_raw]

.TP
\fBfirmware [\fIoptional\fB]
Load the firmware specified by F into the FPGA on this board.  If no
"\fBfirmware=\fIF\fR" string is specified, the FPGA will not be
re-programmed but may continue to run a previously downloaded firmware.

The requested firmware F is fetched by udev.  udev searches for the
firmware in the system's firmware search path, usually /lib/firmware.
F typically has the form "hm2/<BoardType>/file.bit"; a typical value
for F might be "hm2/5i20/SVST8_4.BIT".  The hostmot2 firmware files are
supplied by the hostmot2\-firmware packages, available from linuxcnc.org and can
normally be installed by entering the command "sudo apt\-get install
hostmot2\-firmware\-5i23" to install the support files for the 5i23 for example.

Newer FPGA cards come pre-programmed with firmware and no "firmware=" string
should be used with these cards. To change the firmware on these cards the
"mesaflash" utility should be used. It is perfectly
valid and reasonable to load these cards with no config string at all.
.TP
\fBnum_dplls\fR [optional, default: \-1]
The hm2dpll is a phase-locked loop timer module which may be used to reduce
sample and write time jitter for some hm2  modules. This parameter can be used to 
disable the hm2dpll by setting the number to 0. There is only ever one module of this type, 
with 4 timer channels, so the other valid numbers are \-1 (enable all) and 1, both of
which end up meaning the same thing. 
.TP
\fBnum_encoders\fR [optional, default: \-1]
Only enable the first N encoders.  If N is \-1, all encoders are enabled.
If N is 0, no encoders are enabled.  If N is greater than the number of
encoders available in the firmware, the board will fail to register.
.TP
\fBssi_chan_N\fR [optional, default: ""]
Specifies how the bit stream from a Synchronous Serial Interface device will be
interpreted. There should be an entry for each device connected. Only channels
with a format specifier will be enabled. (as the software can not guess data
rates and bit lengths) 
.TP
\fBbiss_chan_N\fR [optional, default: ""]
As for ssi_chan_N, but for BiSS devices
.TP
\fBfanuc_chan_N\fR [optional, default: ""]
Specifies how the bit stream from a Fanuc absolute encoder will be
interpreted. There should be an entry for each device connected. Only channels
with a format specifier will be enabled. (as the software can not guess data
rates and bit lengths) 
.TP
\fBnum_resolvers\fR [optional, default: \-1]
Only enable the first N resolvers. If N = \-1 then all resolvers are enabled.
This module does not work with generic resolvers (unlike the encoder module
which works with any encoder). At the time of writing the  Hostmot2 Resolver
function only works with the Mesa 7i49 card.
.TP
\fBnum_pwmgens\fR [optional, default: \-1]
Only enable the first N pwmgens.  If N is \-1, all pwmgens are enabled.
If N is 0, no pwmgens are enabled.  If N is greater than the number of
pwmgens available in the firmware, the board will fail to register.
.TP
\fBnum_3pwmgens\fR [optional, default: \-1]
Only enable the first N Three-phase pwmgens.  If N is \-1, all 3pwmgens
are enabled. If N is 0, no pwmgens are enabled.  If N is greater than the
number of pwmgens available in the firmware, the board will fail to register.
.TP
\fBnum_rcpwmgens\fR [optional, default: \-1]
Only enable the first N RC pwmgens.  If N is \-1, all rcpwmgens
are enabled. If N is 0, no rcpwmgens are enabled.  If N is greater than the
number of rcpwmgens available in the firmware, the board will fail to register.
.TP
\fBnum_stepgens\fR [optional, default: \-1]
Only enable the first N stepgens.  If N is \-1, all stepgens are enabled.
If N is 0, no stepgens are enabled.  If N is greater than the number of
stepgens available in the firmware, the board will fail to register.
.TP
\fBnum_xy2mods\fR [optional, default: \-1]
Only enable the first N xy2mods.  If N is \-1, all xy2mods are enabled.
If N is 0, no xy2mods are enabled.  If N is greater than the number of
xy2mods available in the firmware, the board will fail to register.
.TP
.TP
\fBstepgen_width\fR [optional, default: 2]
Used to mask extra, unwanted, stepgen pins. Stepper drives typically require
only two pins (step and dir) but the Hostmot2 stepgen can drive up to 8 output
pins for specialised applications (depending on firmware). This parameter
applies to all stepgen instances. Unused, masked pins will be available as GPIO.
.TP
\fBsserial_port_N (N = 0 .. 3)\fR [optional, default: 00000000 for all ports]
Up to 32 Smart Serial devices can be connected to a Mesa Anything IO board
depending on the firmware used and the number of physical connections on the
board. These are arranged in 1-4 ports of 1 to 8 channels.
 Some Smart Serial (SSLBP) cards offer more than one load-time configuration,
for example all inputs, or all outputs, or offering additional analogue input on
some digital pins.
 To set the modes for port 0 use, for example \fBsserial_port_0=0120xxxx\fR
 A '0'in the string sets the corresponding port to mode 0, 1 to mode 1, and so
on up to mode 9. An "x" in any position disables that channel and makes the
corresponding FPGA pins available as GPIO. 
 The string can be up to 8 characters long, and if it defines more
modes than there are channels on the port then the extras are ignored. Channel
numbering is left to right so the example above would set sserial device 0.0
to mode 0, 0.2 to mode2 and disable channels 0.4 onwards. 
 The sserial driver will auto-detect connected devices, no further configuration
should be needed. Unconnected channels will default to GPIO, but the pin values
will vary semi-randomly during boot when card-detection runs, to it is best to 
actively disable any channel that is to be used for GPIO. 
.TP
\fBnum_bspis\fR [optional, default: \-1]
Only enable the first N Buffered SPI drivers. If N is \-1 then all the drivers 
are enabled. Each BSPI driver can address 16 devices.
.TP
\fBnum_leds\fR [optional, default: \-1]
Only enable the first N of the LEDs on the FPGA board. If N is \-1, then HAL
pins for all the LEDs will be created. If N=0 then no pins will be added.
.TP
\fBnum_ssrs\fR [optional, default: -1]
Only enable the first N of the SSR modules on the FPGA board. If N is
\-1, then HAL pins for all the SSR outputs will be created. If N=0 then
no pins will be added.
.TP
\fBenable_raw\fR [optional]
If specified, this turns on a raw access mode, whereby a user can peek and
poke the firmware from HAL.  See Raw Mode below.

.SH dpll
The hm2dpll module has pins like "hm2_\fI<BoardType>\fR.\fI<BoardNum>\fR.dpll\fR"
It is likely that the pin-count will decrease in the future and that some pins
will become parameters. 
This module is a phase-locked loop that will synchronise itself with the thread
in which the hostmot2 "read" function is installed and will trigger other
functions that are allocated to it at a specified time before or after the 
"read" function runs. This can be applied to the three absolute
encoder types, quadrature encoder, stepgen, and xy2mod. In the case of the absolute
encoders this allows the system to trigger a data transmission just prior to
the time when the HAL driver reads the data. In the case of stepgens,
quadrature encoders, and the xy2mod, the timers can be used to reduce position sampling
jitter. This is especially valuable with the ethernet-interfaced cards.

Pins:
.TP
(float, in) hm2_\fI<BoardType>\fR.\fI<BoardNum>\fR.dpll.NN.timer\-us
This pin sets the triggering offset of the associated timer. There are 4 timers
numbered 01 to 04, represented by the NN digits in the pin name.  The units are
micro-seconds.  Generally the value for reads will be negative, and positive for 
writes so that input data is sampled prior to the main hostmot read  and output data
is written some time after the main hostmot2 read.
.

For stepgen and quadrature encoders, the value needs to be more than the
maximum variation between read times.  \-100 will suffice for most systems, and
\-50 will work on systems with good performance and latency.

For serial encoders, the value also needs to include the time it takes to
transfer the absolute encoder position.  For instance, if 50 bits must be read
at 500kHz then subtract an additional 50/500kHz = 100uS to get a starting value
of \-200.

The xy2mod uses 2 DPLL timers, one for read and one for write. The read timer value
can be the same as used by the stepgen and quadrature encoders so the same timer channel 
can be shared. The write timer is typically set to a time after the main hostmot2 write 
this may take some experimentation

.TP
(float, in) hm2_\fI<BoardType>\fR.\fI<BoardNum>\fR.dpll.base\-freq\-khz
This pin sets the base frequency of the phase-locked loop. by default it will 
be set to the nominal frequency of the thread in which the PLL is running and
wil not normally need to be changed. 
.TP
(float, out) hm2_\fI<BoardType>\fR.\fI<BoardNum>\fR.dpll.phase\-error\-us
Indicates the phase error of the DPLL. If the number cycles by a large amount 
it is likely that the PLL has failed to achieve lock and adjustments will need
to be made. 
.TP
(u32, in) hm2_\fI<BoardType>\fR.\fI<BoardNum>\fR.dpll.time\-const
The filter time-constant for the PLL.  The default value is a compromise
between insensitivity to single-cycle variations and being resilient to changes
to the Linux CLOCK_MONOTONIC timescale, which can instantly change by up to
±500ppm from its nominal value, usually by timekeeping software like ntpd and
ntpdate. Default 2000 (0x7d0)
.TP
(u32, in) hm2_\fI<BoardType>\fR.\fI<BoardNum>\fR.dpll.plimit
Sets the phase adjustment limit of the PLL. If the value is zero then the PLL
will free-run at the base frequency independent of the servo thread rate. This
is probably not what you want. Default 4194304 (0x400000) Units not known...
.TP
(u32, out) hm2_\fI<BoardType>\fR.\fI<BoardNum>\fR.dpll.ddsize
Used internally by the driver, likely to disappear. 
.TP
(u32, in)  hm2_\fI<BoardType>\fR.\fI<BoardNum>\fR.dpll.prescale
Prescale factor for the rate generator. Default 1. 


.SH encoder

Encoders have names like 
""hm2_\fI<BoardType>\fR.\fI<BoardNum>\fR.encoder.\fI<Instance>\fR".".
"Instance" is a two-digit number that corresponds to the HostMot2 encoder
instance number.  There are "num_encoders" instances, starting with 00.

So, for example, the HAL pin that has the current position of the second
encoder of the first 5i20 board is: hm2_5i20.0.encoder.01.position (this
assumes that the firmware in that board is configured so that this HAL
object is available)

Each encoder uses three or four input IO pins, depending on how the
firmware was compiled.  Three-pin encoders use A, B, and Index (sometimes
also known as Z).  Four-pin encoders use A, B, Index, and Index-mask.

The hm2 encoder representation is similar to the one described by the
Canonical Device Interface (in the HAL General Reference document),
and to the software encoder component.  Each encoder instance has the
following pins and parameters:

Pins:

.TP
(s32 out) count
Number of encoder counts since the previous reset.

.TP
(float out) position
Encoder position in position units (count / scale).

.TP
(float out) velocity
Estimated encoder velocity in position units
per second.

.TP
(float out) velocity-rpm
Estimated encoder velocity in position units
per minute.

.TP
(bit in) reset
When this pin is TRUE, the count and position pins are
set to 0.  (The value of the velocity pin is not affected by this.)
The driver does not reset this pin to FALSE after resetting the count
to 0, that is the user's job.

.TP
(bit in/out) index\-enable
When this pin is set to True, the count
(and therefore also position) are reset to zero on the next Index
(Phase\-Z) pulse.  At the same time, index\-enable is reset to zero to
indicate that the pulse has occurred.

.TP
(s32 out) rawcounts
Total number of encoder counts since the start,
not adjusted for index or reset.

.TP
(bit out) input-a, input-b, input-index
Real time filtered values of A,B,Index encoder signals 

.TP
(bit in) quad-error-enable
When this pin is true quadrature error reporting is enabled.
when false, existing quadrature errors are cleared and error reporting is disabled

.TP
(bit out) quad-error
This bit indicates that a quadrature sequence error has been detected.
It can only be set if the corresponding quad-error-enable bit is true

.TP
(u32 in) hm2_XXXX.N.encoder.sample-frequency
This is the sample frequency that determines all standard encoder 
channels digital filter time constant (see filter parameter)

.TP
(u32 in) hm2_XXXX.N.encoder.muxed-sample-frequency
This is the sample frequency that determines all muxed encoder 
channels digital filter time constant (see filter parameter)
This also sets the encoder multiplexing frequency

.TP
(float in) hm2_XXXX.N.encoder.muxed-skew
This sets the muxed encoder sample time delay (in ns) from the multiplex signal.
Setting this properly can increase the usable multiplex frequency and compensate 
for cable delays (suggested value is 3* cable length in feet +20)

.TP
(bit in) hm2_XXXX.N.encoder.hires-timestamp
When this pin is true the encoder timestamp counter frequency is ~10 MHz
when false the timestamp counter frequency is ~2 MHz. This should be set true
for frequency counting applications to improve the resolution. It should be 
set false when servo thread periods longer than 1 ms are used.

<<<<<<< HEAD
.TP
=======
>>>>>>> c9becb41
Parameters:

.TP
(float r/w) scale
Converts from 'count' units to 'position' units.

.TP
(bit r/w) index\-invert
If set to True, the rising edge of the Index
input pin triggers the Index event (if index\-enable is True).  If set
to False, the falling edge triggers.

.TP
(bit r/w) index\-mask
If set to True, the Index input pin only has an
effect if the Index\-Mask input pin is True (or False, depending on the
index\-mask\-invert pin below).

.TP
(bit r/w) index\-mask\-invert
If set to True, Index\-Mask must be False
for Index to have an effect.  If set to False, the Index\-Mask pin must
be True.

.TP
(bit r/w) counter\-mode
Set to False (the default) for Quadrature.
Set to True for Step/Dir (in which case Step is on the A pin and Dir is
on the B pin).

.TP
(bit r/w) filter
If set to True (the default), the quadrature counter
needs 15 sample clocks to register a change on any of the three input lines
(any pulse shorter than this is rejected as noise).  If set to False, the
quadrature counter needs only 3 clocks to register a change.  The default encoder
sample clock runs at approximately 25 to 33 MHz but can be changed globally
with the sample-frequency or muxed-sample-frequency pin

.TP
(float r/w) vel\-timeout
When the encoder is moving slower than one
pulse for each time that the driver reads the count from the FPGA (in
the hm2_read() function), the velocity is harder to estimate.  The driver
can wait several iterations for the next pulse to arrive, all the while
reporting the upper bound of the encoder velocity, which can be accurately
guessed.  This parameter specifies how long to wait for the next pulse,
before reporting the encoder stopped.  This parameter is in seconds.

.TP
(s32 r/w) hm2_XXXX.N.encoder.timer\-number (default: \-1)
Sets the hm2dpll timer instance to be used to latch encoder counts.  A setting
of \-1 does not latch encoder counts.  A setting of 0 latches at the same time
as the main hostmot2 read.  A setting of 1..4 uses a time offset from the main
hostmot2 read according to the dpll's timer\-us setting.

Typically, timer\-us should be a negative number with a magnitude larger than
the largest latency (e.g., \-100 for a system with mediocre latency, \-50 for a
system with good latency).

If no DPLL module is present in the FPGA firmware, or if the encoder module
does not support DPLL, then this pin is not created.

When available, this feature should typically be enabled.  Doing so generally
reduces following errors.

.SH Synchronous Serial Interface (SSI)
(Not to be confused with the Smart Serial Interface)

One pin is created for each SSI instance regardless of data format:
(bit, in) hm2_XXXX.NN.ssi.MM.data\-incomplete
This pin will be set "true" if the module was still transferring data when the 
value was read. When this problem exists there will also be a limited number of 
error messages printed to the UI. This pin should be used to monitor whether 
the problem has been addressed by config changes. 
Solutions to the problem dpend on whether the encoder read is being triggered by
the hm2dpll phase-locked-loop timer (described above) or by the trigger\-encoders
function (described below).

The names of the pins created by the SSI module will depend entirely on the 
format string for each channel specified in the loadrt command line. 
A typical format string might be
 \fBssi_chan_0=error%1bposition%24g\fR
 
This would interpret the LSB of the bit-stream as a bit-type pin named "error"
and the next 24 bits as a Gray-coded encoder counter. The encoder-related HAL 
pins would all begin with "position".

There should be no spaces in the format string, as this is used as a delimiter
by the low-level code. 

The format consists of a string of alphanumeric characters that will form the 
HAL pin names, followed by a % symbol, a bit-count and a data type. All bits
in the packet must be defined, even if they are not used. There is a limit of 
64 bits in total.

The valid format characters and the pins they create are:
.TP
p: (Pad). Does not create any pins, used to ignore sections of the bit stream that are not required. 
.TP
b: (Boolean). 
  (bit, out) hm2_XXXX.N.ssi.MM.<name>. If any bits in the designated field width 
are non-zero then the HAL pin will be "true".
  (bit, out) hm2_XXXX.N.ssi.MM.<name>\-not. An inverted version of the above, the 
HAL pin will be "true" if all bits in the field are zero. 
.TP
u: (Unsigned)
  (float, out) hm2_XXXX.N.ssi.MM.<name>. The value of the bits interpreted as an
unsigned integer then scaled such that the pin value will equal the scalemax 
parameter value when all bits are high. (for example if the field is 8 bits 
wide and the scalmax parameter was 20 then a value of 255 would return 20, and
0 would return 0. 
.TP
s: (Signed)
  (float, out) hm2_XXXX.N.ssi.MM.<name>. The value of the bits interpreted as a
2s complement signed number then scaled similarly to the unsigned variant,
except symmetrical around zero. 
.TP
f: (bitField)
  (bit, out) hm2_XXXX.N.ssi.MM.<name>\-NN. The value of each individual bit in the
data field. NN starts at 00 up to the number of bits in the field. 
  (bit, out) hm2_XXXX.N.ssi.MM.<name>\-NN\-not. An inverted version of the individual
bit values. 
.TP
e: (Encoder)
 (s32, out) hm2_XXXX.N.ssi.MM.<name>.count. The lower 32 bits of the 
total encoder counts. This value is reset both by the ...reset and the ...index\-enable
pins.
 (s32, out) hm2_XXXX.N.ssi.MM.<name>.rawcounts. The lower 32 bits of 
the total encoder counts. The pin is not affected by reset and index. 
 (float, out) hm2_XXXX.N.ssi.MM.<name>.position. The encoder position
in machine units. This is calculated from the full 64-bit buffers so will show
a true value even after the counts pins have wrapped. It is zeroed by reset and
index enable. 
 (bit, IO) hm2_XXXX.N.ssi.MM.<name>.index\-enable. When this pin is set
"true" the module will wait until the raw encoder counts next passes through an 
integer multiple of the number of counts specified by counts\-per\-rev parameter
and then it will zero the counts and position pins, and set the index\-enable
pin back to "false" as a signal to the system that "index" has been passed. 
this pin is used for spindle-synchronised motion and index-homing. 
 (bit, in) (bit, out) hm2_XXXX.N.ssi.MM.<name>.reset. When this pin is set high 
the counts and position pins are zeroed. 
.TP
h: (Split encoder, high-order bits)
Some encoders (Including Fanuc) place the encoder part-turn counts and full-turn
counts in separate, non-contiguous fields. This tag defines the high-order bits
of such an encoder module. There can be only one h and one l tag per channel, 
the behaviour with multiple such channels will be undefined. 
.TP
l: (Split encoder, low-order bits)
Low order bits (see "h")
.TP
g: (Gray-code). This is a modifier that indicates that the following
format string is gray-code encoded. This is only valid for encoders (e, h l) and 
unsigned (u) data types.
.TP
m: (Multi-turn). This is a modifier that indicates that the following
format string is a multi-turn encoder. This is only valid for encoders (e, h l).
A jump in encoder position of more than half the full scale is interpreted as a
full turn and the counts are wrapped. With a multi-turn encoder this is only
likely to be a data glitch and will lead to a permanent offset. This flag
endures that such encoders will never wrap.

.TP
Parameters:
Two parameters is universally created for all SSI instances

.TP
(float r/w) hm2_XXXX.N.ssi.MM.frequency\-khz
This parameter sets the SSI clock frequency. The units are kHz, so 500 will give
a clock frequency of 500,000 Hz. 

.TP 
(s32 r/w) hm2_XXXX.N.ssi.timer-number\-num
This parameter allocates the SSI module to a specific hm2dpll timer instance.
This pin is only of use in firmwares which contain a hm2dpll function and will
default to 1 in cases where there is such a function, and 0 if there is not. 
The pin can be used to disable reads of the encoder, by setting to a
nonexistent timer number, or to 0. 

Other parameters depend on the data types specified in the config string.
.TP
p: (Pad) No Parameters.
.TP
b: (Boolean) No Parameters.
.TP
u: (Unsigned) 
(float, r/w) hm2_XXXX.N.ssi.MM.<name>.scalemax. The scaling factor for the
 channel.
.TP
s: (Signed)
(float, r/w) hm2_XXXX.N.ssi.MM.<name>.scalemax. The scaling factor for the
channel.
.TP
f: (bitField): No parameters.
.TP
e: (Encoder): 
 (float, r/w) hm2_XXXX.N.ssi.MM.<name>.scale: (float, r.w) The encoder scale in
counts per machine unit.
 (u32, r/w) hm2_XXXX.N.ssi.MM.<name>.counts\-per\-rev (u32, r/w) Used to emulate
the index behaviour of an incemental+index encoder. This would normally be set
to the actual counts per rev of the encoder, but can be any whole number of
revs. Integer divisors or multimpilers of the true PPR might be useful for 
index-homing. Non-integer factors might be appropriate where there is a 
synchronous drive ratio between the encoder and the spindle or ballscrew. 


.SH BiSS
BiSS is a bidirectional variant of SSI. Currently only a single direction is
supported by LinuxCNC (encoder to PC). 

One pin is created for each BiSS instance regardless of data format:

(bit, in) hm2_XXXX.NN.biss.MM.data\-incomplete
This pin will be set "true" if the module was still transferring data when the 
value was read. When this problem exists there will also be a limited number of 
error messages printed to the UI. This pin should be used to monitor whether 
the problem has been addressed by config changes. 
Solutions to the problem dpend on whether the encoder read is being triggered by
the hm2dpll phase-locked-loop timer (described above) or by the trigger\-encoders
function (described below)
 
The names of the pins created by the BiSS module will depend entirely on the 
format string for each channel specified in the loadrt command line and follow
closely the format defined above for SSI. 
Currently data packets of up to 96 bits are supported by the LinuxCNC driver, 
although the Mesa Hostmot2 module can handle 512 bit packets. It should be
possible to extend the number of packets supported by the driver if there is a
requirement to do so. 

.SH Fanuc encoder. 
The pins and format specifier for this module are identical to the SSI module
described above, except that at least one pre-configured format is provided. 
A modparam of fanuc_chan_N=AA64 (case sensitive) will configure the channel for
a Fanuc Aa64 encoder. The pins created are:
 hm2_XXXX.N.fanuc.MM.batt                indicates battery state
 hm2_XXXX.N.fanuc.MM.batt\-not            inverted version of above
 hm2_XXXX.N.fanuc.MM.comm                The 0-1023 absolute output for motor commutation
 hm2_XXXX.N.fanuc.MM.crc                 The CRC checksum. Currently HAL has no way to use this
 hm2_XXXX.N.fanuc.MM.encoder.count       Encoder counts
 hm2_XXXX.N.fanuc.MM.encoder.index\-enable Simulated index. Set by counts\-per\-rev parameter
 hm2_XXXX.N.fanuc.MM.encoder.position    Counts scaled by the ...scale parameter
 hm2_XXXX.N.fanuc.MM.encoder.rawcounts   Raw counts, unaffected by reset or index
 hm2_XXXX.N.fanuc.MM.encoder.reset       If high/true then counts and position = 0
 hm2_XXXX.N.fanuc.MM.valid               Indicates that the absolute position is valid
 hm2_XXXX.N.fanuc.MM.valid\-not           Inverted version

.SH resolver
Resolvers have names like 
hm2_\fI<BoardType>\fR.\fI<BoardNum>\fR.resolver.\fI<Instance>\fR.
<Instance is a 2-digit number, which for the 7i49 board will be between 00 and
05. This function only works with the Mesa Resolver interface boards (of which
the 7i49 is the only example at the time of writing). This board uses an SPI
interface to the FPGA card, and will only work with the correct firmware.
The pins allocated will be listed in the dmesg output, but are unlikely to be
usefully probed with HAL tools.

Pins:

.TP
(float, out) angle
This pin indicates the angular position of the resolver. It
is a number between 0 and 1 for each electrical rotation.

.TP
(float, out) position
Calculated from the number of complete and partial
revolutions since startup, reset, or  index\-reset multiplied by the scale
parameter. 

.TP
(float, out) velocity
Calculated from the rotational velocity and the 
velocity\-scale parameter. The default scale is electrical rotations per second. 

.TP
(float, out) velocity-rpm
Simply velocity scaled by a factor of 60 for convenience. 


.TP
(s32, out) count
This pins outputs a simulated encoder count at 2^24
counts per rev (16777216 counts).

.TP
(s32, out) rawcounts
This is identical to the counts pin, except it is not
reset by the 'index' or 'reset' pins. This is the pin which would be linked to
the bldc HAL component if the resolver was being used to commutate a motor.

.TP
(bit, in) reset
Resets the position and counts pins to zero immediately.

.TP
(bit, in)  joint-pos-fb
The Mesa resolver driver has the capability of emulating an absolute
encoder using a position file (see the INI-config section of the manual)
and the single-turn absolute operation of resolvers.
At startup, and only if the \fBuse-position-file\fR parameter is set to "true"
the resolver driver will wait for a value to be written by the system to
the axis.N.joint-pos-fb pin (which must be netted to this resolver pin)
and will calculate the number of full turns that best matches the
current reolver position. It will then pre-load the driver output with this
offset. This should only be used on systems where axis movement in the
unpowered state is unlikely. This feature will only work properly if the
machine is initially homed to "index" and if the axis home positions are
exactly zero.

.TP
(bit, in/out) index\-enable
When this pin is set high the position and counts
pins will be reset the next time the resolver passes through the zero position.
At the same time the pin is driven low to indicate to connected modules that the
index has been seen, and that the counters have been reset.  

.TP
(bit, out) error
Indicates an error in the particular channel. If this value is
"true" then the reported position and velocity are invalid. 

Parameters:
.TP
(float, read/write) scale
The position scale, in machine units per resolver
electrical revolution. 

.TP
(float, read/write) velocity\-scale
The conversion factor between resolver
rotation speed and machine velocity. A value of 1 will typically give motor
speed in rps, a value of 0.01666667 will give (approximate) RPM. 

.TP
(u32, read/write) index\-divisor (default 1)
The resolver component emulates an index at a fixed point in the sin/cos cycle.
Some resolvers have multiple cycles per rev (often related to the number of
pole-pairs on the attached motor). LinuxCNC requires an index once per
revolution for proper threading etc.
This parameter should be set to the number of cycles per rev of the resolver.
CAUTION: Which pseudo-index is used will not necessarily be consistent between
LinuxCNC runs. Do not expect to re-start a thread after restarting LinuxCNC.
It is not appropriate to use this parameter for index-homing of axis drives.

.TP
(float, read/write) excitation\-khz
This pin sets the excitation frequency for
the resolver. This pin is module-level rather than instance-level as all
resolvers share the same excitation frequency.
 Valid values are 10 (~10kHz), 5 (~5kHz) and 2.5 (~2.5kHz). The
actual frequency depends on the FPGA frequency, and they correspond to 
CLOCK_LOW/5000, CLOCK_LOW/10000 and CLOCK_LOW/20000 respectively. 
The parameter will be set to the closest available of the three frequencies.
 A value of \-1 (the default) indicates that the current setting should be
retained. 

.TP
(bit, read/write) use-position-file
In conjunction with \fBjoint-pos-fb\fR (qv) emulate absolute encoders.



.SH pwmgen

pwmgens have names like
"hm2_\fI<BoardType>\fR.\fI<BoardNum>\fR.pwmgen.\fI<Instance>\fR".
"Instance" is a two-digit number that corresponds to the HostMot2 pwmgen
instance number.  There are 'num_pwmgens' instances, starting with 00.

So, for example, the HAL pin that enables output from the fourth pwmgen
of the first 7i43 board is: hm2_7i43.0.pwmgen.03.enable (this assumes
that the firmware in that board is configured so that this HAL object
is available)

In HM2, each pwmgen uses three output IO pins: Not\-Enable, Out0, and
Out1.

The function of the Out0 and Out1 IO pins varies with output\-type
parameter (see below).

The hm2 pwmgen representation is similar to the software pwmgen component.
Each pwmgen instance has the following pins and parameters:

Pins:

.TP
(bit input) enable
If true, the pwmgen will set its Not\-Enable pin
false and output its pulses.  If 'enable' is false, pwmgen will set its
Not\-Enable pin true and not output any signals.

.TP
(float input) value
The current pwmgen command value, in arbitrary units.

Parameters:

.TP
(float rw) scale
Scaling factor to convert 'value' from arbitrary units
to duty cycle: dc = value / scale.  Duty cycle has an effective range
of \-1.0 to +1.0 inclusive, anything outside that range gets clipped.
The default scale is 1.0.

.TP
(s32 rw) output\-type
This emulates the output_type load-time argument to
the software pwmgen component.  This parameter may be changed at runtime,
but most of the time you probably want to set it at startup and then leave
it alone.  Accepted values are 1 (PWM on Out0 and Direction on Out1), 2
(Up on Out0 and Down on Out1), 3 (PDM mode, PDM on Out0 and Dir on Out1),
and 4 (Direction on Out0 and PWM on Out1, "for locked antiphase").

.TP
(bit input) offset\-mode
When true, offset\-mode modifies the PWM behavior so that a PWM value 
of 0 results in a 50% duty cycle PWM output, a -1 value results in a 0%  
duty cycle and +1 results in a 100% duty cycle (with default scaling)
This mode is used by some PWM motor drives and PWM to analog converters.
Typically the direction signal is not used in this mode.


In addition to the per-instance HAL Parameters listed above, there are
a couple of HAL Parameters that affect all the pwmgen instances:

.TP
(u32 rw) pwm_frequency
This specifies the PWM frequency, in Hz, of all
the pwmgen instances running in the PWM modes (modes 1 and 2).  This is
the frequency of the variable-duty-cycle wave.  Its effective range is
from 1 Hz up to 193 kHz.  Note that the max frequency is determined by the
ClockHigh frequency of the Anything IO board; the 5i20 and 7i43 both have
a 100 MHz clock, resulting in a 193 kHz max PWM frequency.  Other boards
may have different clocks, resulting in different max PWM frequencies.
If the user attempts to set the frequency too high, it will be clipped
to the max supported frequency of the board.  Frequencies below about
5 Hz are not terribly accurate, but above 5 Hz they're pretty close.
The default pwm_frequency is 20,000 Hz (20 kHz).

.TP
(u32 rw) pdm_frequency
This specifies the PDM frequency, in Hz, of
all the pwmgen instances running in PDM mode (mode 3).  This is the
"pulse slot frequency"; the frequency at which the pdm generator in the
AnyIO board chooses whether to emit a pulse or a space.  Each pulse (and
space) in the PDM pulse train has a duration of 1/pdm_frequency seconds.
For example, setting the pdm_frequency to 2e6 (2 MHz) and the duty cycle
to 50% results in a 1 MHz square wave, identical to a 1 MHz PWM signal
with 50% duty cycle.  The effective range of this parameter is from
about 1525 Hz up to just under 100 MHz.  Note that the max frequency
is determined by the ClockHigh frequency of the Anything IO board; the
5i20 and 7i43 both have a 100 MHz clock, resulting in a 100 Mhz max
PDM frequency.  Other boards may have different clocks, resulting in
different max PDM frequencies.  If the user attempts to set the frequency
too high, it will be clipped to the max supported frequency of the board.
The default pdm_frequency is 20,000 Hz (20 kHz).

.SH 3ppwmgen
Three-Phase PWM generators (3pwmgens) are intended for controlling the high-side
and low-side gates in a 3-phase motor driver. The function is included to
support the Mesa motor controller daughter-cards but can be used to control
an IGBT or similar driver directly.
3pwmgens have names like "hm2_\fI<BoardType>\fR.\fI<BoardNum>\fR.3pwmgen.\fI<Instance>\fR"
where <Instance> is a 2-digit number. There will be num_3pwmgens instances,
starting at 00.
Each instance allocates 7 output and one input pins on the Mesa card connectors.
Outputs are: PWM A, PWM B, PWM C, /PWM A, /PWM B, /PWM C, Enable. The first three
pins are the high side drivers, the second three are their complementary low-side
drivers. The enable bit is intended to control the servo amplifier.
The input bit is a fault bit, typically wired to over-current detection. When set
the PWM generator is disabled.
The three phase duty-cycles are individually controllable from \-Scale to +Scale.
Note that 0 corresponds to a 50% duty cycle and this is the inialization value.

Pins:

(float input) A\-value, B\-value, C\-value: The PWM command value for each phase,
limited to +/\- "scale". Defaults to zero which is 50% duty cycle on high-side and
low-sidepins (but see the "deadtime" parameter)

.TP
(bit input) enable
When high the PWM is enabled as long as the fault bit is not
set by the external fault input pin. When low the PWM is disabled, with both high-
side and low-side drivers low. This is not the same as 0 output (50% duty cycle on
both sets of pins) or negative full scale (where the low side drivers are "on"
100% of the time)

.TP
(bit output) fault
Indicates the status of the fault bit. This output latches high
once set by the physical fault pin until the "enable" pin is set to high.

Parameters:

.TP
(u32 rw) deadtime
Sets the dead-time between the high-side driver turning off and
the low-side driver turning on and vice-versa. Deadtime is subtracted from on time
and added to off time symmetrically. For example with 20 kHz PWM (50 uSec period),
50% duty cycle and zero dead time, the PWM and NPWM outputs would be square
waves (NPWM being inverted from PWM) with high times of 25 uS. With the same
settings but 1 uS of deadtime, the PWM and NPWM outputs would both have high
times of 23 uS (25 \- (2X 1 uS), 1 uS per edge).
The value is specified in nS and defaults to a rather conservative 5000nS. Setting
this parameter to too low a value could be both expensive and dangerous as if both
gates are open at the same time there is effectively a short circuit across the
supply.

.TP
(float rw) scale
Sets the half-scale of the specified 3-phase PWM generator.
PWM values from \-scale to +scale are valid. Default is +/\- 1.0

.TP
(bit rw) fault\-invert
Sets the polarity of the fault input pin. A value of 1 means
that a fault is triggered with the pin high, and 0 means that a fault it triggered
when the pin is pulled low. Default 0, fault = low so that the PWM works with the
fault pin unconnected.

.TP
(u32 rw) sample\-time
Sets the time during the cycle when an ADC pulse
is generated.  0 = start of PWM cycle and 1 = end. Not currently useful
to LinuxCNC. Default 0.5.

In addition the per-instance parameters above there is the following parameter
that affects all instances

.TP
(u32 rw) frequency
Sets the master PWM frequency. Maximum is approx 48kHz, minimum
is 1kHz. Defaults to 20kHz.

.SH rcpwmgen
The rcpwmgen is a simple PWM generator optimized for use with standard RC servos
that use pulse width to determine position. 
rcpwmgens have names like "hm2_\fI<BoardType>\fR.\fI<BoardNum>\fR.rcpwmgen.\fI<Instance>\fR"
where <Instance> is a 2-digit number. There will be num_rcpwmgens instances,
starting at 00. Each instance allocates a single output pin. Unlike the standard PWM generator,
the rcpwmgen output is specified in width rather than duty cycle so the pulse width is 
independent of the operating frequency. Resolution is approximately 1/2000 for standard
1 to 2 mS range RC servos. 

Pins:

.TP
(float rw) rate
Sets the master  RC PWM frequency. Maximum is 1 KHz, minimum
is .01 Hz. Defaults to 50 Hz.

.TP
(float rw) width
Sets the per channel pulse width in (mS/scale)

.TP
(float rw) offset
Sets the per channel pulse width offset in mS. This would be set to 1.5
mS for 1-2 mS servos for a 0 center position. 

.TP
(float rw) scale
Sets the per channel pulse width scaling, for example, setting the scale to 90
and the offset to 1.5 mS would result in a position range of +-45 degrees
scale in degrees for 1-2 mS servos with a full motion range of 90 degrees 


.SH stepgen

stepgens have names like
"hm2_\fI<BoardType>\fR.\fI<BoardNum>\fR.stepgen.\fI<Instance>\fR".
"Instance" is a two-digit number that corresponds to the HostMot2 stepgen
instance number.  There are 'num_stepgens' instances, starting with 00.

So, for example, the HAL pin that has the current position
feedback from the first stepgen of the second 5i22 board is:
hm2_5i22.1.stepgen.00.position\-fb (this assumes that the firmware in
that board is configured so that this HAL object is available)

Each stepgen uses between 2 and 6 IO pins.  The signals on these pins depends on
the step_type parameter (described below).

The stepgen representation is modeled on the stepgen software component.
Each stepgen instance has the following pins and parameters:

Pins:

.TP
(float input) position\-cmd
Target position of stepper motion, in
arbitrary position units.  This pin is only used when the stepgen is in
position control mode (control\-type=0).

.TP
(float input) velocity\-cmd
Target velocity of stepper motion, in
arbitrary position units per second.  This pin is only used when the
stepgen is in velocity control mode (control\-type=1).

.TP
(s32 output) counts
Feedback position in counts (number of steps).

.TP
(float output) position\-fb
Feedback position in arbitrary position
units.  This is similar to "counts/position_scale", but has finer than
step resolution.

.TP
(float output) velocity\-fb
Feedback velocity in arbitrary position
units per second.

.TP
(bit input) enable
This pin enables the step generator instance.
When True, the stepgen instance works as expected.  When False, no steps
are generated and velocity\-fb goes immediately to 0.  If the stepgen is
moving when enable goes false it stops immediately, without obeying the
maxaccel limit.

.TP
(bit input) control\-type
Switches between position control mode (0)
and velocity control mode (1).  Defaults to position control (0).

Parameters:

.TP
(float r/w) position\-scale
Converts from counts to position units.
position = counts / position_scale

.TP
(float r/w) maxvel
Maximum speed, in position units per second.  If set
to 0, the driver will always use the maximum possible velocity based
on the current step timings and position\-scale.  The max velocity will
change if the step timings or position\-scale changes.  Defaults to 0.

.TP
(float r/w) maxaccel
Maximum acceleration, in position units per second
per second.  Defaults to 1.0.  If set to 0, the driver will not limit its
acceleration at all - this requires that the position\-cmd or velocity\-cmd
pin is driven in a way that does not exceed the machine's capabilities.
This is probably what you want if you're going to be using the LinuxCNC
trajectory planner to jog or run G-code.

.TP
(u32 r/w) steplen
Duration of the step signal, in nanoseconds.

.TP
(u32 r/w) stepspace
Minimum interval between step signals, in
nanoseconds.

.TP
(u32 r/w) dirsetup
Minimum duration of stable Direction signal before
a step begins, in nanoseconds.

.TP
(u32 r/w) dirhold
Minimum duration of stable Direction signal after a
step ends, in nanoseconds.

.TP
(u32 r/w) step_type
Output format, like the step_type modparam to the
software stegen(9) component.  0 = Step/Dir, 1 = Up/Down, 2 = Quadrature, 3+ =
table-lookup mode. In this mode the step_type parameter determines how long the
step sequence is. Additionally the stepgen_width parameter in the loadrt
config string must be set to suit the number of pins per stepgen required. Any
stepgen pins above this number will be available for GPIO. This mask defaults
to 2.
The maximum length is 16.
Note that Table mode is not enabled in all firmwares but if you see GPIO
pins between the stepgen instances in the dmesg/log hardware pin list then
the option may be available.

In Quadrature mode (step_type=2), the stepgen outputs one complete Gray
cycle (00 → 01 → 11 → 10 → 00) for each "step" it takes. In table mode
up to 6 IO pins are individually controlled in an arbitrary sequence up to 16
phases long. 

.TP
(u32 r/w) table\-data\-N
There are 4 table\-data\-N parameters, table\-data\-0 to table\-data\-3. These each 
contain 4 bytes corresponding to 4 stages in the step sequence. For example 
table\-data\-0 = 0x00000001 would set stepgen pin 0 (always called "Step" in 
the dmesg output) on the first phase of the step sequence, and table\-data\-4 =
0x20000000 would set stepgen pin 6 ("Table5Pin" in the dmesg output) on the 16th
stage of the step sequence. 

.TP
(s32 r/w) hm2_XXXX.N.stepgen.timer\-number (default: \-1)
Sets the hm2dpll timer instance to be used to latch stepgen counts.  A setting
of \-1 does not latch encoder counts.  A setting of 0 latches at the same time
as the main hostmot2 write.  A setting of 1..4 uses a time offset from the main
hostmot2 write according to the dpll's timer\-us setting.

Typically, timer\-us should be a negative number with a magnitude larger than
the largest latency (e.g., \-100 for a system with mediocre latency, \-50 for a
system with good latency).

If no DPLL module is present in the FPGA firmware, or if the stepgen module
does not support DPLL, then this pin is not created.

When available, this feature should typically be enabled.  Doing so generally
reduces following errors.

.SH Smart Serial Interface

The Smart Serial Interface allows up to 32 different devices such as the Mesa
8i20 2.2kW 3-phase drive or 7i64 48-way IO cards to be connected to a single
FPGA card.
The driver auto-detects the connected hardware port, channel and device type.
Devices can be connected in any order to any active channel of an active port.
(see the config modparam definition above).

For full details of the smart-serial devices see \fBman sserial\fR.

.SH BSPI
The BSPI (Buffered SPI) driver is unusual in that it does not create any HAL
pins. Instead the driver exports a set of functions that can be used by a sub-driver
for the attached hardware. Typically these would be written in the "comp"

pre-processing language: see http://linuxcnc.org/docs/html/hal/comp.html or man
halcompile for further details. See man mesa_7i65 and the source of mesa_7i65.comp for
details of a typical sub-driver.
See man hm2_bspi_setup_chan, man hm2_bspi_write_chan, man hm2_tram_add_bspi_frame,
man hm2_allocate_bspi_tram, man hm2_bspi_set_read_funtion and
man hm2_bspi_set_write_function for the exported functions.

The names of the available channels are printed to standard output during the
driver loading process and take the form
hm2_<board name>.<board index>.bspi.<index> For example hm2_5i23.0.bspi.0

.SH UART
The UART driver also does not create any HAL pins, instead it declares two 
simple read/write functions and a setup function to be utilised by user-written
code.  Typically this would be written in the "comp"
pre-processing language: see http://linuxcnc.org/docs/html/hal/comp.html or man
halcompile for further details. See man mesa_uart and the source of mesa_uart.comp for
details of a typical sub-driver.
See man hm2_uart_setup_chan, man hm2_uart_send, man hm2_uart_read and man 
hm2_uart_setup.

The names of the available uart channels are printed to standard output during the
driver loading process and take the form
hm2_<board name>.<board index>uart.<index> For example hm2_5i23.0.uart.0
.SH General Purpose I/O

I/O pins on the board which are not used by a module instance are exported
to HAL as "full" GPIO pins.  Full GPIO pins can be configured at run-time
to be inputs, outputs, or open drains, and have a HAL interface that
exposes this flexibility.  IO pins that are owned by an active module
instance are constrained by the requirements of the owning module,
and have a restricted HAL interface.

GPIOs have names like "hm2_\fI<BoardType>\fR.\fI<BoardNum>\fR.gpio.\fI<IONum>\fR".
IONum is a three-digit number.  The mapping from IONum to connector and
pin-on-that-connector is written to the syslog when the driver loads,
and it's documented in Mesa's manual for the Anything I/O boards.

So, for example, the HAL pin that has the current inverted input value
read from GPIO 012 of the second 7i43 board is: hm2_7i43.1.gpio.012.in\-not
(this assumes that the firmware in that board is configured so that this
HAL object is available)

The HAL parameter that controls whether the last GPIO of the first 5i22
is an input or an output is: hm2_5i22.0.gpio.095.is_output (this assumes
that the firmware in that board is configured so that this HAL object
is available)

The hm2 GPIO representation is modeled after the Digital Inputs and
Digital Outputs described in the Canonical Device Interface (part of
the HAL General Reference document).  Each GPIO can have the following
HAL Pins:

.TP
(bit out) in & in_not
State (normal and inverted) of the hardware
input pin.  Both full GPIO pins and IO pins used as inputs by active
module instances have these pins.

.TP
(bit in) out
Value to be written (possibly inverted) to the hardware
output pin.  Only full GPIO pins have this pin.

.PP
Each GPIO can have the following Parameters:

.TP
(bit r/w) is_output
If set to 0, the GPIO is an input.  The IO pin
is put in a high-impedance state (weakly pulled high), to be driven by
other devices.  The logic value on the IO pin is available in the "in" and
"in_not" HAL pins.  Writes to the "out" HAL pin have no effect.  If this
parameter is set to 1, the GPIO is an output; its behavior then depends
on the "is_opendrain" parameter.  Only full GPIO pins have this parameter.

.TP
(bit r/w) is_opendrain
This parameter only has an effect if the
"is_output" parameter is true.  If this parameter is false, the GPIO
behaves as a normal output pin: the IO pin on the connector is driven
to the value specified by the "out" HAL pin (possibly inverted), and the
value of the "in" and "in_not" HAL pins is undefined.  If this parameter
is true, the GPIO behaves as an open-drain pin.  Writing 0 to the "out"
HAL pin drives the IO pin low, writing 1 to the "out" HAL pin puts the
IO pin in a high-impedance state.  In this high-impedance state the IO
pin floats (weakly pulled high), and other devices can drive the value;
the resulting value on the IO pin is available on the "in" and "in_not"
pins.  Only full GPIO pins and IO pins used as outputs by active module
instances have this parameter.

.TP
(bit r/w) invert_output
This parameter only has an effect if the
"is_output" parameter is true.  If this parameter is true, the output
value of the GPIO will be the inverse of the value on the "out" HAL pin.
Only full GPIO pins and IO pins used as outputs by active module instances
have this parameter.

.PP
When a physical I/O pin is used by a special function, the related
.BR is_output ", and " is_opendrain
HAL parameters are aliased to the special function.  For instance, if gpio 1
is taken over by pwmgen 0's first output, then aliases like
.B hm2_7i92.0.pwmgen.00.out0.invert_output
(referring to
.BR hm2_7i92.0.gpio.001.invert_output )
will be automatically created.  When more than one GPIO is connected to the
same special function, an extra .#. is inserted so that the settings for
each related GPIO can be set separately.  For example, for the firmware
SV12IM_2X7I48_72, the alias
.B hm2_5i20.0.pwmgen.00.0.enable.invert_output
(referring to 
.BR hm2_5i20.0.gpio.000.invert_output )
and
.B hm2_5i20.0.pwmgen.00.1.enable.invert_output
(referring to
.BR hm2_5i20.0.gpio.023.invert_output )
are both created.

.SH inm and inmux
inm/inmuxs are input debouncing modules that support hardware digital filtering of input pins.
In addition to the input filtering function, the inm/inmux modules support up to 4 simple quadrature
counters for MPG use. The quadrature inputs for MPG encoders 0 through 3 are inm/inmux pins 0 through 7. 
MPG A,B inputs use the filter time constants programmed for inputs 0..7 Each inm/inmux input pin can have 
a slow or fast filter constant. Filter time constants are specified in units of scan times.
inms have names like
"hm2_\fI<BoardType>\fR.\fI<BoardNum>\fR.inm.\fI<Instance>\fR".
inmuxes have names like "hm2_\fI<BoardType>\fR.\fI<BoardNum>\fR.inmux.\fI<Instance>\fR".
"Instance" is a two-digit number that corresponds to the HostMot2 inm or inmux
instance number.  There are 'num_inms' or numx_inmuxs" instances, starting
with 00.

Each instance reads between 8 and 32 input pins. inm and inmux are identical except
for pin names and the physical interface


Pins:

.TP
(bit out) input and input-not
true and inverted filtered input states.

.TP 
(bit out) raw-input and raw-input-not
true and inverted unfiltered input states.

.TP 
(bit in) input-slow
If true, selects the long time constant filter for the corresponding input bit, 
if false the short time constant is used.

.TP 
(s32 out) enc0-count,enc1-count,enc2-count,enc3-count
MPG counters 0 through 3.  

.TP

Parameters:

.TP
(u32 in) scan_rate
This sets the input scan rate in Hz. Default scan rate is 20 KHz
(50 uS scan period).

.TP
(u32 in) fast_scans
This sets the fast time constant for all input pins. This is the time constant 
used when the input-slow pin for the corresponding input is false. The range is 0 to 
63 scan periods and the default value is 5 = 250 uS at the default 20 Khz scan_rate.

.TP
(u32 in) slow_scans
This sets the slow time constant for all input pins. This is the time constant 
used when the input-slow pin for the corresponding input is true. The range is 0 to 1023
scan periods and the default value is 500 = 25 mS at the default 20 Khz scan_rate.

.TP
(bit in) enc0_4xmode, enc1_4xmode, enc2_4xmode, and enc3_4xmode
These set the MPG encoder operating modes to 4X when true and 1X
when false. 

.TP
(u32 out) scan_width
This read only parameter specifies the number of inputs scanned by the module.


.SH led

Creates HAL pins for the LEDs on the FPGA board.

Pins:

.TP
(bit in) CR<NN>
The pins are numbered from CR01 upwards with the name
corresponding to the PCB silkscreen. Setting the bit to "true" or 1 lights
the LED.

.SH Solid State Relay

SSRs have names like
"hm2_\fI<BoardType>\fR.\fI<BoardNum>\fR.ssr.\fI<Instance>\fR".
"Instance" is a two-digit number that corresponds to the HostMot2 SSR
instance number.  There are 'num_ssrs' instances, starting
with 00.

Each instance has a rate control pin and between 1 and 32 output pins.

Pins:

.TP
(u32 in) rate
Set the internal frequency of the SSR instance, in Hz (approximate).
The valid range is 25 kHz to 25 MHz.  Values below the minimum will
use the minimum, and values above the max will use the max.  1 MHz is a
typical value, and appropriate for all Mesa cards, and is the default.
Set to 0 to disable this SSR instance.

.TP
(bit in) out-NN
The state of this SSR instance's NNth output.  Set to 0 to make
the output pins act like an open switch (no connection), set to 1 to
make them act like a closed switch.

.SH xy2mod

The xy2mod is a xy2-100 galvanometer interface. It supports 16 and 18 bit 
data modes and includes interpolation to provide position updates between
servo thread invocations. 

.TP
Pins:

.TP 
(float in) posx_cmd, posy_cmd
X and Y position commands. Full scale is +-posn_scale
default full scale (set by posx_scale and posy_scale) is +- 1

.TP 
(float out) posx_fb, posy_fb
X and Y position feedback. Full scale is +-posN_scale
default full scale is +- 1. This is feedback from the interpolator
not the galvanometer.

.TP 
(float in) velx_cmd, vely_cmd
X and Y velocity commands in units of fullscale_position/second

.TP 
(float out) velx_fb, vely_fb
X and Y velocity feedback in units of fullscale_position/second

.TP 
(float in) accx_cmd, accy_cmd
X and Y acceleration commands in units of fullscale_position/second^2

.TP 
(float in) posx_scale, posy_scale
This sets the full scale range of the postion command and feedback
default is +- 1.0

.TP 
(bit in) enable
when false, output data is 0, all interpolator values are set to 0
and overflow flags are cleared. Must be true for normal operation.

.TP 
(u32 in) controlx, controly
These set the galavanometer control bits. There 3 bits per channel in 16 bit mode but just 1
control bit in 18 bit mode, so values from 0..7 are valid in 16 bit mode but only 0 and 4
are valid in 18 bit mode

.TP 
(u32 in) commandx, commandy
These set the raw 16 bit data sent to the galvanometer in command mode

.TP 
(bit in) commandmodex, commandmodey
When set, these enable the command mode where 16 bit command data is sent to the galvanometer

.TP 
(bit in) 18bitmodex, 18bitmodey
When true, these enable the 18 bit data mode for the respective channel

.TP 
(bit out) posx-overflow, posy-overflow
When true, these indicate an attempted postion move beyond the full scale value

.TP 
(bit out) velx-overflow, vely-overflow
When true, these indicate an attempted velocity update move beyond the full scale value

.TP 
(u32 out) status
Raw 16 bit return status from galavanometer.

.TP
Parameters:

.TP
(s32 in) read-timer-number
Selects the DPLL timer number for pre-read sampling of the position and velocity registers.
If set to -1, pre-read sampling is disabled.

.TP
(s32 in) write-timer-number
Selects the DPLL timer number for post write update of the position and velocity registers. 
If set to -1, post write update is disabled.

.SH Watchdog

The HostMot2 firmware may include a watchdog Module; if it does, the
hostmot2 driver will use it.  The HAL representation of the watchdog is
named "hm2_\fB<BoardType>\fR.\fB<BoardNum>\fR.watchdog".

The watchdog starts out asleep and inactive.  Once you access the board
the first time by running the hm2 write() HAL function (see below), the
watchdog wakes up.  From them on it must be petted periodically or it will
bite.  Pet the watchdog by running the hm2 write() HAL function.

When the watchdog bites, all the board's I/O pins are disconnected from
their Module instances and become high-impedance inputs (pulled high),
and all communication with the board stops.  The state of the HostMot2
firwmare modules is not disturbed (except for the configuration of the
IO Pins).  Encoder instances keep counting quadrature pulses, and pwm-
and step-generators keep generating signals (which are *not* relayed to
the motors, because the IO Pins have become inputs).

Resetting the watchdog (by clearing the has_bit pin, see below) resumes
communication and resets the I/O pins to the configuration chosen at
load-time.

If the firmware includes a watchdog, the following HAL objects will
be exported:

Pins:

.TP
(bit in/out) has_bit
True if the watchdog has bit, False if the watchdog has
not bit.  If the watchdog has bit and the has_bit bit is True, the user
can reset it to False to resume operation.

Parameters:

.TP
(u32 read/write) timeout_ns
Watchdog timeout, in nanoseconds.  This is
initialized to 5,000,000 (5 milliseconds) at module load time.  If more
than this amount of time passes between calls to the hm2 write()
function, the watchdog will bite.
.SH Raw Mode

If the "enable_raw" config keyword is specified, some extra debugging
pins are made available in HAL.  The raw mode HAL pin names begin with
"hm2_\fI<BoardType>\fR.\fI<BoardNum>\fR.raw".

With Raw mode enabled, a user may peek and poke the firmware from HAL,
and may dump the internal state of the hostmot2 driver to the syslog.

Pins:

.TP
(u32 in) read_address
The bottom 16 bits of this is used as the address
to read from.

.TP
(u32 out) read_data
Each time the hm2_read() function is called, this
pin is updated with the value at .read_address.

.TP
(u32 in) write_address
The bottom 16 bits of this is used as the address
to write to.

.TP
(u32 in) write_data
This is the value to write to .write_address.

.TP
(bit in) write_strobe
Each time the hm2_write() function is called, this
pin is examined.  If it is True, then value in .write_data is written
to the address in .write_address, and .write_strobe is set back to False.

.TP
(bit in/out) dump_state
This pin is normally False.  If it gets set to
True the hostmot2 driver will write its representation of the board's
internal state to the syslog, and set the pin back to False.

.SH Setting up Smart Serial devices 

See man setsserial for the current way to set smart-serial eeprom parameters. 

.SH FUNCTIONS
.TP
\fBhm2_\fI<BoardType>\fB.\fI<BoardNum>\fB.read\-request\fR
On boards with long turn around time for reads (at the time of writing, this
applies only to ethernet boards), this function sends a read request.  When
multiple boards are used, this can reduce the servo thread execution time.  In
this case, the appropriate thread order would be
.EX
addf hm2_7i80.0.read\-request
addf hm2_7i80.1.read\-request
addf hm2_7i80.0.read
addf hm2_7i80.1.read
.EE
which causes the read request to be sent to board 1 before waiting for the
response to the read request to arrive from board 0.
.TP
\fBhm2_\fI<BoardType>\fB.\fI<BoardNum>\fB.read\fR
This reads the encoder counters, stepgen feedbacks, and GPIO input pins
from the FPGA.
.TP
\fBhm2_\fI<BoardType>\fB.\fI<BoardNum>\fB.write\fR
This updates the PWM duty cycles, stepgen rates, and GPIO outputs on
the FPGA.  Any changes to configuration pins such as stepgen timing,
GPIO inversions, etc, are also effected by this function.
.TP
\fBhm2_\fI<BoardType>\fB.\fI<BoardNum>\fB.read_gpio\fR
Read the GPIO input pins.  Note that the effect of this function is a
subset of the effect of the .read() function described above.  Normally
only .read() is used.  The only reason to call this function is if you
want to do GPIO things in a faster-than-servo thread.  (This function
is not available on the 7i43 due to limitations of the EPP bus.)
.TP
\fBhm2_\fI<BoardType>\fB.\fI<BoardNum>\fB.write_gpio\fR
Write the GPIO control registers and output pins.  Note that the effect of
this function is a subset of the effect of the .write() function described
above.  Normally only .write() is used.  The only reason to call this
function is if you want to do GPIO things in a faster-than-servo thread.
(This function is not available on the 7i43 due to limitations of the
EPP bus.)
.TP
\fBhm2_\fI<BoardType>\fB.\fI<BoardNum>\fB.trigger\-encoders\fR
This function will only appear if the firmware contains a BiSS, Fanuc or SSI 
encoder module and if the firmare does not contain a hm2dpll 
module (qv) or if the modparam contains num_dplls=0.
This function should be inserted first in the thread so that the encoder data is
ready when the main \fBhm2_XXXX.NN.read\fR function runs. An error message will
be printed if the encoder read is not finished in time. It may be possible to
avoid this by increasing the data rate. If the problem persists and if "stale"
data is acceptable then the function may be placed later in the thread, allowing
a full servo cycle for the data to be transferred from the devices. If available
it is better to use the synchronous hm2dpll triggering function. 

.SH SEE ALSO

hm2_pci(9)
.br
hm2_eth(9)
.br
hm2_spi(9)
.br
hm2_rpspi(9)
.br
hm2_7i43(9)
.br
hm2_7i90(9)
.br

Mesa's documentation for the Anything I/O boards, at <http://www.mesanet.com>
.br
.SH LICENSE

GPL<|MERGE_RESOLUTION|>--- conflicted
+++ resolved
@@ -416,10 +416,6 @@
 for frequency counting applications to improve the resolution. It should be 
 set false when servo thread periods longer than 1 ms are used.
 
-<<<<<<< HEAD
-.TP
-=======
->>>>>>> c9becb41
 Parameters:
 
 .TP
