#!/bin/bash
################################################################################
# usage: linuxcnc [options] [<ini-file>]
#
# options:
#     -v = verbose - prints info as it works
#     -d = echos script commands to screen for debugging
#
# this version calls pickconfig.tcl to pick an ini file if one
# is not specified on the command line
#
################################################################################
# Author:
# License: GPL Version 2
# System: Linux
#    
# Copyright (c) 2004-2009 All rights reserved.
################################################################################

################################################################################
# 0. Values that come from configure
################################################################################
prefix=@prefix@
exec_prefix=@exec_prefix@

LSMOD=@LSMOD@
PIDOF="@PIDOF@ -x"
PS=@PS@
AWK=@AWK@
IPCS=@IPCS@
KILL=@KILL@

LINUXCNC_HOME=@EMC2_HOME@; export LINUXCNC_HOME

LINUXCNC_BIN_DIR=@EMC2_BIN_DIR@
LINUXCNC_TCL_DIR=@EMC2_TCL_DIR@
LINUXCNC_HELP_DIR=@EMC2_HELP_DIR@
LINUXCNC_RTLIB_DIR=@EMC2_RTLIB_DIR@
LINUXCNC_CONFIG_PATH="@LINUXCNC_CONFIG_PATH@"
LINUXCNC_NCFILES_DIR=@EMC2_NCFILES_DIR@
LINUXCNC_LANG_DIR=@EMC2_LANG_DIR@
REALTIME=@REALTIME@
LINUXCNC_IMAGEDIR=@EMC2_IMAGE_DIR@
LINUXCNC_TCL_LIB_DIR=@EMC2_TCL_LIB_DIR@
HALLIB_DIR=@HALLIB_DIR@; export HALLIB_DIR
HALLIB_PATH=.:$HALLIB_DIR; export HALLIB_PATH

#put the LINUXCNC_BIN_DIR in PATH
PATH=$LINUXCNC_BIN_DIR:$PATH
#ditto scripts if not RIP
[ -d $LINUXCNC_HOME/scripts ] && PATH=$LINUXCNC_HOME/scripts:$PATH

if test "xyes" = "x@RUN_IN_PLACE@"; then
	if [ -z "$LD_LIBRARY_PATH" ]; then
	    LD_LIBRARY_PATH=$LINUXCNC_HOME/lib
	else
	    LD_LIBRARY_PATH=$LINUXCNC_HOME/lib:"$LD_LIBRARY_PATH"
	fi
	export LD_LIBRARY_PATH
fi

if [ -z "$PYTHONPATH" ]; then
    PYTHONPATH=$LINUXCNC_HOME/lib/python
else
    PYTHONPATH=$LINUXCNC_HOME/lib/python:"$PYTHONPATH"
fi
export PYTHONPATH

PRELOAD_WORKAROUND=@PRELOAD_WORKAROUND@


XFILESEARCHPATH=%D:@EMC2_HOME@/%T/%N%C:@EMC2_HOME@/%T/%N
export XFILESEARCHPATH

MODULE_EXT=@MODEXT@ # module extension, used when insmod'ing

DEBUG_FILE=$(mktemp /tmp/linuxcnc.debug.XXXXXX)
PRINT_FILE=$(mktemp /tmp/linuxcnc.print.XXXXXX)

program_available () {
    type -path "$1" > /dev/null 2>&1
}

usage () {
	P=${0##*/}
	cat <<EOF
$P: Run LINUXCNC

Usage:
	$P [-d] [-v]
		Choose the configuration file graphically

	$P [-k] [-d] [-v] path/to/your.ini
		Name the configuration file using its path

	$P [-k] [-d] [-v] -l
		Use the previous configuration file

	-d: Turn on "debug" mode
	-v: Turn on "verbose" mode
        -k: Continue in the presence of errors in .hal files
EOF

}



################################################################################
# 1.1. strip and process command line options
################################################################################
while getopts "dvlhkr" opt
do
	case "$opt" in
	d)
		# enable echoing of script and command output
		if tty -s; then
		    DEBUG_FILE=/dev/fd/2
		    echo "Debug mode on" >$DEBUG_FILE
		fi
		set -x;;
	v)
		# enable printing of verbose messages
		if tty -s; then
		    PRINT_FILE=/dev/fd/1
		    echo "Verbose mode on" >$PRINT_FILE
		fi;;
        r)
                RUNTESTS=yes
                ;;
	l)
		USE_LAST_INIFILE=1;;
        k)      DASHK=-k;;
	h)
		usage
		exit 0;;
	*)
		usage
		exit 1
	esac
done
shift $(($OPTIND-1))

case "@KERNEL_VERS@" in
"") ;;
*)
    if [ `uname -r` != "@KERNEL_VERS@" ]; then
        if tty -s; then
            echo "LinuxCNC requires the real-time kernel @KERNEL_VERS@ to run."
            echo "Before running LinuxCNC, reboot and choose this kernel at the boot menu."
        else
            @WISH@ <<EOF
                wm wi .
                tk_messageBox -type ok \
                    -title LinuxCNC -icon error -title "Realtime Kernel Required" \
                    -message {LinuxCNC requires the real-time kernel @KERNEL_VERS@ to run.  Before running LinuxCNC, reboot and choose this kernel at the boot menu.}
                exit
EOF
        fi
        exit
    fi
esac

if [ -z $RUNTESTS ]; then
if ! tty -s; then
    exec 2>> $DEBUG_FILE
    exec >> $PRINT_FILE
fi
fi

function ErrorCheck () {
    result=$?
    if [ ! -z "$DISPLAY" ]; then
        echo "catch {send -async popimage destroy .}; destroy ." | @WISH@
    fi

    if [ $result -ne 0 ]; then
        if tty -s || [ -z "$DISPLAY" ] ; then
            if [ -f $DEBUG_FILE ]; then
                cp $DEBUG_FILE $HOME/linuxcnc_debug.txt
            else
                echo "(debug information was sent to stderr)" \
                    > $HOME/linuxcnc_debug.txt
            fi

            if [ -f $PRINT_FILE ]; then
                cp $PRINT_FILE $HOME/linuxcnc_print.txt
            else
                echo "(print information was sent to stdout)" \
                    > $HOME/linuxcnc_print.txt
            fi

            echo "\
LinuxCNC terminated with an error.  You can find more information in the log:
    $HOME/linuxcnc_debug.txt
and
    $HOME/linuxcnc_print.txt
as well as in the output of the shell command 'dmesg' and in the terminal"
        else
            @WISH@ $LINUXCNC_TCL_DIR/show_errors.tcl $DEBUG_FILE $PRINT_FILE
        fi
    fi
    rm -f $DEBUG_FILE $PRINT_FILE 2>/dev/null
    exit $result
}

trap ErrorCheck EXIT

################################################################################
# 1.3. INIFILE                           find inifile to use                   #
################################################################################

if [ ! -z "$1" ]; then
    case "$1" in
      -)  USE_LAST_INIFILE=1;;
      /*) INIFILE="$1" ;;
      *)  INIFILE="`pwd`/$1";;
    esac
    shift
fi
EXTRA_ARGS="$@"

# 1.3.1. Determine if we have run-in place or installed system
RUN_IN_PLACE=@RUN_IN_PLACE@
echo RUN_IN_PLACE=$RUN_IN_PLACE >>$PRINT_FILE

LINUXCNCVERSION="@EMC2VERSION@"; export LINUXCNCVERSION

# common from here..
INIVAR=inivar
HALCMD="halcmd $DASHK"
PICKCONFIG="@WISH@ $LINUXCNC_TCL_DIR/bin/pickconfig.tcl"
LINUXCNC_EMCSH=@WISH@

echo LINUXCNC_DIR=$LINUXCNC_DIR >>$PRINT_FILE
echo LINUXCNC_BIN_DIR=$LINUXCNC_BIN_DIR >>$PRINT_FILE
echo LINUXCNC_TCL_DIR=$LINUXCNC_TCL_DIR >>$PRINT_FILE
echo LINUXCNC_SCRIPT_DIR=$LINUXCNC_SCRIPT_DIR >>$PRINT_FILE
echo LINUXCNC_RTLIB_DIR=$LINUXCNC_RTLIB_DIR >>$PRINT_FILE
echo LINUXCNC_CONFIG_DIR=$LINUXCNC_CONFIG_DIR >>$PRINT_FILE
echo LINUXCNC_LANG_DIR=$LINUXCNC_LANG_DIR >>$PRINT_FILE
echo INIVAR=$INIVAR >>$PRINT_FILE
echo HALCMD=$HALCMD >>$PRINT_FILE
echo LINUXCNC_EMCSH=$LINUXCNC_EMCSH >>$PRINT_FILE

#export some common directories, used by some of the GUI's
export LINUXCNC_TCL_DIR
export LINUXCNC_EMCSH
export LINUXCNC_HELP_DIR
export LINUXCNC_LANG_DIR
export REALTIME
export HALCMD

[ -z $RUNTESTS ] && echo "LINUXCNC - $LINUXCNCVERSION" 

# was an inifile specified on the command line?
if [ ! -z "$USE_LAST_INIFILE" ]; then
    INIFILE=$($INIVAR -ini ~/.linuxcncrc -var LAST_CONFIG -sec PICKCONFIG 2>>$DEBUG_FILE)
    echo "Using previous inifile: $INIFILE" >> $PRINT_FILE
fi

if [ ! -n "$INIFILE" ] ; then
    # nothing specified, get from the user
    # it returns either a path, or nothing at all
    INIFILE=$($PICKCONFIG)
    # if name is xxxx.demo, then:
    #    execute xxxx.demo in background and exit
    if [ "${INIFILE%%.demo}".demo = "${INIFILE}" ] ; then
      "${INIFILE}" &
      exit 0
    fi
fi

if [ ! -n "$INIFILE" ] ; then
    # still nothing specified, exit
    exit 0
fi

function handle_includes () {
  hdr="# handle_includes():"
  inifile="$1"
  cd "$(dirname $inifile)" ;# for the function() subprocess only
  grep "^#INCLUDE" "$inifile" >/dev/null
  status=$?
  if [ $status -ne 0 ] ; then
    echo "$inifile" ;# just use the input
    return 0 ;# ok
  fi
  outfile="$(dirname $inifile)/$(basename $inifile).expanded"
  >|"$outfile"
  echo "#*** $outfile" >>"$outfile"
  echo "#*** Created: $(date)" >>"$outfile"
  echo "#*** Autogenerated file with expanded #INCLUDEs" >>"$outfile"
  echo "" >>"$outfile"
  line=0
  while read a b ; do
    line=$((line + 1))
    if [ "$a" = "#INCLUDE" ] ; then
       if [ "X$b" = "X" ] ; then
          msg="$hdr <$line> found #INCLUDE with no filename" >>"$outfile"
          echo "$msg" >&2
          echo "$msg" >>"$outfile"
       else
          # expand file name
          breal=$(eval echo "$b")
          # -r: readable
          if  [ -r "$breal" ] ; then
            echo "" >>"$outfile"
            echo "#*** Begin #INCLUDE file: $breal" >>"$outfile"
            cat "$breal" >>"$outfile"
            echo "#*** End   #INCLUDE file: $breal" >>"$outfile"
          else
            msg="$hdr <$line> CANNOT READ $breal"
            echo "$msg" >&2
            echo "$msg" >>"$outfile"
          fi
       fi
    else
       echo "$a $b" >> "$outfile"
    fi
  done <"$inifile"
  echo "$outfile" ;# use the expanded file
  return 0 ;# ok
}

function split_app_items () {
  app_name=$1
  shift
  app_args=$*
}

function run_applications () {
    DEFAULT_APPLICATION_DELAY=0
    GetFromIni DELAY APPLICATIONS
    DELAY=${retval:-$DEFAULT_APPLICATION_DELAY}

    NUM=1
    APPFILE=`$INIVAR -tildeexpand -ini "$INIFILE" -var APP -sec APPLICATIONS -num $NUM 2> /dev/null`
    while [ -n "$APPFILE" ] ; do
       split_app_items $APPFILE # --> app_name app_args
       # try all explicit specifications before trying PATH
       case "$app_name" in
         /*) # absolute pathname
             exe_name=$app_name;;
       \./*) # name relative to inifile directory
             exe_name="$(pwd)/$app_name";;
          *) # try local first then PATH
             exe_name=$(pwd)/$app_name
             if [ ! -x $exe_name ] ; then
               exe_name=$(which $app_name)
             fi
       esac
       if [ ! -f "$exe_name" ] ; then
          echo "APP: Cannot find executable file for: <$app_name>"
       else
          if [ ! -x "$exe_name" ] ; then
             echo "APP: File not executable: <$exe_name>"
          else
             echo "APP: $app_name found: <$exe_name>"
             (sleep $DELAY; eval $exe_name $app_args) &
          fi
       fi
       NUM=$(($NUM+1))
       APPFILE=`$INIVAR -tildeexpand -ini "$INIFILE" -var APP -sec APPLICATIONS -num $NUM 2> /dev/null`
    done
}

INIFILE="$(handle_includes "$INIFILE")"

# delete directories from path, save name only
INI_NAME="${INIFILE##*/}"
INI_DIR="${INIFILE%/*}"
CONFIG_DIR="${INIFILE%/*}"
export CONFIG_DIR
export PATH=$CONFIG_DIR/bin:$PATH

[ -z $RUNTESTS ] && echo "Machine configuration directory is '$INI_DIR'"
echo "Machine configuration file is '$INI_NAME'"

# make sure ini file exists (the tcl script just did this, so we could 
# eliminate this test, but it does no harm)

if [ ! -f "$INIFILE" ] ; then
    echo "Could not find ini file '$INIFILE'"
    trap '' EXIT
    exit -1
fi
echo INIFILE="$INIFILE" >>$PRINT_FILE

################################################################################
# 2.  extract info from the ini file that we will need later
################################################################################
retval=

# 2.1. define helper function
function GetFromIniQuiet {
    #$1 var name   $2 - section name
    name=$1
    retval=`$INIVAR -ini "$INIFILE" -var $1 -sec $2 2> /dev/null`
    if [ ! -n "$1" ] ; then
	exit -1
    fi
    echo "$name=$retval" >>$PRINT_FILE
}

function GetFromIni {
    #$1 var name   $2 - section name
    name=$1
    retval=`$INIVAR -ini "$INIFILE" -var $1 -sec $2 2>>$DEBUG_FILE`
    if [ ! -n "$1" ] ; then
	echo "Can't find variable $1 in section [$2] of file $INIFILE."
	exit -1
    fi
    echo "$name=$retval" >>$PRINT_FILE
}

# Usage:
#  GetFromIniEx VAR1 SEC1 [VAR2 SEC2...VARn SECn] [default]
function GetFromIniEx {
    original_var="[$2]$1"
    while [ $# -ge 2 ]; do
	if retval=`$INIVAR -ini "$INIFILE" -var "$1" -sec "$2" 2>/dev/null`; then return; fi
	shift 2
    done
    if [ $# -eq 0 ]; then
	echo "Can't find $original_var in $INIFILE."
	exit -1
    fi
    retval="$1"
}

# 2.2. get param file
GetFromIni PARAMETER_FILE RS274NGC 
RS274NGC_PARAMFILE=$retval

# 2.3. get mot information
GetFromIniEx MOT MOT EMCMOT EMCMOT motmod
EMCMOT=$retval$MODULE_EXT # add module extension

# 2.4. get io information
GetFromIniEx IO IO EMCIO EMCIO io
EMCIO=$retval

# 2.5. get task information
GetFromIni TASK TASK
EMCTASK=$retval

if [ "$EMCTASK" = emctask ]; then EMCTASK=linuxcnctask; fi



# 2.6. we hardcode the server name, change if needed
# linuxcncsvr now holds/creates all the NML channels,
# so it needs to start by default, as the first process
EMCSERVER=linuxcncsvr

# 2.7. get halui information
GetFromIniQuiet HALUI HAL
HALUI=$retval

# 2.9. get display information
GetFromIni DISPLAY DISPLAY
EMCDISPLAY=`(set -- $retval ; echo $1 )`
EMCDISPLAYARGS=`(set -- $retval ; shift ; echo $* )`

case $EMCDISPLAY in
    tkemc) EMCDISPLAY=tklinuxcnc ;;
    xemc) EMCDISPLAY=xlinuxcnc ;;
esac

# 2.10. get NML config information
GetFromIniEx NML_FILE LINUXCNC NML_FILE EMC @DEFAULT_NMLFILE@
NMLFILE=$retval
export NMLFILE

################################################################################
# 3. Done gathering information, define a few functions
# Execution resumes after function definitions...
################################################################################

KILL_TASK=
KILL_TIMEOUT=20

################################################################################
# 3.1. Kills a list of tasks with timeout
# if it doesn't work, kill -9 is used
################################################################################
function KillTaskWithTimeout() {
    if [ ! -n "$KILL_PIDS" ] ; then
	KILL_PIDS=`$PIDOF $KILL_TASK`
    fi
    if [ ! -n "$KILL_PIDS" ] ; then
	echo "Could not find pid(s) for task $KILL_TASK"
	return -1
    fi
    for KILL_PID in $KILL_PIDS ; do
	echo "Killing task $KILL_TASK, PID=$KILL_PID" >>$PRINT_FILE
	# first a "gentle" kill with signal TERM
	$KILL $KILL_PID
	WAIT=$KILL_TIMEOUT
	# wait and see if it dissappears
	while [ $WAIT -gt 1 ] ; do
	    # see if it's still alive
	    if $PS $KILL_PID >>$DEBUG_FILE ; then
		WAIT=$(($WAIT-1))
		sleep .1
	    else
		WAIT=0
	    fi
	done
	if [ $WAIT -gt 0 ] ; then
	    # gentle didn't work, get serious
	    echo "Timeout, trying kill -9" >>$PRINT_FILE
	    $KILL -9 $KILL_PID
	    WAIT=$KILL_TIMEOUT
	    # wait and see if it dissappears
	    while [ $WAIT -gt 1 ] ; do
		# see if it's still alive
		if $PS $KILL_PID >>$DEBUG_FILE ; then
		    WAIT=$(($WAIT-1))
		    sleep .1
		else
		    WAIT=0
		fi
	    done
	fi
	if [ $WAIT -gt 0 ] ; then
	    echo "Could not kill task $KILL_TASK, PID=$KILL_PID"
	fi
	KILL_PIDS=
	KILL_TASK=
    done
}


################################################################################
# 3.2. define the cleanup function
#
# this cleanup function doesn't know or care what was actually
# loaded - it simply kills _any_ processes in its list of
# components
################################################################################
function Cleanup() {

    echo "Shutting down and cleaning up LinuxCNC..."
    # Kill displays first - that should cause an orderly
    #   shutdown of the rest of linuxcnc
    for KILL_TASK in xlinuxcnc ylinuxcnc linuxcncpanel keystick iosh linuxcncsh linuxcncrsh linuxcnctop mdi debuglevel; do
	if $PIDOF $KILL_TASK >>$DEBUG_FILE ; then
	    KillTaskWithTimeout
	fi
    done

    if program_available axis-remote ; then
	if [ ! -z "$DISPLAY" ]; then
	    axis-remote --ping && axis-remote --quit
	fi
    fi

    if [ "$1" = "other" ]; then
        echo -n "Waiting for other session to finish exiting..."
	WAIT=$KILL_TIMEOUT
	while [ $WAIT -gt 1 ]; do
            if ! [ -f $LOCKFILE ]; then
                echo " Ok"
                return 0
            fi
            WAIT=$(($WAIT-1))
            sleep .1
        done
        echo "lockfile still not removed"
    fi

    SHUTDOWN=`$INIVAR -ini "$INIFILE" -var SHUTDOWN -sec HAL 2> /dev/null`
    if [ -n "$SHUTDOWN" ]; then
	echo "Running HAL shutdown script"
	$HALCMD -f $SHUTDOWN
    fi

    # now kill all the other user space components
    for KILL_TASK in linuxcncsvr milltask; do
	if $PIDOF $KILL_TASK >>$DEBUG_FILE ; then
	    KillTaskWithTimeout
	fi
    done

    echo "Stopping realtime threads" >> $DEBUG_FILE
    $HALCMD stop
    echo "Unloading hal components" >> $DEBUG_FILE
    $HALCMD unload all

    for i in `seq 10`; do
        # (the one component is the halcmd itself)
        if [ `$HALCMD list comp | wc -w` = 1 ]; then break; fi
        sleep .2
    done

    echo "Removing HAL_LIB, RTAPI, and Real Time OS modules" >>$PRINT_FILE
    $REALTIME stop

    echo "Removing NML shared memory segments" >> $PRINT_FILE
    while read b x t x x x x x x m x; do
        case $b$t in
            BSHMEM) ipcrm -M $m 2>/dev/null;;
        esac
    done < $NMLFILE


    # remove lock file
    if [ -f $LOCKFILE ] ; then
	rm $LOCKFILE
    fi
}



################################################################################
# 4. done with function definitions, execution resumes here
################################################################################

# Name of lock file to check for that signifies that LinuxCNC is up,
# to prevent multiple copies of controller
LOCKFILE=/tmp/linuxcnc.lock

# Check for lock file
if [ -f $LOCKFILE ]; then
  if tty -s; then
    echo -n "LinuxCNC is still running.  Restart it? [Y/n] "
    read input; [ -z $input ] && input=y
  else
    input=$(@WISH@ <<EOF
wm wi .
puts [tk_messageBox -title LinuxCNC -message "LinuxCNC is still running.  Restart it?" -type yesno]
exit
EOF
)
  fi
  case $input in
    y|Y|yes)
      echo Cleaning up old LinuxCNC...
      Cleanup other
    ;;
    *)
      echo Not starting new LinuxCNC
      exit 0
    ;;
  esac
fi
echo Starting LinuxCNC...

# trap ^C so that it's called if user interrupts script
trap 'Cleanup ; exit 0' SIGINT SIGTERM

# go to the dir where the ini file is
# either configs/<specific-config> when run-in-place, or
# /usr/local/share/linuxcnc/configs/<specific-config> (wherever it was installed)
cd "$INI_DIR"

# Create the lock file
touch $LOCKFILE

################################################################################
# 4.1. pop up intro graphic
################################################################################
img=`$INIVAR -ini "$INIFILE" -var INTRO_GRAPHIC -sec DISPLAY 2>>$DEBUG_FILE`
imgtime=`$INIVAR -ini "$INIFILE" -var INTRO_TIME -sec DISPLAY 2>>$DEBUG_FILE`
if [ "$imgtime" = "" ] ; then
  imgtime=5
fi
if [ "$img" != "" ] ; then
  if [ -e "$img" ]; then
    true
  elif [ -e "$INI_DIR/$img" ]; then
    img="$INI_DIR/$img"
  elif [ -e "$LINUXCNC_IMAGEDIR/$img" ]; then
    img="$LINUXCNC_IMAGEDIR/$img"
  else
    img=
  fi
fi
if [ "$img" != "" ] ; then
    if [ -x $LINUXCNC_TCL_DIR/bin/popimage ] ; then
        $LINUXCNC_TCL_DIR/bin/popimage $img $imgtime &
    fi
fi
 
################################################################################
# 4.2. Now we can finally start loading LinuxCNC
################################################################################

# 4.3.1. Run linuxcncserver in background, always (it owns/creates the NML buffers)
echo "Starting LinuxCNC server program: $EMCSERVER" >>$PRINT_FILE
if ! program_available $EMCSERVER; then
    echo "Can't execute server program $EMCSERVER"
    Cleanup
    exit 1
fi
export INI_FILE_NAME="$INIFILE"
$EMCSERVER -ini "$INIFILE"

# 4.3.2. Start REALTIME
echo "Loading Real Time OS, RTAPI, and HAL_LIB modules" >>$PRINT_FILE
if ! $REALTIME start ; then
    echo "Realtime system did not load"
    Cleanup
    exit -1
fi

# 4.3.3. export the location of the HAL realtime modules so that
# "halcmd loadrt" can find them
export HAL_RTMOD_DIR=$LINUXCNC_RTLIB_DIR

# 4.3.4. Run io in background if so defined in INI
if [ "$EMCIO" != "" ] ; then
        echo "Starting LinuxCNC IO program: $EMCIO" >>$PRINT_FILE
        if ! program_available $EMCIO ; then
                echo "Can't execute IO program $EMCIO"
                Cleanup
        exit 1
        fi
        $HALCMD loadusr -Wn iocontrol $EMCIO -ini "$INIFILE"
else
        echo "Skipping LinuxCNC IO program >>$PRINT_FILE"
fi

# 4.3.5.0. Run halui in background, if necessary
if [ -n "$HALUI" ] ; then
    echo "Starting HAL User Interface program: $HALUI" >>$PRINT_FILE
    if ! program_available $HALUI ; then
	echo "Can't execute halui program $HALUI"
	Cleanup
	exit 1
    fi
    $HALCMD loadusr -Wn halui $HALUI -ini "$INIFILE"
fi

TWOPASS=`$INIVAR -ini "$INIFILE" -var TWOPASS -sec HAL -num 1 2> /dev/null`
if [ -n "$TWOPASS" ] ; then
  # if [HAL]TWOPASS is defined, handle all [HAL]HALFILE entries here:
  CFGFILE=@EMC2_TCL_LIB_DIR@/twopass.tcl
  export PRINT_FILE # twopass can append to PRINT_FILE
  if ! haltcl -i "$INIFILE" $CFGFILE && [ "$DASHK" = "" ]; then
      Cleanup
      exit -1
  fi
else
    # 4.3.6. execute HALCMD config files (if any)
    # get first config file name from ini file
    NUM=1
    CFGFILE=`$INIVAR -tildeexpand -ini "$INIFILE" -var HALFILE -sec HAL -num $NUM 2> /dev/null`
    while [ -n "$CFGFILE" ] ; do
        IFS='\ ' read CFGFILE CFGFILE_ARGS <<< "$CFGFILE" # separate args
        foundmsg=""
        saveIFS=$IFS; IFS=: # colon (:) path separator for HALLIB_PATH
        explicit_file_in_hallib=${CFGFILE#LIB:} # strip leading 'LIB:'
        if [ -z "$explicit_file_in_hallib" ] ; then
           echo "ILLFORMED LIB:file:<$CFGFILE>"
        fi
        if [ "$explicit_file_in_hallib" !=  "$CFGFILE" ] ; then
          foundfile="$HALLIB_DIR/$explicit_file_in_hallib"
          if [ ! -r $foundfile ] ; then
              echo "CANNOT READ LIB:file:$foundfile"
          fi
          foundmsg="Found LIB:file:$foundfile"
        else
          for pathdir in $HALLIB_PATH ; do
            foundfile=$pathdir/$CFGFILE
            if [ -r $foundfile ] ; then
              foundmsg="Found file:$foundfile" # first in HALLIB_PATH
              break
            fi
          done
        fi
        [ -d $foundfile ] && foundmsg=""
        IFS=$saveIFS
        if [ -z "$foundmsg" ] ; then
          echo "CANNOT FIND FILE FOR:$CFGFILE"
          Cleanup
          exit -1
        fi
        echo "$foundmsg"
        CFGFILE="$foundfile"
        case $CFGFILE in
        *.tcl)
            if ! haltcl -i "$INIFILE" $CFGFILE $CFGFILE_ARGS \
               && [ "$DASHK" = "" ]; then
                Cleanup
                exit -1
            fi
        ;;
        *)
            if ! $HALCMD -i "$INIFILE" -f $CFGFILE && [ "$DASHK" = "" ]; then
                Cleanup
                exit -1
            fi
        esac
        # get next config file name from ini file
        NUM=$(($NUM+1))
        CFGFILE=`$INIVAR -tildeexpand -ini "$INIFILE" -var HALFILE -sec HAL -num $NUM 2> /dev/null`
    done
fi

# 4.3.9. Run task in background
echo "Starting TASK program: $EMCTASK" >>$PRINT_FILE
if ! program_available $EMCTASK ; then
    echo "Can't execute TASK program $EMCTASK"
    Cleanup
    exit 1
fi

# setup LD_PRELOAD  if deemed necessary by configure
unset LD_PRELOAD
if [ -n "$PRELOAD_WORKAROUND" ] ; then
	export LD_PRELOAD=$PRELOAD_WORKAROUND
fi

halcmd loadusr -Wn inihal $EMCTASK -ini "$INIFILE" &


# 4.3.7. execute discrete HAL commands from ini file (if any)
# get first command from ini file
NUM=1
HALCOMMAND=`$INIVAR -ini "$INIFILE" -var HALCMD -sec HAL -num $NUM 2> /dev/null`
while [ -n "$HALCOMMAND" ] ; do
    if [ -n "$HALCOMMAND" ] ; then
	echo "Running HAL command: $HALCOMMAND" >>$PRINT_FILE
	if ! $HALCMD $HALCOMMAND && [ "$DASHK" = "" ]; then
	    echo "ini file HAL command $HALCOMMAND failed."
	    Cleanup
	    exit -1
	fi
    fi
    # get next command from ini file
    NUM=$(($NUM+1))
    HALCOMMAND=`$INIVAR -ini "$INIFILE" -var HALCMD -sec HAL -num $NUM 2> /dev/null`
done

# 4.3.8. start the realtime stuff ticking
$HALCMD start

<<<<<<< HEAD
=======
# 4.3.9. Run task in background
echo "Starting TASK program: $EMCTASK" >>$PRINT_FILE
if ! program_available $EMCTASK ; then
    echo "Can't execute TASK program $EMCTASK"
    Cleanup
    exit 1
fi

# setup LD_PRELOAD  if deemed necessary by configure
unset LD_PRELOAD
if [ -n "$PRELOAD_WORKAROUND" ] ; then
	export LD_PRELOAD=$PRELOAD_WORKAROUND
fi

$EMCTASK -ini "$INIFILE" &

# 4.3.9.1. run other applications
run_applications

>>>>>>> 34f130b5
# 4.3.10. Run display in foreground
echo "Starting DISPLAY program: $EMCDISPLAY" >>$PRINT_FILE
result=0
case $EMCDISPLAY in
  tklinuxcnc|mini)
    # tklinuxcnc and mini are in the tcl directory, not the bin directory
    if [ ! -x $LINUXCNC_TCL_DIR/$EMCDISPLAY.tcl ] ; then
	echo "Can't execute DISPLAY program $LINUXCNC_TCL_DIR/$EMCDISPLAY.tcl $EMCDISPLAYARGS"
	Cleanup
	exit 1
    fi
    $LINUXCNC_TCL_DIR/$EMCDISPLAY.tcl -ini "$INIFILE" $EMCDISPLAYARGS
    result=$?
  ;;
  dummy)
    # dummy display just waits for <ENTER>
    echo "DUMMY DISPLAY MODULE, press <ENTER> to continue."
    read foo;
  ;;
  keystick)
    if ! program_available keystick ; then
	echo "Can't execute DISPLAY program $EMCDISPLAY $EMCDISPLAYARGS $EXTRA_ARGS"
	Cleanup
	exit 1
    fi
    if [ ! -z "$DISPLAY" ]; then
        xterm -xrm 'XTerm*metaSendsEscape:false' -ls -e keystick -ini "$INIFILE"
    else
        keystick -ini "$INIFILE"
    fi
    result=$?
  ;;
  *)
    # all other displays are assumed to be commands on the PATH
    if ! program_available $EMCDISPLAY; then
        echo "Can't execute DISPLAY program $EMCDISPLAY $EMCDISPLAYARGS $EXTRA_ARGS"
        Cleanup
        exit 1
    fi
    $EMCDISPLAY -ini "$INIFILE" $EMCDISPLAYARGS $EXTRA_ARGS
    result=$?
  ;;
esac

# the display won't return until you shut it down,
# so when you get here it's time to clean up
Cleanup

exit $result<|MERGE_RESOLUTION|>--- conflicted
+++ resolved
@@ -102,8 +102,6 @@
 EOF
 
 }
-
-
 
 ################################################################################
 # 1.1. strip and process command line options
@@ -446,8 +444,6 @@
 
 if [ "$EMCTASK" = emctask ]; then EMCTASK=linuxcnctask; fi
 
-
-
 # 2.6. we hardcode the server name, change if needed
 # linuxcncsvr now holds/creates all the NML channels,
 # so it needs to start by default, as the first process
@@ -457,7 +453,7 @@
 GetFromIniQuiet HALUI HAL
 HALUI=$retval
 
-# 2.9. get display information
+# 2.8. get display information
 GetFromIni DISPLAY DISPLAY
 EMCDISPLAY=`(set -- $retval ; echo $1 )`
 EMCDISPLAYARGS=`(set -- $retval ; shift ; echo $* )`
@@ -467,7 +463,7 @@
     xemc) EMCDISPLAY=xlinuxcnc ;;
 esac
 
-# 2.10. get NML config information
+# 2.9. get NML config information
 GetFromIniEx NML_FILE LINUXCNC NML_FILE EMC @DEFAULT_NMLFILE@
 NMLFILE=$retval
 export NMLFILE
@@ -722,7 +718,7 @@
         echo "Skipping LinuxCNC IO program >>$PRINT_FILE"
 fi
 
-# 4.3.5.0. Run halui in background, if necessary
+# 4.3.5. Run halui in background, if necessary
 if [ -n "$HALUI" ] ; then
     echo "Starting HAL User Interface program: $HALUI" >>$PRINT_FILE
     if ! program_available $HALUI ; then
@@ -733,9 +729,11 @@
     $HALCMD loadusr -Wn halui $HALUI -ini "$INIFILE"
 fi
 
+# 4.3.6. execute HALCMD config files (if any)
+
 TWOPASS=`$INIVAR -ini "$INIFILE" -var TWOPASS -sec HAL -num 1 2> /dev/null`
 if [ -n "$TWOPASS" ] ; then
-  # if [HAL]TWOPASS is defined, handle all [HAL]HALFILE entries here:
+  # 4.3.6.1. if [HAL]TWOPASS is defined, handle all [HAL]HALFILE entries here:
   CFGFILE=@EMC2_TCL_LIB_DIR@/twopass.tcl
   export PRINT_FILE # twopass can append to PRINT_FILE
   if ! haltcl -i "$INIFILE" $CFGFILE && [ "$DASHK" = "" ]; then
@@ -743,7 +741,7 @@
       exit -1
   fi
 else
-    # 4.3.6. execute HALCMD config files (if any)
+    # 4.3.6.2. conventional execution of  HALCMD config files
     # get first config file name from ini file
     NUM=1
     CFGFILE=`$INIVAR -tildeexpand -ini "$INIFILE" -var HALFILE -sec HAL -num $NUM 2> /dev/null`
@@ -799,7 +797,7 @@
     done
 fi
 
-# 4.3.9. Run task in background
+# 4.3.7. Run task in background
 echo "Starting TASK program: $EMCTASK" >>$PRINT_FILE
 if ! program_available $EMCTASK ; then
     echo "Can't execute TASK program $EMCTASK"
@@ -815,8 +813,7 @@
 
 halcmd loadusr -Wn inihal $EMCTASK -ini "$INIFILE" &
 
-
-# 4.3.7. execute discrete HAL commands from ini file (if any)
+# 4.3.8. execute discrete HAL commands from ini file (if any)
 # get first command from ini file
 NUM=1
 HALCOMMAND=`$INIVAR -ini "$INIFILE" -var HALCMD -sec HAL -num $NUM 2> /dev/null`
@@ -834,32 +831,13 @@
     HALCOMMAND=`$INIVAR -ini "$INIFILE" -var HALCMD -sec HAL -num $NUM 2> /dev/null`
 done
 
-# 4.3.8. start the realtime stuff ticking
+# 4.3.9. start the realtime stuff ticking
 $HALCMD start
 
-<<<<<<< HEAD
-=======
-# 4.3.9. Run task in background
-echo "Starting TASK program: $EMCTASK" >>$PRINT_FILE
-if ! program_available $EMCTASK ; then
-    echo "Can't execute TASK program $EMCTASK"
-    Cleanup
-    exit 1
-fi
-
-# setup LD_PRELOAD  if deemed necessary by configure
-unset LD_PRELOAD
-if [ -n "$PRELOAD_WORKAROUND" ] ; then
-	export LD_PRELOAD=$PRELOAD_WORKAROUND
-fi
-
-$EMCTASK -ini "$INIFILE" &
-
-# 4.3.9.1. run other applications
+# 4.3.10. run other applications
 run_applications
 
->>>>>>> 34f130b5
-# 4.3.10. Run display in foreground
+# 4.3.11. Run display in foreground
 echo "Starting DISPLAY program: $EMCDISPLAY" >>$PRINT_FILE
 result=0
 case $EMCDISPLAY in
