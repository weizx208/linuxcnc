name: Build CI

on:
  push:
  pull_request:
  release:
    types: [published]
  check_suite:
    types: [rerequested]

jobs:
  rip-and-test:
<<<<<<< HEAD
    runs-on: ubuntu-20.04
=======
    runs-on: ubuntu-18.04
>>>>>>> b07bf12f
    steps:
    - name: Dump GitHub context
      env:
        GITHUB_CONTEXT: ${{ toJson(github) }}
      run: echo "$GITHUB_CONTEXT"
    - uses: actions/checkout@v2
      with:
        submodules: true
        fetch-depth: 0
    - run: git fetch --recurse-submodules=no https://github.com/linuxcnc/linuxcnc refs/tags/*:refs/tags/*
    - name: Build RIP & test
      run: |
        ./scripts/travis-install-build-deps.sh
        cd src
        ./autogen.sh
        ./configure --with-realtime=uspace --disable-check-runtime-deps
        make -O -j$((1+$(nproc))) default pycheck V=1
        # Note that the package build covers html docs
        ../scripts/rip-environment runtests -p
    
  htmldocs:
<<<<<<< HEAD
    runs-on: ubuntu-20.04
=======
    runs-on: ubuntu-18.04
>>>>>>> b07bf12f
    steps:
    - name: Dump GitHub context
      env:
        GITHUB_CONTEXT: ${{ toJson(github) }}
      run: echo "$GITHUB_CONTEXT"
    - uses: actions/checkout@v2
      with:
        submodules: true
        fetch-depth: 0
    - run: git fetch --recurse-submodules=no https://github.com/linuxcnc/linuxcnc refs/tags/*:refs/tags/*
    - name: Build HTML docmentation
      run: |
        ./scripts/travis-install-build-deps.sh
        cd src
        ./autogen.sh
        ./configure --with-realtime=uspace --disable-check-runtime-deps --enable-build-documentation=html
        make -O -j$((1+$(nproc))) docs
        # Note that the package build covers html docs

  package:
<<<<<<< HEAD
    runs-on: ubuntu-20.04
=======
    runs-on: ubuntu-18.04
>>>>>>> b07bf12f
    steps:
    - name: Dump GitHub context
      env:
        GITHUB_CONTEXT: ${{ toJson(github) }}
      run: echo "$GITHUB_CONTEXT"
    - uses: actions/checkout@v2
      with:
        submodules: true
        fetch-depth: 0
    - name: Build Debian package
      run: |
        set -x
        git fetch --recurse-submodules=no https://github.com/linuxcnc/linuxcnc refs/tags/*:refs/tags/*
        ./scripts/travis-install-build-deps.sh
        debuild -uc -us -I -i -j$(nproc)
        sudo apt-get install ../*.deb
        ./scripts/runtests -p tests/
        lintian --info --display-info --pedantic --display-experimental ../*.deb<|MERGE_RESOLUTION|>--- conflicted
+++ resolved
@@ -10,11 +10,7 @@
 
 jobs:
   rip-and-test:
-<<<<<<< HEAD
-    runs-on: ubuntu-20.04
-=======
     runs-on: ubuntu-18.04
->>>>>>> b07bf12f
     steps:
     - name: Dump GitHub context
       env:
@@ -36,11 +32,7 @@
         ../scripts/rip-environment runtests -p
     
   htmldocs:
-<<<<<<< HEAD
-    runs-on: ubuntu-20.04
-=======
     runs-on: ubuntu-18.04
->>>>>>> b07bf12f
     steps:
     - name: Dump GitHub context
       env:
@@ -61,11 +53,7 @@
         # Note that the package build covers html docs
 
   package:
-<<<<<<< HEAD
-    runs-on: ubuntu-20.04
-=======
     runs-on: ubuntu-18.04
->>>>>>> b07bf12f
     steps:
     - name: Dump GitHub context
       env:
