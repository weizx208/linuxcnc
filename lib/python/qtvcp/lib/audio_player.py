#!/usr/bin/env python3
# qtVcp library audio player
#
# Copyright (c) 2017  Chris Morley <chrisinnanaimo@hotmail.com>
#
# This program is free software: you can redistribute it and/or modify
# it under the terms of the GNU General Public License as published by
# the Free Software Foundation, either version 2 of the License, or
# (at your option) any later version.
#
# This program is distributed in the hope that it will be useful,
# but WITHOUT ANY WARRANTY; without even the implied warranty of
# MERCHANTABILITY or FITNESS FOR A PARTICULAR PURPOSE.  See the
# GNU General Public License for more details.

# This library is used to play sounds launched from STATUS messages
# it has uses OS builtin sounds or can play arbritray files
#######################################################################

# Set up logging
from qtvcp import logger

log = logger.getLogger(__name__)

import os
import subprocess

# try to add ability for audio feedback to user.
PY_LIB_GOOD = GST_LIB_GOOD = True
try:
    # will update this when we go to python 3
    import pygst

    pygst.require("0.10")
    import gst
except:
    PY_LIB_GOOD = False
    p = subprocess.Popen('gst-launch-1.0', shell=True,
                         stdin=subprocess.PIPE, stdout=subprocess.PIPE,
                         stderr=subprocess.PIPE, close_fds=True)
    output, error = p.communicate()
    if p.returncode > 1:
        log.warning('audio alerts - Is python-gst0.10 installed?')
        log.warning('no audio alerts available - Is gstreamer-1.0-tools installed?')
        GST_LIB_GOOD = False

from qtvcp.core import Status
from qtvcp.widgets.widget_baseclass import _HalWidgetBase

# Instaniate the libraries with global reference
# STATUS gives us status messages from linuxcnc
STATUS = Status()

try:
    subprocess.check_output('''espeak --help''', shell=True)
    ESPEAK = True
except:
    ESPEAK = False
    log.warning('audio alerts - Is espeak installed? (sudo apt install espeak)')
    log.warning('Text to speech output not available. ')


# the player class does the work of playing the audio hints
# http://pygstdocs.berlios.de/pygst-tutorial/introduction.html
class Player:
    def __init__(self):
        self.set_sounds()
        if PY_LIB_GOOD:
            self.player = gst.element_factory_make("playbin", "player")
            self.player.set_property("uri", "file://" + self.error)
            # Enable message bus to check for errors in the pipeline
            bus = self.player.get_bus()
            bus.add_signal_watch()
            bus.connect("message", self.on_message)

    # set sounds based on distribution
    def set_sounds(self):
        import platform
        if 'mint' in platform.linux_distribution()[0].lower():
            self.error = '/usr/share/sounds/LinuxMint/stereo/dialog-error.ogg'
            self.ready = '/usr/share/sounds/LinuxMint/stereo/dialog-information.ogg'
            self.done = '/usr/share/sounds/LinuxMint/stereo/system-ready.ogg'
            self.attention = '/usr/share/sounds/LinuxMint/stereo/dialog-question.wav'
            self.ring = '/usr/share/sounds/LinuxMint/stereo/phone-incoming-call.ogg'
            self.login = '/usr/share/sounds/LinuxMint/stereo/desktop-login.ogg'
            self.logout = '/usr/share/sounds/LinuxMint/stereo/desktop-logout.ogg'
            if not os.path.exists(self.error):
                log.error('Audio player - Mint sound File not found {}'.format(self.error))
            return
        self.error = '/usr/share/sounds/freedesktop/stereo/dialog-error.oga'
        self.ready = '/usr/share/sounds/freedesktop/stereo/message.oga'
        self.done = '/usr/share/sounds/freedesktop/stereo/complete.oga'
        self.attention = '/usr/share/sounds/freedesktop/stereo/suspend-error.oga'
        self.ring = '/usr/share/sounds/freedesktop/stereo/phone-incoming-call.oga'
        self.login = '/usr/share/sounds/freedesktop/stereo/service-login.oga'
        self.logout = '/usr/share/sounds/freedesktop/stereo/service-logout.oga'
        if not os.path.exists(self.error):
            log.error('Audio player - Default sound File not found {}'.format(self.error))

    # play sounds on these messages from GStat
    # play-sound allows an arbrtrary absolute file name
    # play-alert uses internal builtins
    # use the function name les 'play_'
    def _register_messages(self):
        if PY_LIB_GOOD:
            STATUS.connect('play-sound', self.jump)
        elif GST_LIB_GOOD:
            STATUS.connect('play-sound', self.os_jump)

    # jump to a builtin alert sound
    # This uses the system to play the sound because gst is not available
    # this can still fail if gstreamer/tools are not available 
    def os_jump(self, w, f):
        if 'beep' in f.lower():
            self[f.lower()]()
            return
        elif 'speak' in f.lower():
            self.os_speak(f)
            return
        path = os.path.expanduser(f)
        if not os.path.exists(path):
            path = self[f.lower()]
            if not os.path.exists(path):
                log.error('Audio player using system - file not found {}'.format(path))
                return
        try:
            cmd = '''gst-launch-1.0 playbin uri='file://%s' ''' % path
            self.p = subprocess.Popen(cmd, shell=True,
                                      stdin=subprocess.PIPE, stdout=subprocess.PIPE,
                                      stderr=subprocess.PIPE, close_fds=True)
        except:
            log.error('Audio player using system - file not found {}'.format(f))

    # jump to a builtin alert sound
    # we use this so we can trap errors easily
    def jump(self, w, f):
        if 'beep' in f.lower():
            self[f.lower()]()
            return
        elif 'speak' in f.lower():
            self.os_speak(f)
            return
        if self.player.get_state()[1] == gst.STATE_PLAYING:
            self.player.set_state(gst.STATE_NULL)
        sfile = os.path.expanduser(f)
        if os.path.exists(sfile):
            self.player.set_property("uri", "file://" + sfile)
            self.player.set_state(gst.STATE_PLAYING)
        else:
            try:
                self['play_%s' % f.lower()]()
            except:
                log.error('Audio player - Alert not found {}'.format(f))

    # this gets messages back from GStreamer to control playback
    def on_message(self, bus, message):
        t = message.type
        if t == gst.MESSAGE_EOS:
            # file ended, stop
            self.player.set_state(gst.STATE_NULL)
        elif t == gst.MESSAGE_ERROR:
            # Error occurred, print and stop
            self.player.set_state(gst.STATE_NULL)
            err, debug = message.parse_error()
            log.error('Audio player - Error {}'.format(err, debug))
            # print "Error: %s" % err, debug

    # play builtin alert sounds
    def play_error(self):
        self.player.set_property("uri", "file://" + self.error)
        self.player.set_state(gst.STATE_PLAYING)

    def play_ready(self):
        self.player.set_property("uri", "file://" + self.ready)
        self.player.set_state(gst.STATE_PLAYING)

    def play_attention(self):
        self.player.set_property("uri", "file://" + self.attention)
        self.player.set_state(gst.STATE_PLAYING)

    def play_ring(self):
        self.player.set_property("uri", "file://" + self.ring)
        self.player.set_state(gst.STATE_PLAYING)

    def play_done(self):
        self.player.set_property("uri", "file://" + self.done)
        self.player.set_state(gst.STATE_PLAYING)

    def play_login(self):
        self.player.set_property("uri", "file://" + self.logout)
        self.player.set_state(gst.STATE_PLAYING)

    def play_logout(self):
        self.player.set_property("uri", "file://" + self.login)
        self.player.set_state(gst.STATE_PLAYING)

    def beep_ring(self):
        os.system('''for n in 1 2 3 ; do
            for f in 1 2 1 2 1 2 1 2 1 2 ; do
            beep -f ${f}000 -l 20
            done
            done''')

    def beep_start(self):
        os.system('''beep -f165.4064 -l100 -n -f130.813 -l100 -n \
            -f261.626 -l100 -n -f523.251 -l100 -n -f1046.50 -l100 \
            -n -f2093.00 -l100 -n -f4186.01 -l10''')

    def beep(self):
        os.system("beep -f 555 ")

    def os_speak(self, f):
        if ESPEAK:
            cmd = f.lower().lstrip('speak')
            os.system('''espeak -s 160 -v m3 -p 1 "%s" &''' % cmd)

    ##############################
    # required class boiler code #
    ##############################

    def __getitem__(self, item):
        return getattr(self, item)

    def __setitem__(self, item, value):
        return setattr(self, item, value)


if __name__ == "__main__":
<<<<<<< HEAD
    import gi
    from gi.repository import GObject as gobject
=======
    import gobject

>>>>>>> b07bf12f
    try:
        test = Player()
        test.play_error()
        print('done')
        gobject.threads_init()
        G = gobject.MainLoop()
        G.run()

    except Exception as e:
        print(e)<|MERGE_RESOLUTION|>--- conflicted
+++ resolved
@@ -226,13 +226,8 @@
 
 
 if __name__ == "__main__":
-<<<<<<< HEAD
     import gi
     from gi.repository import GObject as gobject
-=======
-    import gobject
-
->>>>>>> b07bf12f
     try:
         test = Player()
         test.play_error()
