--- conflicted
+++ resolved
@@ -1,4 +1,3 @@
-<<<<<<< HEAD
 linuxcnc (1:2.7.0~pre3) wheezy; urgency=low
 
   * parport: remove probe_parport, it's no longer needed
@@ -187,7 +186,7 @@
   * Other things!
 
  -- Sebastian Kuzminsky <seb@highlab.com>  Tue, 21 Oct 2014 14:31:54 -0500
-=======
+
 linuxcnc (1:2.6.6) precise; urgency=low
 
   * axis gui: fix jog speed on nontrivkins machines
@@ -246,7 +245,6 @@
   * packaging: tclx is a runtime dependency, not a build-dep
 
  -- Sebastian Kuzminsky <seb@highlab.com>  Wed, 18 Feb 2015 21:15:08 -0700
->>>>>>> 2e1b3583
 
 linuxcnc (1:2.6.5) precise; urgency=low
 
