<<<<<<< HEAD
linuxcnc (1:2.8.0~pre1) wheezy; urgency=low

  * Upcoming release, any year now!  Watch this space!

 -- Sebastian Kuzminsky <seb@highlab.com>  Sun, 26 Oct 2014 23:17:34 -0600

linuxcnc (1:2.7.2) UNRELEASED; urgency=low
=======
linuxcnc (1:2.7.3) unstable; urgency=medium

  * docs: update install instructions for glade
  * docs: correct description of m19 feedback requirements
  * docs: clarify some pins in the halui manpage
  * docs: fix link to the giteveryday(1) manpage
  * docs: combine jog wheel information to one place
  * docs: minor changes to gmoccapy documentation
  * docs: fix links in Gcode Quick Reference (English and French)

  * gmoccapy: document updates and deleted some pin
  * halui: fix some jogging bugs
  * halui: fix a copy-paste error that could prevent homing
  * tooledit_widget.py: tool diameter sorting fix

  * hal: don't segfault if rtapi_init() fails
  * rtapi: error messages are better than errno numbers
  * tp: purge old circle length function
  * tp: overhaul spiral fit computation to use more numerically stable quadratic formula
  * tp: fix for arc-arc coplanar check
  * bugfix:  Start line and remap interaction
  * interp: it's nonsense to take a boost::cref(this)
  * build system: verify links in the Gcode Quick Reference documents

  * linuxcnc launch script: export LINUXCNC_NCFILES_DIR
  * rip-environment: export LINUXCNC_VERSION

  * halui/jogging test: change which joint is selected while jogging
  * tests: test homing in halui/jogging
  * tests: add a motion-logger test of a remap bug

 -- Sebastian Kuzminsky <seb@highlab.com>  Sun, 29 Nov 2015 12:51:49 -0700

linuxcnc (1:2.7.2) unstable; urgency=low
>>>>>>> e1c80274

  * docs: improve parport docs

  * hm2_7i90 manpage: clarify firmware management
  * hm2_7i90 manpage: remove incorrect EPP info

  * interp: fix an old bug in canned cycle preliminary & in-between moves

  * sample configs: fix homing in sim/axis/halui_pyvcp
  * sample configs: fix homing in sim/axis/classicladder

  * realtime script: wait for the last rtapi_app to die when stopping realtime
  * tests: add an interpreter test of G81
  * tests: add motion-logger, a debugging tool
  * motion: motion_debug.h needs to include motion.h

 -- Sebastian Kuzminsky <seb@highlab.com>  Sun, 01 Nov 2015 10:07:24 -0700

linuxcnc (1:2.7.1) wheezy; urgency=low

  * docs: correct and expand description of #<_coord_system>
  * docs: clarify "Updating from 2.6 to 2.7"
  * docs: fix misc markup issues, typos, and minor issues
  * docs: add more information about parallel ports
  * docs: remove duplicate include
  * docs: clarify dmesg info in Linux FAQ
  * docs: update the desktop menus
  * docs: add info on using % to wrap G-code files
  * docs: update code notes on M61
  * docs: add link to upgrade page from 2.5 to 2.6
  * docs: show complete ini entry names for homing
  * docs: fix display of terminal commands in pdf viewers
  * docs: clarify G2 and G3 with R and P
  * docs: document hal alias APIs with manpages
  * docs: hostmot2 manpage fixes
  * docs: update checksums for new Wheezy image containing 2.7.0

  * gmoccapy: fix single stepping bug
  * gmoccapy: bug in tool info handling with tool number being "-1"
  * gmoccapy: bug in handling tool info with tool being "-1"
  * update copyright dates for AXIS and Touchy
  * gremlin: improve ini file find
  * ngcgui: improve ini file find
  * ngcgui: fix fullscreen regression

  * pncconf: fix spindle control signals
  * pncconf: fix spindle control error
  * pncconf: fix HAL file - VFD always being selected

  * hm2_eth: don't just crash when packets get lost

  * toggle2nist: does not require floating-point

  * xhc-hb04: honor mpg_accels for all manual_mode jogs
  * xhc-hb04: fix output scaling
  * xhc_hb04: update man page text
  * xhc-hb04: support twopass usage

  * hy-vfd: set P144 correctly
  * gs2 vfd: add support for configs that power off the VFD on E-stop

  * fix bug #439, non-NCD arcs on machines with ABCUVW axes
  * motion: set the "In Position" emcmot status flag when aborting

  * add option to disable line number reset in hal_sourceview when idle
  * build system: make the git scripts more user friendly
  * tp: fix warning: function declaration isn't a prototype
  * uspace_rtapi_app: clean up on failed "realtime" module load
  * task: fix a compile warning (heartbeat is unsigned long)
  * io: "no tool" is spelled "0", not "-1"
  * io: fix HAL pins on "M61 Q0"
  * hal_lib: actually export hal_xxx_alias

  * tests: add a lathe test
  * tests: add another loadrt test
  * tests: add "spindle unloading" to m61 test

 -- Sebastian Kuzminsky <seb@highlab.com>  Sat, 17 Oct 2015 21:07:44 -0600

linuxcnc (1:2.7.0) wheezy; urgency=low

  * docs: add jessie rtpreempt install instructions
  * docs: clean up Gscreen GUI docs and add to html and pdf
  * docs: make the Hungarian translation of Gmoccapy stand out better
  * docs: update the GFDL blurb
  * docs: fix html validation errors
  * docs: make the html docs remember what was open
  * docs: fix typo in pyvcp example
  * docs: add missing pyvcp parameter and misc clean up
  * docs: remove note about 2.5.0
  * docs: refresh Axis GUI screenshot
  * docs: fix a copy/paste error in hy-vfd manpage
  * docs: add hy-vfd HAL interface change to "Updating LinuxCNC" docs
  * docs: remove tool tips from html landing page
  * docs: fix html landing page for non-javascript browsers
  * docs: fix expand/collapse in html docs
  * docs: fix a broken link in Spanish Master Document
  * docs: misc minor cleanups

  * touchy: G64 now takes optional Q
  * gscreen: add info about theme support to docs
  * gscreen: add a local theme suited to touchscreens
  * gscreen: add local theme capability
  * gaxis: name some widgets so the theme can see them
  * gaxis: use Override widgets for overrides
  * gladevcp: add override slider widget
  * add support for TCL halfiles in [HAL]POSTGUI_HALFILE ini settings

  * hostmot2: remove pet_watchdog hal function, as per the prophecy
  * hostmot2: change default dpll time constant to avoid
    following errors from ntp

  * thcud: fix manpage formatting
  * thc component: add pin to show current offset

  * latency-plot: don't depend on a specific wish interpreter

  * packaging: switch to dh_python2 on Jessie and later
  * packaging: libgnomeprintui2.2 is not available on Debian Jessie
  * packaging: allow sample configs in /usr/share/doc/linuxcnc/examples to run

 -- Sebastian Kuzminsky <seb@highlab.com>  Sat, 05 Sep 2015 14:15:27 -0600

linuxcnc (1:2.7.0~pre7) wheezy; urgency=low

  * docs now use expanding/collapsing layout
  * docs: lots of fixes and cleanup
  * docs: fix incorrect image width in pdf docs
  * docs: add info on Vismach
  * docs: hm2 Smart-serial boards can have HAL pins identified by board serial numbers
  * docs: update G33.1 example to include S100 M3
  * docs: document motion.feed-inhibit better
  * docs: better usage info & manpage for moveoff_gui
  * docs: G64 now optionally takes Q
  * docs: add info on index-enable and home
  * docs: add info and links on embedding tabs
  * docs: fix bugs in encoder.9 manpage
  * docs: improve documentation of timers in hostmot2 manpage
  * docs: include the manpage pdf in linuxcnc-doc-en.deb
  * docs: improve G92.1 and G92.2 descriptions

  * axis: Fix regression of control disabling, bug #423
  * touchy: fix Set Tool/Origin defaults on lathes
  * gmoccapy: several new keyboard shortcuts
  * gmoccapy: new place for full size preview button
  * gmoccapy: bug in fullsize / edit change
  * gmoccapy: add Hungarian translation
  * gladeVCP: Add new HAL_LightButton widget
  * gremlin: Add another mouse mode 6: l-move, m-zoom, r-zoom
  * halscope: report shm key when rtapi_shmem_new() fails
  * halui: better error reporting
  * UIs: better tolerance for task latency
  * halcmd now supports 32 tokens per line (up from 20)
  * xhc-hb04: fix a memory leak
  * Calibration dialog: fix finding of halfiles with tunable variables
  * moveoff: add gladevcp demo
  * streamer: add clock and clock-mode pins
  * add a driver for the Huanyang VFD
  * vismach: work around a bug in mesa
  * add a carousel toolchanger component and a vismach sample config

  * stepconf: add support for importing Mach3(tm) config files
  * stepconf: fix invert of signals on pp2 during axis test
  * stepconf: fix multiple picked outputs in axis test being ignored
  * pncconf: fix sserial combobox not selectable

  * hm2 ethernet: improved startup behavior
  * hm2 ethernet: support multiple fpga ethernet boards
  * hm2 ethernet: make unrecognized boards work
  * hm2 ethernet: do iptables and sysctl configuration automatically
  * hm2: don't overload queue_write's length argument (internal cleanup)
  * hm2: support split reads
  * hm2: avoid losing negative velocity commands on arm
  * hm2: enable encoder dpll (when supported by firmware)
  * add elpbcom, a program to communicate directly with mesa ethernet cards

  * add missing memory barriers for ARM

  * uspace: ensure that the thread-specific key is initialized
  * uspace: must advise user to set RTAPI_FIFO_PATH
  * uspace: fix uninitialized bytes in syscall sigaction

  * halcompile: fix parsing of >> and <<

  * task: fix a bug in sequence number tracking
  * task: warn when dropping queued mdi commands

  * interp: log messages to stderr as intended, instead of crashing
  * canon: fix constraint violations with rotated g18/g19 arcs (bug #430)

  * io: initialize the tool-in-spindle info correctly

  * trajectory planner: pausing during G95 fix
  * trajectory planner: fix some bugs and constraint violations

 -- Sebastian Kuzminsky <seb@highlab.com>  Thu, 13 Aug 2015 08:52:48 -0600

linuxcnc (1:2.7.0~pre6) wheezy; urgency=low

  * remove a useless warning message at linuxcnc startup

  * axis: Use a preferred form of "switch" (closes: SF#411)

  * gscreen: check the user directory for GTK2 themes
  * gscreen: added rapid override

  * gmoccapy: fix a bug in ignore limits
  * gmoccapy: include user dir in search for themes

  * xhc-hb04: support lower accels for mpg jogging
  * xhc-hb04: add pin for in or mm icon
  * xhc-hb04: err_exit for missing inifile stanzas
  * xhc-hb04 sim configs: typo fix

  * gladevcp: -H will now load hal tcl files as well as plain hal files
  * gladevcp: add HALIO_Button widget

  * stepconf: fix check for spindle encoder signals for pp2
  * stepconf: fix check for spindle signals for pp2

  * tooledit: fix a typo

  * hal-histogram: minor display improvements
  * latencybins.comp: fix ref to using script name

  * docs: fix latency-histogram.png image
  * docs: fix hal_pin_new() and hal_param_new() manpages

  * halcmd: clarify a getp error message

  * interp: verify that spindle is turning for G76
  * tp: fix for pause during spindle synced motion regression from 2.6
  * fix a type error with arcBlendGapCycles
  * hal: fix fatal memory corruption bug on linking pin to a signal

 -- Sebastian Kuzminsky <seb@highlab.com>  Thu, 09 Apr 2015 20:22:33 -0600

linuxcnc (1:2.7.0~pre5) wheezy; urgency=low

  * gmoccapy: fixed division by zero error on spindle
  * gmoccapy: introduced frensh translation
  * gmoccapy: bug in btn_brake_macro

  * xhc-hb04 jog pendant: add man page, improve docs
  * xhc-hb04.tcl: bugfix, new connect, sig names
  * xhc-hb04.tcl: improve assign of coords to switch

  * moveoff: allow_backtracking_enable_change
  * moveoff: provide -no_display option
  * moveoff: honor changes in backtrack-enable
  * moveoff: verify non-connect of some pins
  * moveoff: improve demo sample configs

  * stepconf: fix missing parport reset commands

  * pncconf: add the 7i84 daughter card as an option
  * pncconf: add combobox filters to sserial and ss encoders
  * pncconf: have the sserial tabs display subboard names
  * pncconf: fix wrong auto-selection of last firmware
  * pncconf: add support for 7i76e
  * pncconf: add spindle vfd options
  * pncconf: improve spindle data collection
  * pncconf: fix calculation of STEPGEN_MAXVEL

  * latency-histogram: include min,max,stddev

  * hal-histogram: add a histogram utility for hal pins

  * halcmd: report error correctly when loadrt fails in uspace

  * halcompile: provide rtapi_math64.h

  * fix velocity & acceleration values on non-G17 arcs
  * fix rigid tapping/threading
  * possible fix for non-zero displayed velocity when stopped

  * motion: ensure that syncedIO is not disrupted
  * motion: catch non-fatal error during new segment and ensure that atspeed is not ignored

  * several internal fixes in the new trajectory planner
  * tp: fixed spindle atspeed overrun due to prev line consumption
  * tp: Improved handling of low-queue state

  * hal_procs_lib.tcl: no error if thread not found
  * hal_procs_lib.tcl: consolidate common procs

 -- Sebastian Kuzminsky <seb@highlab.com>  Tue, 10 Mar 2015 08:46:32 -0600

linuxcnc (1:2.7.0~pre4) wheezy; urgency=low

  * axis gui: fix transition to world mode

 -- Sebastian Kuzminsky <seb@highlab.com>  Sat, 21 Feb 2015 10:11:11 -0700

linuxcnc (1:2.7.0~pre3) wheezy; urgency=low

  * parport: remove probe_parport, it's no longer needed
  * add moveoff, a simple jog-while-paused implementation

  * axis gui: fix too-fast UVW jogs on inch machines displaying mm
  * axis gui: fix too-slow shift-jog speed on inch machines displaying mm
  * axis gui: let the user confirm before closing the window
  * axis gui: fix jog speed in Free mode

  * gmoccapy: fixed a serious bug with PAUSE / RESUME / STOP
  * gmoccapy: initialize mouse button mode corrected
  * gmoccapy: PAUSE button did not get active on M01
  * gmoccapy: virtual keyboard "bug" not initialized settings correct
  * gmoccapy: report gcode errors
  * gmoccapy: better docs
  * gmoccapy: add polish translation
  * gmoccapy: turtle jog and analog in for slider values
  * gmoccapy: added support to select number of digits
  * gmoccapy: deleted unneeded stuff and new translation
  * gmoccapy: new hal pin and some renaming
  * gmoccapy: solved a bug in counts handling
  * gmoccapy: bug/limit in tool sensor height
  * gmoccapy: bug because I missed two self.
  * gmoccapy: added a clock and date label
  * gmoccapy: bug in hal pin updating, new spindle handling
  * gmoccapy: bug in initializing lathe mode

  * pncconf: fix icon/image path error
  * pncconf: lower default watchdog timeout
  * pncconf: fix double POSITION_OFFSET/FEEBACK INI entry
  * pncconf: fix a kernal/kernel misspelling

  * stepconf & pncconf: remove probe_parport command
  * stepconf: use linux parport enumeration number as default
  * stepconf: remove a debug print
  * stepconf: fix a typo in a variable name
  * stepconf: fix the check_for_rt() function for uspace
  * stepconf: optionally generate configs with simulated hardware

  * xhc-hb04.tcl: support fractional scale factors
  * xhc-hb04.tcl: it's an error if halui is not running
  * xhc-hb04.tcl: simplify pin_exists proc
  * xhc-hb04: fix a memory leak
  * lincurve: better manpage
  * gs2_vfd: add missing -A, -D, and -R command-line args
  * gs2_vfd: accept -g to turn on debug output
  * sim_pin: use Toggle by default instead of Pulse
  * debounce: add an example of creating filter groups to manpage
  * encoder: document the surprising encoder num_chan=0 behavior in manpage

  * gladevcp: jogwheel improvements
  * gladevcp: fix a bug forground color of combi_dro 
  * gladevcp: add hiny versions of the hal_bar and led widgets

  * pyvcp: fix a bug in radio button widget

  * latency-test: fix a bug in command-line argument time parsing
  * latency-histogram: clean up on ^C
  * latency-histogram: show linuxcnc version
  * popupkeyboard.py: support standalone demonstration
  * linuxcnc, haltcl: pass args to haltcl file
  * twopass.tcl: handle haltcl files with args
  * util_lib.tcl utilities for haltcl halfiles
  * hal_gremlin: Emit signal in case of gcode error
  * linuxcnc: defer starting [APPLICATIONS]APPs

  * halui: don't forget the Task mode when queueing MDI commands

  * increase default arc radius tolerance (accept larger errors)
  * make arc radius tolerance an ini setting

  * hal: change function .time from parameter to pin
  * hal: increase shared memory size limits

  * halcmd: manage prompt better

  * hallib: support for system-wide halfiles
  * hallib: add sim_lib & basic_sim
  * hallib: relocate common halfiles to lib/hallib
  * hallib: add halcheck, a library halfile to check common errors

  * haltcl: allow haltcl twopass files to use non-builtin Tk widgets

  * inihal: bugfix for ini.n.backlash
  * inihal: document ini hal pins

  * sample configs: use as HALFILE not POSTGUI_HALFILE in Smithy configs

  * gm6: Add USPACE support
  * gm6: Fix RS485 DAC problem, when DAC has zero V output.

  * hm2: fix second default address of EPP port in 7i43 and 7i90 drivers
  * hm2 eth: use defines for all timeouts in driver
  * hm2 eth: cleanup unused code and leftover from rtnet
  * hm2 sserial: fix driver not reporting all sserial remote faults
  * hm2 sserial: fix reporting sserial remote faults
  * hm2 sserial: Fix .scalemax parameter was ignored on analog inputs
  * hm2 sserial: warning when remote sserial device has firmware version lower than r14.
  * hm2 sserial: report link failure

  * task: fix a bug that could drop mdi commands
  * task: fix a dead store

  * motion: rebrand a realtime warning message
  * motion: ignore feed-override when jogging
  * motion: reduce the scope of a state variable
  * motion: redo arc spiral handling
  * motion: several trajectory planner fixes

  * genhexkins: add hal pins for joints coordinates
  * hexapod-sim: support hal pins for joints coordinates

  * rtapi: fix release region

  * uspace: remove debugging message in parport driver
  * uspace: don't try to use rt hardening except on a realtime kernel

  * ini file variables can now span multiple lines using backslash

  * docs: lots of updates to the Getting Started document
  * docs: tidy up the top-level README a bit
  * docs: describe hal_manualtoolchange.change_button
  * docs: describe our git workflow briefly
  * docs: describe our Signed-Off-By procedure
  * docs: update Polish translation of software strings
  * docs: better G2/G3 description
  * docs: better G43 description
  * docs: update stepconf docs and images
  * docs: document io's lube pin a bit more
  * docs: include all manpages in the html & pdf docs
  * docs: fix inaccuracies in hal_init manpage
  * docs: describe postgui_halfiles with twopass info
  * docs: improve docs of hal tools
  * docs: improve docs of latency test tools
  * docs: move parallel port address docs to the correct place
  * docs: misc clarifications & minor improvements
  * docs: fixup manpage syntax for rtapi_app_main.3 & rtapi_app_exit.3
  * docs: improve Servo-To-Go docs

  * halcompile: fix & document 'option extra_link_args'
  * halcompile: don't overrun the names[] array
  * halcompile: improve 'option rtapi_app no' description
  * halcompile: fix indentation nitpick in generated C code
  * halcompile: reject empty names
  * halcompile: document "option userspace" a bit more
  * halcompile: misc docs improvements

  * use /usr/bin/python in all python scripts

  * nml: implement command queue with reliable reception
  * nml: convert arch-dependent types to fixed-width types

  * build: refactor how manpages are generated
  * build: install the new pncconf python modules
  * build: depend on inkscape
  * build: use correct dependencies on Debian Jessie

  * tests: minor improvements to hm2 test
  * tests: fix a spurious false failure in the tlo test
  * tests: reorganize the halui jogging test dir layout
  * tests: give halui a few seconds to switch the task mode back
  * tests: add a halui mdi test
  * tests: add an nml-over-tcp test
  * tests: simplify t0 test and increase task queue usage
  * tests: fix a race condition in the toolchanger/toolno-pocket-differ test
  * tests: longer timeout in halui jogging test
  * tests: test names= and counts= of halcompile-generated comps
  * tests: loadrt must handle failure from rtapi_app_main
  * tests: add a test of jogwheel jogging via Motion
  * tests: fix a spurious failure of the tlo test
  * tests: add arc radius tests

 -- Sebastian Kuzminsky <seb@highlab.com>  Wed, 18 Feb 2015 20:14:41 -0700

linuxcnc (1:2.7.0~pre2) wheezy; urgency=low

  * Fixup release tag signing.

 -- Sebastian Kuzminsky <seb@highlab.com>  Wed, 22 Oct 2014 08:16:57 -0600

linuxcnc (1:2.7.0~pre1) wheezy; urgency=low

  * Brand new trajectory planner!
  * Support for the RT-Preempt realtime kernel.
  * Other things!

 -- Sebastian Kuzminsky <seb@highlab.com>  Tue, 21 Oct 2014 14:31:54 -0500

linuxcnc (1:2.6.11) UNRELEASED; urgency=low

  * docs: update code notes on M61

  * hm2_7i90 manpage: clarify firmware management
  * hm2_7i90 manpage: remove incorrect EPP info

  * gmoccapy: bug in tool info handling with tool number being "-1"

  * interp: fix an old bug in canned cycle preliminary & in-between moves

  * io: "no tool" is spelled "0", not "-1"
  * io: fix HAL pins on "M61 Q0"

  * tests: add an interpreter test of G81
  * tests: add spindle unloading to m61 test
  * add motion-logger, a debugging tool
  * motion: motion_debug.h needs to include motion.h

 -- Sebastian Kuzminsky <seb@highlab.com>  Sun, 01 Nov 2015 10:16:51 -0700

linuxcnc (1:2.6.10) wheezy; urgency=low

  * docs: specify that G92.1 and G92.2 only affect the G92 offsets
  * docs: update the GFDL blurb
  * docs: remove a stray ")" in User Intro

  * fix constraint violations with rotated G18/G19 arcs (SF bug #430)

  * touchy: G64 now takes optional Q

  * gmoccapy: fix single stepping through a program

  * pncconf: fix spindle control error

  * toggle2nist: does not require floating-point

  * motion: set the "In Position" status flag when aborting

  * task: fix a compile warning (heartbeat is unsigned long)
  * latency-plot: don't depend on a specific wish interpreter
  * sim_rtapi_app: clean up on failed "realtime" module load
  * build system: make the git scripts more user friendly
  * tests: add another loadrt test
  * packaging: switch to dh_python2 on Jessie and later
  * packaging: Debian Jessie and Ubuntu 14.04 don't have libgnomeprintui2.2

 -- Sebastian Kuzminsky <seb@highlab.com>  Fri, 02 Oct 2015 19:03:15 -0600

linuxcnc (1:2.6.9) wheezy; urgency=low

  * docs: update G33.1 example to include S100 M3
  * docs: document motion.feed-inhibit better
  * docs: update encoder.9 manpage
  * docs: improve haltcl docs
  * docs: misc minor fixes & improvements

  * UIs: tolerate task latency better
  * touchy: Fix Set Tool/Origin defaults on lathes
  * gmoccapy: introduced hungarian translation
  * gmoccapy: several new keyboard shortcuts
  * gmoccapy: new place for full size preview button
  * gmoccapy: bug in fullsize / edit change
  * hal_glib: do not emit signal file changed on remap
  * vismach: work around a bug in mesa

  * hm2: Smart-serial boards can have HAL pins identified by board serial numbers

  * interp: don't set an invalid sequence number
  * interp: log messages to stderr as intended, instead of crashing

  * task: warn if the main loop takes too long
  * task: warn when dropping queued mdi commands

  * io: initialize the tool-in-spindle info correctly

 -- Sebastian Kuzminsky <seb@highlab.com>  Sat, 08 Aug 2015 16:00:57 -0600

linuxcnc (1:2.6.8) precise; urgency=low

  * Axis GUI: Fix regression of control disabling, SF#423
  * Axis GUI: Use a preferred form of "switch" (closes: SF#411)

  * gmoccapy GUI: bug in ignore limits solved
  * gmoccapy GUI: search also in the users dir for themes
  * gmoccapy GUI: fixed division by zero error on spindle
  * gmoccapy GUI: introduced french translation
  * gmoccapy GUI: bug in btn_brake_macro

  * tooledit: fix a typo/bug in a switch statement

  * stepconf: fix check for spindle encoder signals for pp2
  * stepconf: fix check for spindle signals for pp2

  * xhc-hb04 sim configs: typo fix

  * emccalib.tcl: allow whitespace on detected setp lines

  * halcmd: err msg applies pins or params
  * hal: fix fatal memory corruption bug on linking pin to a signal
  * hal: fix a dubious type cast

  * docs: fix hal_pin_new() and hal_param_new() manpages

  * packaging: depend on a GPLv2 version of readline
  * build system: clean up cache files

 -- Sebastian Kuzminsky <seb@highlab.com>  Sun, 10 May 2015 13:37:22 -0600

linuxcnc (1:2.6.7) precise; urgency=low

  * axis gui: fix transition to world mode

 -- Sebastian Kuzminsky <seb@highlab.com>  Sat, 21 Feb 2015 10:04:33 -0700

linuxcnc (1:2.6.6) precise; urgency=low

  * axis gui: fix jog speed on nontrivkins machines

  * gmoccapy: bug in initializing lathe mode
  * gmoccapy: bug because I missed two self.
  * gmoccapy: added a clock and date label
  * gmoccapy: bug in hal pin updating, new spindle handling
  * gmoccapy: bug/limit in tool sensor height
  * gmoccapy: solved a bug in counts handling
  * gmoccapy: new hal pin and some renaming
  * gmoccapy: deleted unneeded stuff and new translation
  * gmoccapy: added support to select number of digits
  * gmoccapy: turtle jog and analog in for slider values
  * gmoccapy: introduced polish translation
  * gmoccapy: report about gcode errors

  * pncconf: lower default watchdog limit
  * pncconf: fix double POSITION_OFFSET/FEEBACK INI entry

  * halui: don't forget the Task mode when queueing MDI commands

  * debounce: document filter groups better in the manpage
  * pyvcp: Bug in radio button widgets
  * gladevcp: bug in combi_dro foreground color attribute
  * hal_gremlin - Emit signal in case of gcode error
  * inihal: bugfix, typo for ini.n.backlash

  * xhc-hb04: Fix memory leak
  * xhc-hb04: error exit if [HAL]HALUI not set

  * gm6: Fix RS485 DAC problem, when DAC has zero V output

  * better error message when a component fails to load in sim

  * comp: don't overrun the names[] array
  * comp: fix indentation nitpick in generated C code

  * docs: include a warning about power supplies for the STG
  * docs: update gmoccapy docs
  * docs: improve 'option rtapi_app no' description of comp
  * docs: fixup manpage syntax for rtapi_app_main.3 & rtapi_app_exit.3
  * docs: fix inaccuracies in hal_init manpage
  * docs: document the surprising encoder num_chan=0 behavior
  * docs: update the md5sum of the Live/Install Image
  * docs: misc minor improvements

  * tests: fix a spurious failure of the tlo test
  * tests: test names= and counts= args of comp-generated components
  * tests: longer timeout in halui jogging test
  * tests: fix a race condition in the toolchanger/toolno-pocket-differ test
  * tests: simplify t0 test and increase task queue usage
  * tests: loadrt must handle failure from rtapi_app_main

  * packaging: use correct dependencies on Debian Jessie
  * packaging: tclx is a runtime dependency, not a build-dep

 -- Sebastian Kuzminsky <seb@highlab.com>  Wed, 18 Feb 2015 21:15:08 -0700

linuxcnc (1:2.6.5) precise; urgency=low

  * gmoccapy: virtual keyboard "bug" not initialized settings correct
  * gmoccapy: initialize mouse button mode corrected
  * gmoccapy: PAUSE button did not get active on M01

  * hostmot2: fix default address of the second EPP port (7i43 and 7i90)

  * gs2_vfd: add missing short command line arguments -g, -A, -D, and -R
  * lincurve: improve manpage

  * docs: correct G43 description
  * docs: improve G2 examples
  * docs: fix up whitespace in mux_generic(9) manpage
  * docs: document comp extra_link_args
  * docs: document Signed-off-By procedure
  * docs: include many missing manpages in the html index

  * comp: test that option extra_link_args works
  * comp: 'option extra_link_args' needs a string

  * latency-histogram: clean up on ^C

  * task: remove some dead code
  * task: fix a dropped-mdi bug

  * rebrand a realtime warning message from motion

  * tests: reorganize the halui test dir layout
  * tests: add a halui mdi test
  * tests: fix a spurious false failure in the tlo test

  * NML: improved debugging in interp_list

 -- Sebastian Kuzminsky <seb@highlab.com>  Mon, 08 Dec 2014 22:38:23 -0700

linuxcnc (1:2.6.4) precise; urgency=low

  * axis gui: fix shift-jog speed being too slow on inch configs displaying mm
  * axis gui: fix UVW jogs being too fast by 25.4x, on inch configs displaying mm

  * gmoccapy gui: fixed serious bug with PAUSE / RESUME / STOP
  * gmoccapy gui: bug fixes, minor layout changes
  * gmoccapy gui: support now also matchbox-keyboard

  * hal: make 'halcmd save comp' order match original 'loadrt' order

  * gladevcp tooledit widget: flush tool file to disk
  * gladevcp tooledit widget: fix bugs with tool comment field
  * gladevcp led widget: fix blinking in GLADE editor problem

  * xhc-hb04: improve README

  * emccalib: fix a bug in hal file parsing
  * emccalib: enable search in POSTGUI_HALFILEs

  * popupkeyboard: support standalone demonstration

  * hm2: fix long-standing encoder velocity estimation error
  * hm2: fix FPGA names for 5i24, 5i25, and 6i25

  * sim_pin: remove special case (-0) in isnegative

  * latency-test: fix a bug in "implied microseconds" mode

  * docs: update download & install information
  * docs: fix a copy/paste error in the hostmot2.9 manpage
  * docs: give units of ini vars in homing docs
  * docs: update stepper quickstart equation
  * docs: remove description of removed 'blocks' component
  * docs: update halshow description to remove outdated blocks component
  * docs: change stepconf values so they cover most common drives
  * docs: document some missing declarations in the comp tool
  * docs: in comp, variables should be of type float, not double
  * docs: update README build instructions to include autogen
  * docs: add gmoccapy documentation
  * docs: document milltask's "ini.*" hal pins
  * docs: fix some pyvcp examples
  * docs: fix a typo in the System Requirements document
  * docs: fix a markup bug in the Developer Manual
  * docs: fix motion-type description in motion manpage
  * docs: add info about remapped code reading hal pins
  * docs: fix some spellos in remap docs
  * docs: describe our git workflow briefly

  * tests: fix a transient failure in the halui-jogging test

 -- Sebastian Kuzminsky <seb@highlab.com>  Sat, 01 Nov 2014 11:26:33 -0600

linuxcnc (1:2.6.3) precise; urgency=low

  * axis GUI: add ability to set default spindle speed
  * gmoccapy GUI: iteration over None object message
  * gmoccapy GUI: hal user message system introduced
  * gmoccapy GUI: corrected message system
  * xhc-hb04 jog pendant: move udev rule to the right place
  * python: fix exception in MultiFileBuilder.set_translation_domain
  * emccalib: fix bug #389 (not writing file)
  * estop-latch: improve documentation; set default pin values
  * hm2_7i90: remove some dead code
  * hm2 sample configs: set HOME_SEQUENCE
  * hm2 sample configs: let hm2-stepper estop when hm2 watchdog bites
        (Closes: #391)
  * docs: better description of 5420-5428
  * docs: the remap inifile var is PYTHON_APPEND
  * docs: all html links work now
  * docs: section ids are externally accessible hyperlinks
  * french doc update: default spindle speed
  * french doc update: clarify comp's usage of count and names
  * french doc update: fix startup code example
  * packaging: recommend the correct hostmot2 package
  * packaging: Debian testing (Jessie) requires tcl/tk 8.6
  * build system: misc minor portability fixes
  * tests: no need to track var file

 -- Sebastian Kuzminsky <seb@highlab.com>  Fri, 05 Sep 2014 18:53:11 -0600

linuxcnc (1:2.6.2) precise; urgency=low

  * xhc-hb04: fix device file permissions

  * pncconf: fix error with firmware with more than 5 sserial channels

  * docs: update french translation
  * docs: fix startup code example
  * docs: misc minor fixes

  * sample configs: fix sim/axis/gantry backplot display

 -- Sebastian Kuzminsky <seb@highlab.com>  Sat, 09 Aug 2014 09:19:48 -0600

linuxcnc (1:2.6.1) precise; urgency=low

  * Fix stepconf - generating new configs now works on Debian Wheezy
        and Ubuntu Precise.
  * Touchy: Disable macro button if there aren't any macros defined
  * Fix sim/axis/axis.ini sample config so the splash screen runs
        without re-zeroing G54.
  * minor docs improvements

 -- Sebastian Kuzminsky <seb@highlab.com>  Mon, 04 Aug 2014 21:41:55 -0600

linuxcnc (1:2.6.0) precise; urgency=low

  * add missing copyright and GPL license on all files
  * fix many file & directory permissions
  * fix firmware paths in hm2 5i22 sample configs
  * fix incorrect values on iocontrol.0.tool-prep-pocket (io and iov2)
  * note gmoccapy runtime dependency on python-gst0
  * axis: get interpreter address the right way

 -- Sebastian Kuzminsky <seb@highlab.com>  Mon, 28 Jul 2014 19:21:10 -0600

linuxcnc (1:2.6.0~pre5) precise; urgency=low

  * Add G43.2 - this lets G-code sum an arbitrary number of tool length
      offsets by calling G43.2 multiple times.

  * add a demo config showing remapped G43.2

  * touchy: add support for G43.2

  * gmoccapy: screen2 bug fix
  * gmoccapy: new hal pins for program progress
  * gmoccapy: solved bug using change remap and tool edit widget
  * gmoccapy: fix a bug with remapped tool change

  * pncconf: fix an incompatibility between Mesa and LinuxCNC XMLs

  * pid: change pins from IO to IN
  * thcud: fix velocity tolerance calculation
  * debounce: improve manpage
  * parport: fix API manpage cut & paste errors

  * docs: G43.1 works with all axes, not just XZ
  * docs: French translation updates
  * docs: misc minor cleanups
  * docs: HAL floats are 64 bits wide now, not 32

  * sim: fix 32-bit truncation of rdtsc on x86_64

  * interp: print correct filename in message
  * interp: need to initialize context_struct

  * task: silence a warning with gcc 4.8 + boost 1.55.0
  * task: don't link with ULAPISRCS
  * task: safer message formatting

  * rtapi: use proper type for rtapi_print_msg level
  * rtapi: Remove unused define

  * build-depend on libtk-img and make missing img::png a build-time failure

  * build: Fix a crash on gcc4.7.2 (Debian Wheezy)
  * build: fix inconsistency when multiple versions of tcl/tk are available

 -- Sebastian Kuzminsky <seb@highlab.com>  Mon, 21 Jul 2014 09:52:26 -0600

linuxcnc (1:2.6.0~pre4) precise; urgency=low

  * fix several bugs with NURBS handling (G5, G5.1, G5.2)
  * add a Rapid Override control (analogous to Feed Override)
  * support moving 3, 6, or all 9 axes for a tool change

  * add a driver for the WJ200 VFD
  * add a driver for the Mesa 7i90 AnyIO board

  * general mechatronics: fix a NULL pointer bug

  * touchy: accept all axes for G43.1 TLOs
  * gmoccapy: fix a couple of bugs

  * comp: reject invalid .comp files that don't match the component name

  * docs: add docs for G5, G5.1, G5.2 NURBS G-codes
  * docs: clarify naming requirements of .comp files
  * docs: update classic ladder manpage
  * docs: add info on the servo axis calibration assistant in Axis GUI
  * docs: misc minor fixes

  * fix a "crawling scrollbar" cosmetic bug in linuxcnctop
  * fix handling of shell metacharacters in .ini filenames
  * fix auto-closing of directories in config picker

 -- Sebastian Kuzminsky <seb@highlab.com>  Wed, 11 Jun 2014 21:39:31 -0600

linuxcnc (1:2.6.0~pre3) precise; urgency=low

  * HAL: make halcmd arrow syntax ('=>', '<=', '<=>') more strict
      (matches manpage now)
  * HAL: fix halcmd 'pin = value' and 'param = value' (matches manpage
      now)
  * HAL: don't clobber pin value when connecting to a net
  * HAL: fix a cosmetic bug in signal memory allocation

  * motion: add a pin giving the motion type (motion.motion_type)

  * pid: default to using previous target to compute error.  This will
      disturb existing tunings, so those with old configs who do not want
      to re-tune may want to set pid.N.error-previous-target to false.

  * hm2: fix a bug in 5i24 support on some motherboards
  * hm2: fix 5i24 connector names
  * hm2: expose encoder inputs (A, B, Index) as HAL pins

  * fix a bug in the comp(1) tool that would let invalid .comp files
      compile, but crash when the invalid code executed
  * fix a crash in the biquad component (and add a test)
  * fix a crash in the mesa 7i65 driver

  * pickconfig: always allow creation of shortcuts (fixes bug #372)

  * gmoccapy: add option to hide 4th axis
  * gmoccapy: fix problem of pin_value changing on startup
  * gmoccapy: let user change the DRO font size
  * gmoccapy: reset error pin when user clears the message in GUI

  * gladevcp: fix a bug in iconview

  * sample configs: fix a bug in the gmoccapy config
  * sample configs: make xhc-hb04 program-run button automatically
      switch to auto mode

  * docs: update French translation
  * docs: update motion(9) manpage to match reality
  * docs: fix a markup error in hostmot2(9) manpage
  * docs: fix hostmot2(9) manpage encoder .rawcounts pin name
  * docs: update hm2_pci(9) manpage list of supported boards
  * docs: fix some bugs in the comp(1) documentation

 -- Sebastian Kuzminsky <seb@highlab.com>  Sun, 25 May 2014 08:52:14 -0600

linuxcnc (1:2.6.0~pre2) precise; urgency=low

  * pncconf: fix bug with 7i43 address handling
  * pncconf: fix off-by-one error on pin numbering of 5i25 boards
  * General mechatronics driver: fix initialization for certain BIOSes
  * General Mechatronics driver: Improve DAC from 8 bit to 14 bit resolution
  * Axis: Fix mist and flood buttons (sf bug #371)
  * Axis: Fix spindle control buttons
  * gmoccapy: fix G92 as system bug
  * GUIs: better error message when tryint to tune un-tuneable ini file
  * gladevcp: fix a bug in the offsetpage widget
  * gladevcp: screen 2 "bug" solved and gcode.lang is back
  * halsh: initialize stubs library (this fixes builds on Ubuntu 14.04 Trusty)
  * edge component: Fix a couple of minor bugs
  * Add sample configs for Pico Systems PPMC with velocity estimation
  * docs: add descriptions of the new spindle speed pins in motion
  * docs: add descriptions of the new feed- and spindle-inhibit pins
  * daisy.ngc: Moves are way too short to make tones, if in mm mode

 -- Sebastian Kuzminsky <seb@highlab.com>  Sun, 27 Apr 2014 16:25:56 -0600

linuxcnc (1:2.6.0~pre1) precise; urgency=low

  * reorganized sample configs to improve clarity
  * .ini files now support a '#INCLUDE' directive

  * pncconf: bug fixes and improvements

  * docs: lots of updates & improvements
  * docs: removed untranslated placeholders, german & polish
  * docs: updated italian translations (of the programs)

  * GUI: Axis: allow feed rate override display to go up to 9999%
  * GUI: Axis: XYUV foam cutter support
  * GUI: touchy: wheel scrolling of program start point

  * GUI: add new gmoccapy gui
  * GUI: add new gscreen gui

  * gladevcp: add new widgets: calculator, tool editor, source view,
        dro, offset display, jogwheel, pyngcgui, etc

  * HAL: haltcl now accepts -i or -ini
  * HAL: halcmd now supports tilde expansion
  * HAL: halscope now shows the first derivative of probe channels
  * HAL: hal_glib got a number of new signals

  * HAL: stepgen now supports 16 channels (up from 8 in 2.5)
  * HAL: gs2 VFD driver now supports configurable acceleration and
        deceleration, and has support for a braking resistor
  * HAL: halui now switches to manual mode automatically when the user
        requests jogging

  * HAL: new drivers:
      * VFS11 VFD
      * Delta VFD-B
      * General Mechatronics 6 axis motion control card
      * xhc-hb04 USB jog pendant

  * HAL: new components:
      * mux_generic: generic multiplexer, any number of pins, any data type
      * lincurve: linearization curve lookup table
      * matrix_kb: matrix keyboard driver
      * mb2hal: generic Modbus-to-HAL interface
      * orient: works with M19 to control spindle position
      * sim-encoder: simulate an encoder, for useful for testing
      * thcud: torch height control for plasma

  * Hostmot2: add support for 5i24 AnyIO board
  * Hostmot2: add support for buffered SPI
  * Hostmot2: add support for the Mesa 7i65 (bspi 8xServo)
  * Hostmot2: add support for uarts
  * Hostmot2: add support for serial encoders (ssi, biss, and fanuc)
  * Hostmot2: add support for table-mode stepgens
  * Hostmot2: add support for DPLL
  * Hostmot2: detect & report encoder quadrature error
  * Hostmot2: improved support for encoders (configurable filter rate)
  * Hostmot2: improved support for muxed encoders (configurable skew rate)
  * Hostmot2: changed handling of 8i20 and 7i64 (.hal file changes needed!)

  * interp: G-codes can now be remapped
  * interp: added read-only named parameters (#<_x> etc)
  * interp: added M19 (orient spindle) and an orient component
  * interp: added saving and restoring of modal G-code state with M70-M73
  * interp: bug fixes in O-word handling
  * interp: add python subroutines

  * motion: coolant and lube are now user-controllable at all times
  * motion: add spindle speed inihibit and feed inhibit input pins
  * motion: add spindle absolute speed output pins
  * motion: rapid velocity now ignores feed override setting

  * rtapi: misc bug fixes

  * removed usrmot (buggy & unused)
  * removed freqgen component, it's been replaced by stepgen's
        velocity mode

  * build: simplified our usage of libmodbus

 -- Sebastian Kuzminsky <seb@highlab.com>  Wed, 16 Apr 2014 21:12:39 -0600

linuxcnc (1:2.5.4) lucid; urgency=low

  * Build: update dependencies for Debian 7
  * Docs: many fixes and updates
  * HAL: blend: fix docs to match the real behavior
  * HAL: edge: fix incorrect edge trigger at startup: Bug #346
  * HAL: ilowpass: handle encoder counter overflows properly
  * HAL: lcd: fix formatting when no format length is specified
  * HAL: new components bin2gray, gray2bin for Gray code conversion
  * HAL: new components bitwise and bitslice, for bitwise math operations
  * HAL: pcl720: fix in-not pins
  * HAL: thc: fix incorrect calculation of velocity tolerance: Bug #348
  * Hostmot2: document ability to have multiple 7i43 cards
  * Hostmot2: fix for PCI transfers on Linux 3.x kernels
  * Hostmot2: fix resolver index emulation/detection
  * Hostmot2: fix resolver total brokenness on 64-bit builds
  * Interpreter: fix crash when returning from a subroutine, to a file
    that has been deleted: Bug #357
  * Interpreter: fix VW-plane (G19.1) canned cycles
  * NGCGUI: Always apply tool offset when loading a tool
  * NGCGUI: Fix qpocket stepover, ramping for mm users
  * NML: fix remote clients talking to linuxcncserver
  * Pncconf: allow setting the number of classicladder bits and words
  * Pncconf: fix configurations requesting gladevcp panels without
    spindle speed displays
  * Pncconf: fix 7i43 address designation: Bug #358
  * Pncconf: fix 5i25+prob_rfx2 pin numbering problem: Bug #331
  * Pncconf: fix testing of smart-serial based spindles
  * Pncconf: place STEPGEN_MAXVEL/STEPGEN_MAXACCEL values in the ini
  * PPMC: Add new sample config showing encoder velocity estimation
  * PyVCP: in a spinbox, allow entering a value with Return: Bug #364
  * Stepconf: better defaults for axis-test distances
  * Stepconf: fix spindle-at-speed connection
  * Task: fix several problems with M61 (set currently-loaded tool)
  * Touchy: MDI support for M61 Q
  * Touchy: MDI support for multi-turn arcs
  * TP: fix a minor acceleration constraint violation in some arcs

 -- Chris Radek <chris@timeguy.com>  Thu, 17 Apr 2014 11:49:12 -0500

linuxcnc (1:2.5.3) lucid; urgency=low

  * AXIS: fix disable/enable of the toolbar's reload button
  * BUILD: fix linking on 32 bit x86 debian 7.1
  * Configs: use names= everywhere to make the sim configs clearer
  * Docs: Many improvements
  * HAL: clarkeinv: allow rotation of the input vector
  * HAL: sim_pin: add support for u32, s32, float types
  * HAL: abs_s32: don't unnecessarily require floating point
  * HAL: comp: fix option userinit
  * HAL: comp: improve handling of build failures and error reporting
  * HAL: twopass: improve error reporting
  * Hostmot2: fix smart serial port shutdown
  * Interpreter: Fix bug 315 part 2, O-call through named parameter
  * Kins: replace 5axiskins.c, used by a sample config
  * Kins: 5axiskins: remove misleading tool-length pin
  * Motion: allow for floating point in the base thread
  * PPMC: add encoder timestamp velocity estimation
  * PPMC: selectable encoder filter clock
  * PyVCP: fix several behaviors in the dial widget
  * Task: fix MDI-queueing problems
  * USC: new sample config for Pico USC with encoders
  * linuxcncrsh: many stability fixes
  * pncconf: fix 5i25 GPIO numbering
  * pncconf: fix default PDM rate
  * pncconf: fix open loop test
  * pncconf: fix incorrect zh_CN translation which broke millimeter mode

 -- Chris Radek <chris@timeguy.com>  Tue, 23 Jul 2013 12:34:46 -0500

linuxcnc (1:2.5.2) lucid; urgency=low

  * AXIS: Allow the setting of the top end of the Max Velocity slider
    according to [DISPLAY]MAX_LINEAR_VELOCITY as the docs say
  * Components: Fix mux16's debounce function
  * Components: LCD character display driver
  * Components: New multiclick component detects single, double, triple clicks
  * Docs: Many improvements
  * Gremlin: Better error reporting for gcode errors
  * Gremlin: Fix rotated axes display
  * Halui: Include tool length offsets in relative position outputs
  * Hostmot2: Fixes to sserial
  * Kins: Fix teleop jogging of ABC axes in the negative direction
  * Modbus: Fix TCP communication time out error
  * New config: Gecko G540
  * New config: Smithy 1240combined_mm
  * PID: Optional new error-previous-target mode to reduce ferrors detected
    by motion.  This is especially useful for torque-mode loops and those
    tunings that use large I gains
  * pncconf: Many fixes
  * PPMC: Better error checking for hardware problems causing miscommunication
  * Tool Table: Many fixes to tool table handling, making tool tables on
    nonrandom setups using mismatched tool and pocket numbers work correctly
  * Translations: German for tooledit
  * Translations: Many improvements to French
  * Utilities: new latencyhistogram program that shows details about latency
  * Utilities: sim_pin, a script that simulates writing to hal pins

 -- Chris Radek <chris@timeguy.com>  Sun, 03 Mar 2013 17:07:57 -0600

linuxcnc (1:2.5.1) lucid; urgency=low

  * Motion: fix incorrect spindle direction after G43 in CSS+M4 mode
  * Interpreter: allow G10 L1 to set front/back angles when not 
    also changing offsets
  * Interpreter: correctly report G96/G97 mode to the UI
  * Interpreter: explicitly set the default spindle mode at startup
  * task: fix incorrect spindle speed display when switching mode
    (Manual/MDI)
  * PPMC: fix a bug that would cause missing encoder velocity pins on
    some versions
  * Hostmot2: Fix a couple of bugs affecting sserial (crash on
    shutdown, memory leak)
  * Hostmot2: Add support for 6i25
  * AXIS: fix a surprise jog when the jog increment combobox was open
  * AXIS: show S word in active gcode pane
  * AXIS: rebranding
  * Touchy: rebranding, change program path to ~/linuxcnc/nc_files
  * Docs: improvements/clarifications to the halui.1 manpage
  * Docs: improvements/clarifications to the gladevcp docs
  * Docs: improvements/clarifications to the halcmd docs
  * Docs: improvements/clarifications to the gcode docs
  * Docs: fix misc typos, misspellings, grammar, and markup bugs
  * Docs: updates to French translations
  * GladeVCP: fix EMC_Action_Open
  * GladeVCP: new default-value example
  * tooledit: save/restore geometry, allow sorting on specific columns
  * tooledit: bugfixes and i18n
  * ngcgui: minor fixes and additions
  * pncconf: lots of bug fixes and incremental improvements
  * portability fix for Ubuntu Precise 12.04 LTS
  * portability fix for Fedora 16
  * Calibration: fix missing entries in tuning/calibration screens
  * emcrsh: fix incorrect relative position report for some offset settings
  * time.comp: fix hours wrapping at 60

 -- Chris Radek <chris@timeguy.com>  Sun, 29 Jul 2012 13:48:25 -0500

linuxcnc (1:2.5.0) lucid; urgency=low

  * AXIS: dynamic tabs can embed other applications, including virtual
    control panels
  * AXIS: make the gcode readout resizable
  * AXIS: many speedups in preview generation
  * AXIS: new OpenGL preview with antialiased fonts
  * AXIS: optional blending in the program preview can make very complex
    programs easier to see
  * AXIS: prompt when homing a joint that's already homed
  * AXIS: Selectable tool touch off to workpiece or fixture
  * AXIS: show all offsets and rotation separately in the BIG DRO
  * AXIS: show G5x and G92 offsets graphically in the preview
  * AXIS: user-configurable MDI history file
  * AXIS: A comment (AXIS,notify,message) will print "message" when the
    preview is generated, instead of just at run-time.

  * Configs: many configuration updates for Smithy machines
  * Configs: update motenc sample configs for encoder index
  * Configs: add filtering (image-to-gcode etc) to hostmot2 samples
  * Configs: univpwm sample uses new encoder velocity for pid

  * GladeVCP: a new framework for making virtual control panels with the
    Glade screen designer

  * Gremlin: AXIS's program preview is now separated out as gremlin,
    for use with GladeVCP/Touchy/etc.

  * HAL: fix rare problem with freqgen output getting stuck "on"
  * HAL: gearchange component: support up to 32 gears
  * HAL: make commanded (unaffected by spindle override) spindle speed
    available on a pin, for gear selection etc.
  * HAL: make limit3 parameters into pins
  * HAL: new axis.N.motor-offset pins can be used to detect position loss
    between homings
  * HAL: new component bldc_sine: commutation for BLDC with encoder feedback
  * HAL: new mux16 component
  * HAL: new time comp, which converts seconds to hr/min/sec
  * HAL: new watchdog component
  * HAL: remove deprecated hal_m5i20 driver
  * HAL: new component for ShuttleXpress USB jog dongle
  * HAL: support names= options for encoder_ratio, sim_encoder, at_pid, siggen
  * HAL: a new component, message, to display user messages from HAL
  * HAL: a new component, multiswitch, to toggle through bits with one button

  * Halshow: add menu with load/save/exit
  * Halshow: fix the tree to not cut off after a certain depth

  * HAL: standardize on maximum hal name length

  * HALUI: allow direct-value input to spindle and feed overrides and
    max velocity
  * HALUI: handle the situation better when many command inputs change
    simultaneously

  * Hostmot2: fix a rare problem in stepgen mode setting
  * Hostmot2: fix stepgen moving VERY slowly when it should have been
    stopped
  * Hostmot2: handle failed card registration better
  * Hostmot2: support for multiplexed encoders like on the 7i48
  * Hostmot2: support for onboard diagnostic LEDs
  * Hostmot2: support for three phase PWM
  * Hostmot2: improve watchdog reliability and defaults

  * Interpreter: fixes to always use . for a decimal, no matter the locale
  * Interpreter: fix G83 peck retract to match fanuc
  * Interpreter: fix G98/G99 to match fanuc retract planes behavior
  * Interpreter: fix "run from line" when the start line is between a
    sub definition and its call
  * Interpreter: give correct errors when rotary axes are commanded to
    move in canned cycles
  * Interpreter: improve arc endpoint radius-mismatch error checking
  * Interpreter: maintain G5x and G92 offsets separately
  * Interpreter: make current position including all offsets and in the
    current program units available in parameters 5420-5428
  * Interpreter: make EMC version available in named parameters _vminor,
    _vmajor
  * Interpreter: make G92 offset rotated coordinate systems correctly
  * Interpreter: make more errors translatable
  * Interpreter: many fixes to allow O-call of subroutines from MDI mode
  * Interpreter: many new tests in the test suite, including the ability
    to verify errors
  * Interpreter: new G10 L11 code for tool touch off to fixture instead
    of active work coordinate system
  * Interpreter: new unary function EXISTS tells whether a certain
    parameter exists
  * Interpreter: search path for subroutines: [RS274NGC]SUBROUTINE_PATH
  * Interpreter: search path for user M codes: [RS274NGC]USER_M_PATH
  * Interpreter: detect and error on malformed O-if[] statements

  * IOcontrol: make aborting tool changes work

  * Kinematics: several improvements to the general serial kinematics module

  * Motenc, VTI, Opto_ac5: PCI-related update for new kernel versions

  * Motion: allow translations of more error messages
  * Motion: fix stuttering motion in NURBS
  * Motion: support for indexing/locking rotary axes

  * ngcgui: many new features and bugfixes

  * PID: accept external command-deriv and feedback-deriv connections to
    use a high quality velocity signal when it is available

  * pncconf: many new features and bugfixes

  * PPMC: improve error messages when cards are not found

  * Probing: correctly abort motion when the probe trips during a non-probe
    MDI command

  * Rebranding: rename EMC to LinuxCNC

  * TkEMC: display and allow entry of all tool offsets
  * TkEMC: in Set Coordinates, display the correct axes
  * TkEMC: only display active axes
  * TkEMC: show coordinate system in offset widget
  * TkEMC: show work offsets for all axes

  * Touchy: add a spindle speed readout on the manual tab
  * Touchy: dynamic tabs can embed other applications, including virtual
    control panels
  * Touchy: macro capability that uses MDI O-call
  * Touchy: make single-block switch work like feed hold
  * Touchy: save maximum velocity (MV) value across runs
  * Touchy: Selectable tool touch off to workpiece or fixture
  * Touchy: show all offsets separately in the status information
  * Touchy: show the total number of lines in the loaded program
  * Touchy: show which tools are in which pockets
  * Touchy: support for metric configurations
  * Touchy: support panel indicators for status readout
  * Touchy: use appropriate jog and maxvel increments for metric and degrees
  * Touchy: turning the wheel during a continuous jog changes the current 
    jog speed

  * add a G code language spec for gedit
  * add latencyplot, a strip-chart type display of latency test results

 -- Chris Radek <chris@timeguy.com>  Fri, 30 Mar 2012 13:20:02 -0500<|MERGE_RESOLUTION|>--- conflicted
+++ resolved
@@ -1,12 +1,9 @@
-<<<<<<< HEAD
 linuxcnc (1:2.8.0~pre1) wheezy; urgency=low
 
   * Upcoming release, any year now!  Watch this space!
 
  -- Sebastian Kuzminsky <seb@highlab.com>  Sun, 26 Oct 2014 23:17:34 -0600
 
-linuxcnc (1:2.7.2) UNRELEASED; urgency=low
-=======
 linuxcnc (1:2.7.3) unstable; urgency=medium
 
   * docs: update install instructions for glade
@@ -41,7 +38,6 @@
  -- Sebastian Kuzminsky <seb@highlab.com>  Sun, 29 Nov 2015 12:51:49 -0700
 
 linuxcnc (1:2.7.2) unstable; urgency=low
->>>>>>> e1c80274
 
   * docs: improve parport docs
 
