--- conflicted
+++ resolved
@@ -1,10 +1,9 @@
-<<<<<<< HEAD
 linuxcnc (1:2.8.0~pre1) wheezy; urgency=low
 
   * Upcoming release, any year now!  Watch this space!
 
  -- Sebastian Kuzminsky <seb@highlab.com>  Sun, 26 Oct 2014 23:17:34 -0600
-=======
+
 linuxcnc (1:2.7.0~pre3) wheezy; urgency=low
 
   * parport: remove probe_parport, it's no longer needed
@@ -179,7 +178,6 @@
   * tests: add arc radius tests
 
  -- Sebastian Kuzminsky <seb@highlab.com>  Wed, 18 Feb 2015 20:14:41 -0700
->>>>>>> a3e1557e
 
 linuxcnc (1:2.7.0~pre2) wheezy; urgency=low
 
