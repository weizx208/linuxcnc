--- conflicted
+++ resolved
@@ -34,15 +34,11 @@
     psmisc,
     desktop-file-utils,
     yapps2,
-<<<<<<< HEAD
+    libtirpc-dev,
     python3-yapps,
     libtirpc-dev,
-    libepoxy-dev,
-Standards-Version: 3.9.2
-=======
-    libtirpc-dev
+    libepoxy-dev
 Standards-Version: @STANDARDS_VERSION@
->>>>>>> b07bf12f
 Vcs-Browser: https://github.com/LinuxCNC/linuxcnc
 Vcs-Git: git://github.com/linuxcnc/linuxcnc.git
 
