--- conflicted
+++ resolved
@@ -38,12 +38,7 @@
 oprofile*
 *.log
 position.txt
-<<<<<<< HEAD
-*.9
+# *.9
 *.glade.h
 # Ignore test results
-*.result
-=======
-# *.9
-*.glade.h
->>>>>>> 657fc17a
+*.result