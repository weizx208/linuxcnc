autosave.halscope
build-stamp
*.pyc
*.o
*.ko
*.so
*.so.*
*.a
*.pdf
*.tex
*.mod.c
*.cmd
.tmp*
# Ignore generated html files, 
/docs/src/*/*.html
# docs/html/.gitignore is for the html directory
debian/*.debhelper.log
rtlib/Module.symvers
share/*/*.desktop
share/menus/CNC.menu
share/desktop-directories/linuxcnc-cnc.directory
share/desktop-directories/linuxcnc-ref.directory
share/desktop-directories/linuxcnc-doc.directory
src/modules.order
/configs/*/emc.nml
!/configs/common/emc.nml
/docs/src/source-highlight/local
lib/python/gremlin.py
lib/python/qt5_graphics.py
lib/python/touchy
configs/sim/gmoccapy/*.pref
configs/sim/gmoccapy/gmoccapy_plasma/*.pref
configs/sim/gmoccapy/gmoccapy-JA/*.pref
# Miscellaneous generated files (Rob)
cscope
cscope.*
*.kdev*
oprofile*
*.log
position.txt
# *.9
*.glade.h
<<<<<<< HEAD
# Ignore test results
*.result
=======
# Temporary
!docs/LinuxCNC_Getting_Started_cn.pdf
>>>>>>> 69f7ce09
<|MERGE_RESOLUTION|>--- conflicted
+++ resolved
@@ -40,10 +40,6 @@
 position.txt
 # *.9
 *.glade.h
-<<<<<<< HEAD
 # Ignore test results
 *.result
-=======
-# Temporary
 !docs/LinuxCNC_Getting_Started_cn.pdf
->>>>>>> 69f7ce09
